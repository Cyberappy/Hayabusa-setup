extern crate bytesize;
extern crate downcast_rs;
extern crate maxminddb;
extern crate serde;
extern crate serde_derive;

use bytesize::ByteSize;
use chrono::{DateTime, Datelike, Local, NaiveDateTime, Utc};
use clap::Command;
use evtx::{EvtxParser, ParserSettings};
use hashbrown::{HashMap, HashSet};
use hayabusa::debug::checkpoint_process_timer::CHECKPOINT;
use hayabusa::detections::configs::{
    load_pivot_keywords, Action, ConfigReader, EventInfoConfig, EventKeyAliasConfig, StoredStatic,
    TargetEventTime, TargetIds, CURRENT_EXE_PATH, STORED_EKEY_ALIAS, STORED_STATIC,
};
use hayabusa::detections::detection::{self, EvtxRecordInfo};
use hayabusa::detections::message::{AlertMessage, ERROR_LOG_STACK};
use hayabusa::detections::rule::{get_detection_keys, RuleNode};
use hayabusa::detections::utils::{
    check_setting_path, get_writable_color, output_and_data_stack_for_html, output_profile_name,
};
use hayabusa::options;
use hayabusa::options::htmlreport::{self, HTML_REPORTER};
use hayabusa::options::pivot::create_output;
use hayabusa::options::pivot::PIVOT_KEYWORD;
use hayabusa::options::profile::set_default_profile;
use hayabusa::options::{level_tuning::LevelTuning, update::Update};
use hayabusa::{afterfact::after_fact, detections::utils};
use hayabusa::{detections::configs, timeline::timelines::Timeline};
use hayabusa::{detections::utils::write_color_buffer, filter};
use hhmmss::Hhmmss;
use itertools::Itertools;
use libmimalloc_sys::mi_stats_print_out;
use mimalloc::MiMalloc;
use nested::Nested;
use pbr::ProgressBar;
use serde_json::{Map, Value};
use std::ffi::{OsStr, OsString};
use std::fmt::Display;
use std::fmt::Write as _;
use std::io::{BufWriter, Write};
use std::path::Path;
use std::ptr::null_mut;
use std::sync::Arc;
use std::{
    env,
    fs::{self, File},
    path::PathBuf,
    vec,
};
use termcolor::{BufferWriter, Color, ColorChoice};
use tokio::runtime::Runtime;
use tokio::spawn;
use tokio::task::JoinHandle;

#[cfg(target_os = "windows")]
use is_elevated::is_elevated;

#[global_allocator]
static GLOBAL: MiMalloc = MiMalloc;

// 一度にtimelineやdetectionを実行する行数
const MAX_DETECT_RECORDS: usize = 5000;

fn main() {
    let mut config_reader = ConfigReader::new();
    // コマンドのパース情報を作成してstatic変数に格納する
    let mut stored_static = StoredStatic::create_static_data(config_reader.config);
    config_reader.config = None;
    let mut app = App::new(stored_static.thread_number);
    app.exec(&mut config_reader.app, &mut stored_static);
    app.rt.shutdown_background();
}

pub struct App {
    rt: Runtime,
    rule_keys: Nested<String>,
}

impl App {
    pub fn new(thread_number: Option<usize>) -> App {
        App {
            rt: utils::create_tokio_runtime(thread_number),
            rule_keys: Nested::<String>::new(),
        }
    }

    fn exec(&mut self, app: &mut Command, stored_static: &mut StoredStatic) {
        if stored_static.profiles.is_none() {
            return;
        }

        let analysis_start_time: DateTime<Local> = Local::now();
        if stored_static.html_report_flag {
            let mut output_data = Nested::<String>::new();
            output_data.extend(vec![
                format!("- Command line: {}", std::env::args().join(" ")),
                format!(
                    "- Start time: {}",
                    analysis_start_time.format("%Y/%m/%d %H:%M")
                ),
            ]);
            htmlreport::add_md_data("General Overview {#general_overview}", output_data);
        }

        // 引数がなかった時にhelpを出力するためのサブコマンド出力。引数がなくても動作するサブコマンドはhelpを出力しない
        let subcommand_name = Action::get_action_name(stored_static.config.action.as_ref());
        if stored_static.config.action.is_some()
            && !self.check_is_valid_args_num(stored_static.config.action.as_ref())
        {
            if !stored_static.common_options.quiet {
                self.output_logo(stored_static);
                write_color_buffer(&BufferWriter::stdout(ColorChoice::Always), None, "", true).ok();
            }
            app.find_subcommand(subcommand_name)
                .unwrap()
                .clone()
                .print_help()
                .ok();
            println!();
            return;
        }

        // Show usage when no arguments.
        if stored_static.config.action.is_none() {
            if !stored_static.common_options.quiet {
                self.output_logo(stored_static);
                write_color_buffer(&BufferWriter::stdout(ColorChoice::Always), None, "", true).ok();
            }
            app.print_help().ok();
            println!();
            return;
        }
        if !stored_static.common_options.quiet {
            self.output_logo(stored_static);
            write_color_buffer(&BufferWriter::stdout(ColorChoice::Always), None, "", true).ok();
            self.output_eggs(&format!(
                "{:02}/{:02}",
                &analysis_start_time.month(),
                &analysis_start_time.day()
            ));
        }
        if !self.is_matched_architecture_and_binary() {
            AlertMessage::alert(
                "The hayabusa version you ran does not match your PC architecture.\nPlease use the correct architecture. (Binary ending in -x64.exe for 64-bit and -x86.exe for 32-bit.)",
            )
            .ok();
            println!();
            return;
        }

        // 実行時のexeファイルのパスをベースに変更する必要があるためデフォルトの値であった場合はそのexeファイルと同一階層を探すようにする
        if !CURRENT_EXE_PATH.join("config").exists() && !Path::new("./config").exists() {
            AlertMessage::alert(
                "Hayabusa could not find the config directory.\nPlease make sure that it is in the same directory as the hayabusa executable."
            )
            .ok();
            return;
        }
        // カレントディレクトリ以外からの実行の際にrules-configオプションの指定がないとエラーが発生することを防ぐための処理
        if stored_static.config_path == Path::new("./rules/config") {
            stored_static.config_path =
                utils::check_setting_path(&CURRENT_EXE_PATH.to_path_buf(), "rules/config", true)
                    .unwrap();
        }

        let time_filter = TargetEventTime::new(stored_static);
        if !time_filter.is_parse_success() {
            return;
        }

        if stored_static.metrics_flag {
            write_color_buffer(
                &BufferWriter::stdout(ColorChoice::Always),
                None,
                "Generating Event ID Metrics",
                true,
            )
            .ok();
            println!();
        }
        if stored_static.logon_summary_flag {
            write_color_buffer(
                &BufferWriter::stdout(ColorChoice::Always),
                None,
                "Generating Logon Summary",
                true,
            )
            .ok();
            println!();
        }
        if stored_static.search_flag {
            write_color_buffer(
                &BufferWriter::stdout(ColorChoice::Always),
                None,
                "Searching...",
                true,
            )
            .ok();
            println!();
        }

        write_color_buffer(
            &BufferWriter::stdout(ColorChoice::Always),
            None,
            &format!(
                "Start time: {}\n",
                analysis_start_time.format("%Y/%m/%d %H:%M")
            ),
            true,
        )
        .ok();
        CHECKPOINT
            .lock()
            .as_mut()
            .unwrap()
            .set_checkpoint(analysis_start_time);
        let target_extensions = if stored_static.output_option.is_some() {
            configs::get_target_extensions(
                stored_static
                    .output_option
                    .as_ref()
                    .unwrap()
                    .detect_common_options
                    .evtx_file_ext
                    .as_ref(),
                stored_static.json_input_flag,
            )
        } else {
            HashSet::default()
        };

        let output_saved_file = |output_path: &Option<PathBuf>, message: &str| {
            if let Some(path) = output_path {
                if let Ok(metadata) = fs::metadata(path) {
                    let output_saved_str = format!(
                        "{message}: {} ({})",
                        path.display(),
                        ByteSize::b(metadata.len()).to_string_as(false)
                    );
                    output_and_data_stack_for_html(
                        &output_saved_str,
                        "General Overview {#general_overview}",
                        stored_static.html_report_flag,
                    );
                }
            }
        };

        match &stored_static.config.action.as_ref().unwrap() {
            Action::CsvTimeline(_) | Action::JsonTimeline(_) => {
                // カレントディレクトリ以外からの実行の際にrulesオプションの指定がないとエラーが発生することを防ぐための処理
                if stored_static.output_option.as_ref().unwrap().rules == Path::new("./rules") {
                    stored_static.output_option.as_mut().unwrap().rules =
                        utils::check_setting_path(&CURRENT_EXE_PATH.to_path_buf(), "rules", true)
                            .unwrap();
                }
                // rule configのフォルダ、ファイルを確認してエラーがあった場合は終了とする
                if let Err(e) = utils::check_rule_config(&stored_static.config_path) {
                    AlertMessage::alert(&e).ok();
                    return;
                }

                if stored_static.profiles.is_none() {
                    return;
                }
                if let Some(html_path) = &stored_static.output_option.as_ref().unwrap().html_report
                {
                    // if already exists same html report file. output alert message and exit
                    if !(stored_static.output_option.as_ref().unwrap().clobber)
                        && utils::check_file_expect_not_exist(
                            html_path.as_path(),
                            format!(
                                " The file {} already exists. Please specify a different filename or add the -C, --clobber option to overwrite.\n",
                                html_path.to_str().unwrap()
                            ),
                        )
                    {
                        return;
                    }
                }
                if let Some(path) = &stored_static.output_path {
                    if !(stored_static.output_option.as_ref().unwrap().clobber)
                        && utils::check_file_expect_not_exist(
                            path.as_path(),
                            format!(
                                " The file {} already exists. Please specify a different filename or add the -C, --clobber option to overwrite.\n",
                                path.as_os_str().to_str().unwrap()
                            ),
                        )
                    {
                        return;
                    }
                }
                self.analysis_start(&target_extensions, &time_filter, stored_static);

                output_profile_name(&stored_static.output_option, false);
                output_saved_file(&stored_static.output_path, "Saved file");
                println!();
                if stored_static.html_report_flag {
                    let html_str = HTML_REPORTER.read().unwrap().to_owned().create_html();
                    htmlreport::create_html_file(
                        html_str,
                        stored_static
                            .output_option
                            .as_ref()
                            .unwrap()
                            .html_report
                            .as_ref()
                            .unwrap()
                            .to_str()
                            .unwrap_or(""),
                    )
                }
            }
            Action::ListContributors(_) => {
                self.print_contributors();
                return;
            }
            Action::LogonSummary(_) => {
                let mut target_output_path = Nested::<String>::new();
                if let Some(path) = &stored_static.output_path {
                    for suffix in &["-successful.csv", "-failed.csv"] {
                        let output_file = format!("{}{suffix}", path.to_str().unwrap());
                        if !(stored_static.output_option.as_ref().unwrap().clobber)
                            && utils::check_file_expect_not_exist(
                                Path::new(output_file.as_str()),
                                format!(
                                " The files with a base name of {} already exist. Please specify a different base filename or add the -C, --clobber option to overwrite.\n",
                                path.as_os_str().to_str().unwrap()
                            ),
                            )
                        {
                            return;
                        }
                        target_output_path.push(output_file);
                    }
                }
                self.analysis_start(&target_extensions, &time_filter, stored_static);
                for target_path in target_output_path.iter() {
                    let mut msg = "";
                    if target_path.ends_with("-successful.csv") {
                        msg = "Successful logon results"
                    }
                    if target_path.ends_with("-failed.csv") {
                        msg = "Failed logon results"
                    }
                    output_saved_file(&Some(Path::new(target_path).to_path_buf()), msg);
                }
                println!();
            }
            Action::Metrics(_) | Action::Search(_) => {
                if let Some(path) = &stored_static.output_path {
                    if !(stored_static.output_option.as_ref().unwrap().clobber)
                        && utils::check_file_expect_not_exist(
                            path.as_path(),
                            format!(
                                " The file {} already exists. Please specify a different filename or add the -C, --clobber option to overwrite.\n",
                                path.as_os_str().to_str().unwrap()
                            ),
                        )
                    {
                        return;
                    }
                }
                self.analysis_start(&target_extensions, &time_filter, stored_static);
                output_saved_file(&stored_static.output_path, "Saved results");
                println!();
            }
            Action::PivotKeywordsList(_) => {
                // pivot 機能でファイルを出力する際に同名ファイルが既に存在していた場合はエラー文を出して終了する。
                if let Some(csv_path) = &stored_static.output_path {
                    let mut error_flag = false;
                    let pivot_key_unions = PIVOT_KEYWORD.read().unwrap();
                    pivot_key_unions.iter().for_each(|(key, _)| {
                        let keywords_file_name =
                            csv_path.as_path().display().to_string() + "-" + key + ".txt";
                        if utils::check_file_expect_not_exist(
                            Path::new(&keywords_file_name),
                            format!(
                                " The file {} already exists. Please specify a different filename or add the -C, --clobber option to overwrite.\n",
                                &keywords_file_name
                            ),
                        ) {
                            error_flag = true
                        };
                    });
                    if error_flag {
                        return;
                    }
                }
                load_pivot_keywords(
                    utils::check_setting_path(
                        &CURRENT_EXE_PATH.to_path_buf(),
                        "rules/config/pivot_keywords.txt",
                        true,
                    )
                    .unwrap()
                    .to_str()
                    .unwrap(),
                );

                self.analysis_start(&target_extensions, &time_filter, stored_static);

                let pivot_key_unions = PIVOT_KEYWORD.read().unwrap();
                if let Some(pivot_file) = &stored_static.output_path {
                    //ファイル出力の場合
                    pivot_key_unions.iter().for_each(|(key, pivot_keyword)| {
                        let mut f = BufWriter::new(
                            fs::File::create(
                                pivot_file.as_path().display().to_string() + "-" + key + ".txt",
                            )
                            .unwrap(),
                        );
                        f.write_all(
                            create_output(
                                String::default(),
                                key,
                                pivot_keyword,
                                "file",
                                stored_static,
                            )
                            .as_bytes(),
                        )
                        .unwrap();
                    });
                    let mut output =
                        "Pivot keyword results were saved to the following files:\n".to_string();

                    pivot_key_unions.iter().for_each(|(key, _)| {
                        writeln!(
                            output,
                            "{}",
                            &(pivot_file.as_path().display().to_string() + "-" + key + ".txt")
                        )
                        .ok();
                    });
                    write_color_buffer(
                        &BufferWriter::stdout(ColorChoice::Always),
                        None,
                        &output,
                        true,
                    )
                    .ok();
                } else {
                    //標準出力の場合
                    let output = "\nThe following pivot keywords were found:\n";
                    write_color_buffer(
                        &BufferWriter::stdout(ColorChoice::Always),
                        None,
                        output,
                        true,
                    )
                    .ok();

                    pivot_key_unions.iter().for_each(|(key, pivot_keyword)| {
                        create_output(
                            String::default(),
                            key,
                            pivot_keyword,
                            "standard",
                            stored_static,
                        );

                        if pivot_keyword.keywords.is_empty() {
                            write_color_buffer(
                                &BufferWriter::stdout(ColorChoice::Always),
                                get_writable_color(
                                    Some(Color::Red),
                                    stored_static.common_options.no_color,
                                ),
                                "No keywords found\n",
                                true,
                            )
                            .ok();
                        }
                    });
                }
            }
            Action::UpdateRules(_) => {
                let update_target = match &stored_static.config.action.as_ref().unwrap() {
                    Action::UpdateRules(option) => Some(option.rules.to_owned()),
                    _ => None,
                };
                // エラーが出た場合はインターネット接続がそもそもできないなどの問題点もあるためエラー等の出力は行わない
                let latest_version_data = if let Ok(data) = Update::get_latest_hayabusa_version() {
                    data
                } else {
                    None
                };
                let now_version = &format!("v{}", env!("CARGO_PKG_VERSION"));

                match Update::update_rules(update_target.unwrap().to_str().unwrap(), stored_static)
                {
                    Ok(output) => {
                        if output != "You currently have the latest rules." {
                            write_color_buffer(
                                &BufferWriter::stdout(ColorChoice::Always),
                                None,
                                "Rules updated successfully.",
                                true,
                            )
                            .ok();
                        }
                    }
                    Err(e) => {
                        if e.message().is_empty() {
                            AlertMessage::alert("Failed to update rules.").ok();
                        } else {
                            AlertMessage::alert(&format!("Failed to update rules. {e:?}  ")).ok();
                        }
                    }
                }
                println!();
                let split_now_version = &now_version
                    .replace("-dev", "")
                    .split('.')
                    .filter_map(|x| x.parse().ok())
                    .collect::<Vec<i8>>();
                let split_latest_version = &latest_version_data
                    .as_ref()
                    .unwrap_or(now_version)
                    .replace('"', "")
                    .split('.')
                    .filter_map(|x| x.parse().ok())
                    .collect::<Vec<i8>>();
                if split_latest_version > split_now_version {
                    write_color_buffer(
                        &BufferWriter::stdout(ColorChoice::Always),
                        None,
                        &format!(
                            "There is a new version of Hayabusa: {}",
                            latest_version_data.unwrap().replace('\"', "")
                        ),
                        true,
                    )
                    .ok();
                    write_color_buffer(
                        &BufferWriter::stdout(ColorChoice::Always),
                        None,
                        "You can download it at https://github.com/Yamato-Security/hayabusa/releases",
                        true,
                    )
                    .ok();
                    println!();
                }
                return;
            }
            Action::LevelTuning(option) => {
                let level_tuning_config_path = if option.level_tuning.to_str().unwrap()
                    != "./rules/config/level_tuning.txt"
                {
                    utils::check_setting_path(
                        option
                            .level_tuning
                            .parent()
                            .unwrap_or_else(|| Path::new("")),
                        option
                            .level_tuning
                            .file_name()
                            .unwrap()
                            .to_str()
                            .unwrap_or_default(),
                        false,
                    )
                    .unwrap_or_else(|| {
                        utils::check_setting_path(
                            &CURRENT_EXE_PATH.to_path_buf(),
                            "rules/config/level_tuning.txt",
                            true,
                        )
                        .unwrap()
                    })
                    .display()
                    .to_string()
                } else {
                    utils::check_setting_path(&stored_static.config_path, "level_tuning.txt", false)
                        .unwrap_or_else(|| {
                            utils::check_setting_path(
                                &CURRENT_EXE_PATH.to_path_buf(),
                                "rules/config/level_tuning.txt",
                                true,
                            )
                            .unwrap()
                        })
                        .display()
                        .to_string()
                };

                let rules_path = if stored_static.output_option.as_ref().is_some() {
                    stored_static
                        .output_option
                        .as_ref()
                        .unwrap()
                        .rules
                        .as_os_str()
                        .to_str()
                        .unwrap()
                } else {
                    "./rules"
                };

                if Path::new(&level_tuning_config_path).exists() {
                    if let Err(err) =
                        LevelTuning::run(&level_tuning_config_path, rules_path, stored_static)
                    {
                        AlertMessage::alert(&err).ok();
                    }
                } else {
                    AlertMessage::alert(
                        "Need rule_levels.txt file to use --level-tuning option [default: ./rules/config/level_tuning.txt]",
                    )
                    .ok();
                }
                return;
            }
            Action::SetDefaultProfile(_) => {
                if let Err(e) = set_default_profile(
                    check_setting_path(
                        &CURRENT_EXE_PATH.to_path_buf(),
                        "config/default_profile.yaml",
                        true,
                    )
                    .unwrap()
                    .to_str()
                    .unwrap(),
                    check_setting_path(
                        &CURRENT_EXE_PATH.to_path_buf(),
                        "config/profiles.yaml",
                        true,
                    )
                    .unwrap()
                    .to_str()
                    .unwrap(),
                    stored_static,
                ) {
                    AlertMessage::alert(&e).ok();
                } else {
                    println!("Successfully updated the default profile.");
                }
                return;
            }
            Action::ListProfiles(_) => {
                let profile_list =
                    options::profile::get_profile_list("config/profiles.yaml", stored_static);
                write_color_buffer(
                    &BufferWriter::stdout(ColorChoice::Always),
                    None,
                    "List of available profiles:",
                    true,
                )
                .ok();
                for profile in profile_list.iter() {
                    write_color_buffer(
                        &BufferWriter::stdout(ColorChoice::Always),
                        Some(Color::Green),
                        &format!("- {:<25}", &format!("{}:", profile[0])),
                        false,
                    )
                    .ok();
                    write_color_buffer(
                        &BufferWriter::stdout(ColorChoice::Always),
                        None,
                        &profile[1],
                        true,
                    )
                    .ok();
                }
                println!();
                return;
            }
        }

        // 処理時間の出力
        let analysis_end_time: DateTime<Local> = Local::now();
        let analysis_duration = analysis_end_time.signed_duration_since(analysis_start_time);
        let elapsed_output_str = format!("Elapsed time: {}", &analysis_duration.hhmmssxxx());
        output_and_data_stack_for_html(
            &elapsed_output_str,
            "General Overview {#general_overview}",
            stored_static.html_report_flag,
        );

        // Qオプションを付けた場合もしくはパースのエラーがない場合はerrorのstackが0となるのでエラーログファイル自体が生成されない。
        if ERROR_LOG_STACK.lock().unwrap().len() > 0 {
            AlertMessage::create_error_log(stored_static.quiet_errors_flag);
        }

        // Debugフラグをつけていた時にはメモリ利用情報などの統計情報を画面に出力する
        if stored_static.config.debug {
            CHECKPOINT.lock().as_ref().unwrap().output_stocked_result();
            println!();
            println!("Memory usage stats:");
            unsafe {
                mi_stats_print_out(None, null_mut());
            }
        }
        println!();
    }

    fn analysis_start(
        &mut self,
        target_extensions: &HashSet<String>,
        time_filter: &TargetEventTime,
        stored_static: &StoredStatic,
    ) {
        if stored_static.output_option.is_none() {
        } else if stored_static
            .output_option
            .as_ref()
            .unwrap()
            .input_args
            .live_analysis
        {
            let live_analysis_list =
                self.collect_liveanalysis_files(target_extensions, stored_static);
            if live_analysis_list.is_none() {
                return;
            }
            self.analysis_files(
                live_analysis_list.unwrap(),
                time_filter,
                &stored_static.event_timeline_config,
                &stored_static.target_eventids,
                stored_static,
            );
        } else if let Some(directory) = &stored_static
            .output_option
            .as_ref()
            .unwrap()
            .input_args
            .directory
        {
            let evtx_files = Self::collect_evtxfiles(
                directory.as_os_str().to_str().unwrap(),
                target_extensions,
                stored_static,
            );
            if evtx_files.is_empty() {
                AlertMessage::alert("No .evtx files were found.").ok();
                return;
            }
            self.analysis_files(
                evtx_files,
                time_filter,
                &stored_static.event_timeline_config,
                &stored_static.target_eventids,
                stored_static,
            );
        } else {
            // directory, live_analysis以外はfilepathの指定の場合
            if let Some(filepath) = &stored_static
                .output_option
                .as_ref()
                .unwrap()
                .input_args
                .filepath
            {
                let mut replaced_filepath = filepath.display().to_string();
                if replaced_filepath.starts_with('"') {
                    replaced_filepath.remove(0);
                }
                if replaced_filepath.ends_with('"') {
                    replaced_filepath.remove(replaced_filepath.len() - 1);
                }
                let check_path = Path::new(&replaced_filepath);
                if !check_path.exists() {
                    AlertMessage::alert(&format!(
                        " The file {} does not exist. Please specify a valid file path.",
                        filepath.as_os_str().to_str().unwrap()
                    ))
                    .ok();
                    return;
                }
                if !target_extensions.contains(
                    check_path
                        .extension()
                        .unwrap_or_else(|| OsStr::new("."))
                        .to_str()
                        .unwrap(),
                ) || check_path
                    .file_stem()
                    .unwrap_or_else(|| OsStr::new("."))
                    .to_str()
                    .unwrap()
                    .trim()
                    .starts_with('.')
                {
                    AlertMessage::alert(
                        "--filepath only accepts .evtx files. Hidden files are ignored.",
                    )
                    .ok();
                    return;
                }
                self.analysis_files(
                    vec![check_path.to_path_buf()],
                    time_filter,
                    &stored_static.event_timeline_config,
                    &stored_static.target_eventids,
                    stored_static,
                );
            }
        }
    }

    #[cfg(not(target_os = "windows"))]
    fn collect_liveanalysis_files(
        &self,
        _target_extensions: &HashSet<String>,
        _stored_static: &StoredStatic,
    ) -> Option<Vec<PathBuf>> {
        AlertMessage::alert("-l / --liveanalysis needs to be run as Administrator on Windows.")
            .ok();
        println!();
        None
    }

    #[cfg(target_os = "windows")]
    fn collect_liveanalysis_files(
        &self,
        target_extensions: &HashSet<String>,
        stored_static: &StoredStatic,
    ) -> Option<Vec<PathBuf>> {
        if is_elevated() {
            let log_dir = env::var("windir").expect("windir is not found");
            let evtx_files = Self::collect_evtxfiles(
                &[log_dir, "System32\\winevt\\Logs".to_string()].join("/"),
                target_extensions,
                stored_static,
            );
            if evtx_files.is_empty() {
                AlertMessage::alert("No .evtx files were found.").ok();
                return None;
            }
            Some(evtx_files)
        } else {
            AlertMessage::alert("-l / --liveanalysis needs to be run as Administrator on Windows.")
                .ok();
            println!();
            None
        }
    }

    fn collect_evtxfiles(
        dir_path: &str,
        target_extensions: &HashSet<String>,
        stored_static: &StoredStatic,
    ) -> Vec<PathBuf> {
        let mut dirpath = dir_path.to_string();
        if dirpath.starts_with('"') {
            dirpath.remove(0);
        }
        if dirpath.ends_with('"') {
            dirpath.remove(dirpath.len() - 1);
        }
        let entries = fs::read_dir(dirpath);
        if entries.is_err() {
            let errmsg = format!("{}", entries.unwrap_err());
            if stored_static.verbose_flag {
                AlertMessage::alert(&errmsg).ok();
            }
            if !stored_static.quiet_errors_flag {
                ERROR_LOG_STACK
                    .lock()
                    .unwrap()
                    .push(format!("[ERROR] {errmsg}"));
            }
            return vec![];
        }

        let mut ret = vec![];
        for e in entries.unwrap() {
            if e.is_err() {
                continue;
            }

            let path = e.unwrap().path();
            if path.is_dir() {
                path.to_str().map(|path_str| {
                    let subdir_ret =
                        Self::collect_evtxfiles(path_str, target_extensions, stored_static);
                    ret.extend(subdir_ret);
                    Option::Some(())
                });
            } else if target_extensions.contains(
                path.extension()
                    .unwrap_or_else(|| OsStr::new(""))
                    .to_str()
                    .unwrap(),
            ) && !path
                .file_stem()
                .unwrap_or_else(|| OsStr::new("."))
                .to_str()
                .unwrap()
                .starts_with('.')
            {
                ret.push(path);
            }
        }

        ret
    }

    fn print_contributors(&self) {
        match fs::read_to_string(
            utils::check_setting_path(&CURRENT_EXE_PATH.to_path_buf(), "contributors.txt", true)
                .unwrap(),
        ) {
            Ok(contents) => {
                write_color_buffer(
                    &BufferWriter::stdout(ColorChoice::Always),
                    None,
                    &contents,
                    true,
                )
                .ok();
            }
            Err(err) => {
                AlertMessage::alert(&format!("{err}")).ok();
            }
        }
    }

    fn analysis_files(
        &mut self,
        evtx_files: Vec<PathBuf>,
        time_filter: &TargetEventTime,
        event_timeline_config: &EventInfoConfig,
        target_event_ids: &TargetIds,
        stored_static: &StoredStatic,
    ) {
        let level = stored_static
            .output_option
            .as_ref()
            .unwrap()
            .min_level
            .to_uppercase();
        let target_level = stored_static
            .output_option
            .as_ref()
            .unwrap()
            .exact_level
            .as_ref()
            .unwrap_or(&String::default())
            .to_uppercase();
        write_color_buffer(
            &BufferWriter::stdout(ColorChoice::Always),
            None,
            &format!("Total event log files: {:?}", evtx_files.len()),
            true,
        )
        .ok();

        let mut total_file_size = ByteSize::b(0);
        for file_path in &evtx_files {
            let file_size = match fs::metadata(file_path) {
                Ok(res) => res.len(),
                Err(err) => {
                    if stored_static.verbose_flag {
                        AlertMessage::warn(&err.to_string()).ok();
                    }
                    if !stored_static.quiet_errors_flag {
                        ERROR_LOG_STACK
                            .lock()
                            .unwrap()
                            .push(format!("[WARN] {err}"));
                    }
                    0
                }
            };
            total_file_size += ByteSize::b(file_size);
        }
        let total_size_output = format!("Total file size: {}", total_file_size.to_string_as(false));
        println!("{total_size_output}");
        println!();
        if !(stored_static.metrics_flag
            || stored_static.logon_summary_flag
            || stored_static.search_flag)
        {
            println!("Loading detections rules. Please wait.");
            println!();
        }

        if stored_static.html_report_flag {
            let mut output_data = Nested::<String>::new();
            output_data.extend(vec![
                format!("- Analyzed event files: {}", evtx_files.len()),
                format!("- {total_size_output}"),
            ]);
            htmlreport::add_md_data("General Overview #{general_overview}", output_data);
        }

        let rule_files = detection::Detection::parse_rule_files(
            &level,
            &target_level,
            &stored_static.output_option.as_ref().unwrap().rules,
            &filter::exclude_ids(stored_static),
            stored_static,
        );
        CHECKPOINT
            .lock()
            .as_mut()
            .unwrap()
            .rap_check_point("Rule Parse Processing Time");

        if rule_files.is_empty() {
            AlertMessage::alert(
                "No rules were loaded. Please download the latest rules with the update-rules command.\r\n",
            )
            .ok();
            return;
        }

        let mut pb = ProgressBar::new(evtx_files.len() as u64);
        pb.show_speed = false;
        self.rule_keys = self.get_all_keys(&rule_files);
        let mut detection = detection::Detection::new(rule_files);
        let mut total_records: usize = 0;
        let mut tl = Timeline::new();

        *STORED_EKEY_ALIAS.write().unwrap() = Some(stored_static.eventkey_alias.clone());
        *STORED_STATIC.write().unwrap() = Some(stored_static.clone());
        for evtx_file in evtx_files {
            if stored_static.verbose_flag {
                println!("Checking target evtx FilePath: {:?}", &evtx_file);
            }
            let cnt_tmp: usize;
            (detection, cnt_tmp, tl) = if evtx_file.extension().unwrap() == "json" {
                self.analysis_json_file(
                    evtx_file,
                    detection,
                    time_filter,
                    tl.to_owned(),
                    target_event_ids,
                    stored_static,
                )
            } else {
                self.analysis_file(
                    evtx_file,
                    detection,
                    time_filter,
                    tl.to_owned(),
                    target_event_ids,
                    stored_static,
                )
            };
            total_records += cnt_tmp;
            pb.inc();
        }
        CHECKPOINT
            .lock()
            .as_mut()
            .unwrap()
            .rap_check_point("Analysis Processing Time");
        if stored_static.metrics_flag {
            tl.tm_stats_dsp_msg(event_timeline_config, stored_static);
        } else if stored_static.logon_summary_flag {
            tl.tm_logon_stats_dsp_msg(stored_static);
        } else if stored_static.search_flag {
            tl.search_dsp_msg(event_timeline_config, stored_static);
        }
        if stored_static.output_path.is_some() {
            println!("\n\nScanning finished. Please wait while the results are being saved.");
        }
        println!();
        detection.add_aggcondition_msges(&self.rt, stored_static);
        if !(stored_static.metrics_flag
            || stored_static.logon_summary_flag
            || stored_static.search_flag
            || stored_static.pivot_keyword_list_flag)
        {
            after_fact(
                total_records,
                &stored_static.output_path,
                stored_static.common_options.no_color,
                stored_static,
                tl,
            );
        }
        CHECKPOINT
            .lock()
            .as_mut()
            .unwrap()
            .rap_check_point("Output Processing Time");
    }

    // Windowsイベントログファイルを1ファイル分解析する。
    fn analysis_file(
        &self,
        evtx_filepath: PathBuf,
        mut detection: detection::Detection,
        time_filter: &TargetEventTime,
        mut tl: Timeline,
        target_event_ids: &TargetIds,
        stored_static: &StoredStatic,
    ) -> (detection::Detection, usize, Timeline) {
        let path = evtx_filepath.display();
        let parser = self.evtx_to_jsons(&evtx_filepath);
        let mut record_cnt = 0;
        if parser.is_none() {
            return (detection, record_cnt, tl);
        }

        let mut parser = parser.unwrap();
        let mut records = parser.records_json_value();

        let verbose_flag = stored_static.verbose_flag;
        let quiet_errors_flag = stored_static.quiet_errors_flag;
        loop {
            let mut records_per_detect = vec![];
            while records_per_detect.len() < MAX_DETECT_RECORDS {
                // パースに失敗している場合、エラーメッセージを出力
                let next_rec = records.next();
                if next_rec.is_none() {
                    break;
                }
                record_cnt += 1;

                let record_result = next_rec.unwrap();
                if record_result.is_err() {
                    let evtx_filepath = &path;
                    let errmsg = format!(
                        "Failed to parse event file. EventFile:{} Error:{}",
                        evtx_filepath,
                        record_result.unwrap_err()
                    );
                    if verbose_flag {
                        AlertMessage::alert(&errmsg).ok();
                    }
                    if !quiet_errors_flag {
                        ERROR_LOG_STACK
                            .lock()
                            .unwrap()
                            .push(format!("[ERROR] {errmsg}"));
                    }
                    continue;
                }

                let data = &record_result.as_ref().unwrap().data;
                // Searchならすべてのフィルタを無視
                if !stored_static.search_flag {
                    // channelがnullである場合とEventID Filter optionが指定されていない場合は、target_eventids.txtでイベントIDベースでフィルタする。
                    if !self._is_valid_channel(
                        data,
                        &stored_static.eventkey_alias,
                        "Event.System.Channel",
                    ) || (stored_static.output_option.as_ref().unwrap().eid_filter
                        && !self._is_target_event_id(
                            data,
                            target_event_ids,
                            &stored_static.eventkey_alias,
                        ))
                    {
                        continue;
                    }

                    // EventID側の条件との条件の混同を防ぐため時間でのフィルタリングの条件分岐を分離した
                    let timestamp = record_result.as_ref().unwrap().timestamp;
                    if !time_filter.is_target(&Some(timestamp)) {
                        continue;
                    }
                }

                records_per_detect.push(data.to_owned());
            }
            if records_per_detect.is_empty() {
                break;
            }

            let records_per_detect = self.rt.block_on(App::create_rec_infos(
                records_per_detect,
                &path,
                self.rule_keys.to_owned(),
            ));

            // timeline機能の実行
            tl.start(&records_per_detect, stored_static);
            if !(stored_static.metrics_flag
                || stored_static.logon_summary_flag
                || stored_static.search_flag)
            {
                // ruleファイルの検知
                detection = detection.start(&self.rt, records_per_detect);
            }
        }
        tl.total_record_cnt += record_cnt;
        (detection, record_cnt, tl)
    }

    // JSON形式のイベントログファイルを1ファイル分解析する。
    fn analysis_json_file(
        &self,
        filepath: PathBuf,
        mut detection: detection::Detection,
        time_filter: &TargetEventTime,
        mut tl: Timeline,
        target_event_ids: &TargetIds,
        stored_static: &StoredStatic,
    ) -> (detection::Detection, usize, Timeline) {
        let path = filepath.display();
        let mut record_cnt = 0;
        let filename = filepath.to_str().unwrap_or_default();
        let filepath = if filename.starts_with("./") {
            check_setting_path(&CURRENT_EXE_PATH.to_path_buf(), filename, true)
                .unwrap()
                .to_str()
                .unwrap()
                .to_string()
        } else {
            filename.to_string()
        };
        let jsonl_value_iter = utils::read_jsonl_to_value(&filepath);
        let mut records = match jsonl_value_iter {
            // JSONL形式の場合
            Ok(values) => values,
            // JSONL形式以外(JSON(Array or jq)形式)の場合
            Err(_) => {
                let json_value_iter = utils::read_json_to_value(&filepath);
                match json_value_iter {
                    Ok(values) => values,
                    Err(e) => {
                        AlertMessage::alert(&e).ok();
                        return (detection, record_cnt, tl);
                    }
                }
            }
        };

        loop {
            let mut records_per_detect = vec![];
            while records_per_detect.len() < MAX_DETECT_RECORDS {
                // パースに失敗している場合、エラーメッセージを出力
                let next_rec = records.next();
                if next_rec.is_none() {
                    break;
                }
                record_cnt += 1;

                let mut data = next_rec.unwrap();
                // ChannelなどのデータはEvent -> Systemに存在する必要があるが、他処理のことも考え、Event -> EventDataのデータをそのまま投入する形にした。cloneを利用しているのはCopy trait実装がserde_json::Valueにないため
                data["Event"]["System"] = data["Event"]["EventData"].clone();
                data["Event"]["System"]
                    .as_object_mut()
                    .unwrap()
                    .insert("EventRecordID".to_string(), Value::from(1));
                data["Event"]["System"].as_object_mut().unwrap().insert(
                    "Provider_attributes".to_string(),
                    Value::Object(Map::from_iter(vec![("Name".to_string(), Value::from(1))])),
                );

                data["Event"]["System"]["EventRecordID"] =
                    data["Event"]["EventData"]["RecordNumber"].clone();
                data["Event"]["System"]["Provider_attributes"]["Name"] =
                    data["Event"]["EventData"]["SourceName"].clone();
                data["Event"]["UserData"] = data["Event"]["EventData"].clone();
                // Computer名に対応する内容はHostnameであることがわかったためデータをクローンして投入
                data["Event"]["System"]["Computer"] =
                    data["Event"]["EventData"]["Hostname"].clone();
                // channelがnullである場合とEventID Filter optionが指定されていない場合は、target_eventids.txtでイベントIDベースでフィルタする。
                if !self._is_valid_channel(
                    &data,
                    &stored_static.eventkey_alias,
                    "Event.EventData.Channel",
                ) || (stored_static.output_option.as_ref().unwrap().eid_filter
                    && !self._is_target_event_id(
                        &data,
                        target_event_ids,
                        &stored_static.eventkey_alias,
                    ))
                {
                    continue;
                }
                let target_timestamp = if data["Event"]["EventData"]["@timestamp"].is_null() {
                    &data["Event"]["EventData"]["TimeGenerated"]
                } else {
                    &data["Event"]["EventData"]["@timestamp"]
                };
                // EventID側の条件との条件の混同を防ぐため時間でのフィルタリングの条件分岐を分離した
                let timestamp = match NaiveDateTime::parse_from_str(
                    &target_timestamp
                        .to_string()
                        .replace("\\\"", "")
                        .replace('"', ""),
                    "%Y-%m-%dT%H:%M:%S%.3fZ",
                ) {
                    Ok(without_timezone_datetime) => {
                        Some(DateTime::<Utc>::from_utc(without_timezone_datetime, Utc))
                    }
                    Err(e) => {
                        AlertMessage::alert(&format!(
                            "timestamp parse error. filepath:{},{} {}",
                            path,
                            &data["Event"]["EventData"]["@timestamp"]
                                .to_string()
                                .replace("\\\"", "")
                                .replace('"', ""),
                            e
                        ))
                        .ok();
                        None
                    }
                };
                if !time_filter.is_target(&timestamp) {
                    continue;
                }

                records_per_detect.push(data.to_owned());
            }
            if records_per_detect.is_empty() {
                break;
            }

            let records_per_detect = self.rt.block_on(App::create_rec_infos(
                records_per_detect,
                &path,
                self.rule_keys.to_owned(),
            ));

            // timeline機能の実行
            tl.start(&records_per_detect, stored_static);

            // 以下のコマンドの際にはルールにかけない
            if !(stored_static.metrics_flag
                || stored_static.logon_summary_flag
                || stored_static.search_flag)
            {
                // ruleファイルの検知
                detection = detection.start(&self.rt, records_per_detect);
            }
        }
        tl.total_record_cnt += record_cnt;
        (detection, record_cnt, tl)
    }

    async fn create_rec_infos(
        records_per_detect: Vec<Value>,
        path: &dyn Display,
        rule_keys: Nested<String>,
    ) -> Vec<EvtxRecordInfo> {
        let path = Arc::new(path.to_string());
        let rule_keys = Arc::new(rule_keys);
        let threads: Vec<JoinHandle<EvtxRecordInfo>> = {
            let this = records_per_detect
                .into_iter()
                .map(|rec| -> JoinHandle<EvtxRecordInfo> {
                    let arc_rule_keys = Arc::clone(&rule_keys);
                    let arc_path = Arc::clone(&path);
                    spawn(async move {
                        utils::create_rec_info(rec, arc_path.to_string(), &arc_rule_keys)
                    })
                });
            FromIterator::from_iter(this)
        };

        let mut ret = vec![];
        for thread in threads.into_iter() {
            ret.push(thread.await.unwrap());
        }

        ret
    }

    fn get_all_keys(&self, rules: &[RuleNode]) -> Nested<String> {
        let mut key_set = HashSet::new();
        for rule in rules {
            let keys = get_detection_keys(rule);
            key_set.extend(keys.iter().map(|x| x.to_string()));
        }

        key_set.into_iter().collect::<Nested<String>>()
    }

    /// target_eventids.txtの設定を元にフィルタする。 trueであれば検知確認対象のEventIDであることを意味する。
    fn _is_target_event_id(
        &self,
        data: &Value,
        target_event_ids: &TargetIds,
        eventkey_alias: &EventKeyAliasConfig,
    ) -> bool {
        let eventid = utils::get_event_value(&utils::get_event_id_key(), data, eventkey_alias);
        if eventid.is_none() {
            return true;
        }

        match eventid.unwrap() {
            Value::String(s) => target_event_ids.is_target(&s.replace('\"', ""), true),
            Value::Number(n) => target_event_ids.is_target(&n.to_string().replace('\"', ""), true),
            _ => true, // レコードからEventIdが取得できない場合は、特にフィルタしない
        }
    }

    /// レコードのチャンネルの値が正しい(Stringの形でありnullでないもの)ことを判定する関数
    fn _is_valid_channel(
        &self,
        data: &Value,
        eventkey_alias: &EventKeyAliasConfig,
        channel_key: &str,
    ) -> bool {
        let channel = utils::get_event_value(channel_key, data, eventkey_alias);
        if channel.is_none() {
            return false;
        }
        match channel.unwrap() {
            Value::String(s) => s != "null",
            _ => false, // channelの値は文字列を想定しているため、それ以外のデータが来た場合はfalseを返す
        }
    }

    fn evtx_to_jsons(&self, evtx_filepath: &PathBuf) -> Option<EvtxParser<File>> {
        match EvtxParser::from_path(evtx_filepath) {
            Ok(evtx_parser) => {
                // parserのデフォルト設定を変更
                let mut parse_config = ParserSettings::default();
                parse_config = parse_config.separate_json_attributes(true); // XMLのattributeをJSONに変換する時のルールを設定
                parse_config = parse_config.num_threads(0); // 設定しないと遅かったので、設定しておく。

                let evtx_parser = evtx_parser.with_configuration(parse_config);
                Option::Some(evtx_parser)
            }
            Err(e) => {
                eprintln!("{e}");
                Option::None
            }
        }
    }

    /// output logo
    fn output_logo(&self, stored_static: &StoredStatic) {
        let fp = utils::check_setting_path(&CURRENT_EXE_PATH.to_path_buf(), "art/logo.txt", true)
            .unwrap();
        let content = fs::read_to_string(fp).unwrap_or_default();
        let output_color = if stored_static.common_options.no_color {
            None
        } else {
            Some(Color::Green)
        };
        write_color_buffer(
            &BufferWriter::stdout(ColorChoice::Always),
            output_color,
            &content,
            true,
        )
        .ok();
    }

    /// output easter egg arts
    fn output_eggs(&self, exec_datestr: &str) {
        let mut eggs: HashMap<&str, (&str, Color)> = HashMap::new();
        eggs.insert("01/01", ("art/happynewyear.txt", Color::Rgb(255, 0, 0))); // Red
        eggs.insert("02/22", ("art/ninja.txt", Color::Rgb(0, 171, 240))); // Cerulean
        eggs.insert("08/08", ("art/takoyaki.txt", Color::Rgb(181, 101, 29))); // Light Brown
        eggs.insert("12/24", ("art/christmas.txt", Color::Rgb(70, 192, 22))); // Green
        eggs.insert("12/25", ("art/christmas.txt", Color::Rgb(70, 192, 22))); // Green

        match eggs.get(exec_datestr) {
            None => {}
            Some((path, color)) => {
                let egg_path =
                    utils::check_setting_path(&CURRENT_EXE_PATH.to_path_buf(), path, true).unwrap();
                let content = fs::read_to_string(egg_path).unwrap_or_default();
                write_color_buffer(
                    &BufferWriter::stdout(ColorChoice::Always),
                    Some(color.to_owned()),
                    &content,
                    true,
                )
                .ok();
            }
        }
    }

    /// check architecture
    fn is_matched_architecture_and_binary(&self) -> bool {
        if cfg!(target_os = "windows") {
            let is_processor_arch_32bit = env::var_os("PROCESSOR_ARCHITECTURE")
                .unwrap_or_default()
                .eq("x86");
            // PROCESSOR_ARCHITEW6432は32bit環境には存在しないため、環境変数存在しなかった場合は32bit環境であると判断する
            let not_wow_flag = env::var_os("PROCESSOR_ARCHITEW6432")
                .unwrap_or_else(|| OsString::from("x86"))
                .eq("x86");
            return (cfg!(target_pointer_width = "64") && !is_processor_arch_32bit)
                || (cfg!(target_pointer_width = "32") && is_processor_arch_32bit && not_wow_flag);
        }
        true
    }

    fn check_is_valid_args_num(&self, action: Option<&Action>) -> bool {
        match action.as_ref().unwrap() {
            Action::CsvTimeline(_)
            | Action::JsonTimeline(_)
            | Action::LogonSummary(_)
            | Action::Metrics(_)
            | Action::PivotKeywordsList(_)
            | Action::SetDefaultProfile(_) => std::env::args().len() != 2,
            Action::Search(opt) => {
                std::env::args().len() != 2 && (opt.keywords.is_some() ^ opt.regex.is_some())
                // key word and regex are conflict
            }
            _ => true,
        }
    }
}

#[cfg(test)]
mod tests {
    use std::{
        fs::{self, remove_file, File},
        path::Path,
    };

    use crate::App;
    use chrono::Local;
    use hashbrown::HashSet;
    use hayabusa::{
        detections::{
            configs::{
                Action, CommonOptions, Config, ConfigReader, CsvOutputOption, DetectCommonOption,
                InputOption, JSONOutputOption, LogonSummaryOption, MetricsOption, OutputOption,
                StoredStatic, TargetEventTime, TargetIds, STORED_EKEY_ALIAS, STORED_STATIC,
            },
            detection,
            message::{MESSAGEKEYS, MESSAGES},
            rule::create_rule,
        },
        options::htmlreport::HTML_REPORTER,
        timeline::timelines::Timeline,
    };
    use itertools::Itertools;
    use yaml_rust::YamlLoader;

    fn create_dummy_stored_static() -> StoredStatic {
        StoredStatic::create_static_data(Some(Config {
            action: Some(Action::CsvTimeline(CsvOutputOption {
                output_options: OutputOption {
                    input_args: InputOption {
                        directory: None,
                        filepath: None,
                        live_analysis: false,
                    },
                    profile: None,
                    enable_deprecated_rules: false,
                    exclude_status: None,
                    min_level: "informational".to_string(),
                    exact_level: None,
                    enable_noisy_rules: false,
                    end_timeline: None,
                    start_timeline: None,
                    eid_filter: false,
                    european_time: false,
                    iso_8601: false,
                    rfc_2822: false,
                    rfc_3339: false,
                    us_military_time: false,
                    us_time: false,
                    utc: false,
                    visualize_timeline: false,
                    rules: Path::new("./rules").to_path_buf(),
                    html_report: None,
                    no_summary: false,
                    common_options: CommonOptions {
                        no_color: false,
                        quiet: false,
                    },
                    detect_common_options: DetectCommonOption {
                        evtx_file_ext: None,
                        thread_number: None,
                        quiet_errors: false,
                        config: Path::new("./rules/config").to_path_buf(),
                        verbose: false,
                        json_input: true,
                    },
                    enable_unsupported_rules: false,
                    clobber: false,
                    tags: None,
<<<<<<< HEAD
                    proven_rules: false,
=======
                    include_category: None,
                    exclude_category: None,
>>>>>>> d71c2b9d
                },
                geo_ip: None,
                output: None,
                multiline: false,
                remove_duplicate_data: false,
            })),
            debug: false,
        }))
    }

    #[test]
    fn test_collect_evtxfiles() {
        let files = App::collect_evtxfiles(
            "test_files/evtx",
            &HashSet::from(["evtx".to_string()]),
            &create_dummy_stored_static(),
        );
        assert_eq!(3, files.len());

        files.iter().for_each(|file| {
            let is_contains = &vec!["test1.evtx", "test2.evtx", "testtest4.evtx"]
                .into_iter()
                .any(|filepath_str| {
                    return file.file_name().unwrap().to_str().unwrap_or("") == filepath_str;
                });
            assert_eq!(is_contains, &true);
        })
    }

    #[test]
    fn test_exec_none_storedstatic() {
        let mut app = App::new(None);
        let mut config_reader = ConfigReader::new();
        let mut stored_static = StoredStatic::create_static_data(config_reader.config);
        config_reader.config = None;
        stored_static.profiles = None;
        app.exec(&mut config_reader.app, &mut stored_static);
    }

    #[test]
    fn test_exec_general_html_output() {
        let mut app = App::new(None);
        let mut config_reader = ConfigReader::new();
        let mut stored_static = StoredStatic::create_static_data(config_reader.config);
        config_reader.config = None;
        stored_static.config.action = None;
        stored_static.html_report_flag = true;
        app.exec(&mut config_reader.app, &mut stored_static);
        let expect_general_contents = vec![
            format!("- Command line: {}", std::env::args().join(" ")),
            format!("- Start time: {}", Local::now().format("%Y/%m/%d %H:%M")),
        ];

        let actual = &HTML_REPORTER.read().unwrap().md_datas;
        let general_contents = actual.get("General Overview {#general_overview}").unwrap();
        assert_eq!(expect_general_contents.len(), general_contents.len());

        for actual_general_contents in general_contents.iter() {
            assert!(expect_general_contents.contains(&actual_general_contents.to_string()));
        }
    }

    #[test]
    fn test_analysis_json_file() {
        let mut app = App::new(None);
        let stored_static = create_dummy_stored_static();
        *STORED_EKEY_ALIAS.write().unwrap() = Some(stored_static.eventkey_alias.clone());
        *STORED_STATIC.write().unwrap() = Some(stored_static.clone());

        let rule_str = r#"
        enabled: true
        detection:
            selection1:
                Channel: 'Microsoft-Windows-Sysmon/Operational'
            condition: selection1
        details: testdata
        "#;
        let mut rule_yaml = YamlLoader::load_from_str(rule_str).unwrap().into_iter();
        let test_yaml_data = rule_yaml.next().unwrap();
        let mut rule = create_rule("testpath".to_string(), test_yaml_data);
        let rule_init = rule.init(&stored_static);
        assert!(rule_init.is_ok());
        let rule_files = vec![rule];
        app.rule_keys = app.get_all_keys(&rule_files);
        let detection = detection::Detection::new(rule_files);
        let target_time_filter = TargetEventTime::new(&stored_static);
        let tl = Timeline::default();
        let target_event_ids = TargetIds::default();

        let actual = app.analysis_json_file(
            Path::new("test_files/evtx/test.jsonl").to_path_buf(),
            detection,
            &target_time_filter,
            tl,
            &target_event_ids,
            &stored_static,
        );
        assert_eq!(actual.1, 2);
        assert_eq!(MESSAGES.len(), 2);
    }

    #[test]
    fn test_same_file_output_csv_exit() {
        MESSAGES.clear();
        // 先に空ファイルを作成する
        let mut app = App::new(None);
        File::create("overwrite.csv").ok();
        let action = Action::CsvTimeline(CsvOutputOption {
            output_options: OutputOption {
                input_args: InputOption {
                    directory: None,
                    filepath: Some(Path::new("test_files/evtx/test.json").to_path_buf()),
                    live_analysis: false,
                },
                profile: None,
                enable_deprecated_rules: false,
                exclude_status: None,
                min_level: "informational".to_string(),
                exact_level: None,
                enable_noisy_rules: false,
                end_timeline: None,
                start_timeline: None,
                eid_filter: false,
                european_time: false,
                iso_8601: false,
                rfc_2822: false,
                rfc_3339: false,
                us_military_time: false,
                us_time: false,
                utc: false,
                visualize_timeline: false,
                rules: Path::new("./test_files/rules/yaml/test_json_detect.yml").to_path_buf(),
                html_report: None,
                no_summary: true,
                common_options: CommonOptions {
                    no_color: false,
                    quiet: false,
                },
                detect_common_options: DetectCommonOption {
                    evtx_file_ext: None,
                    thread_number: None,
                    quiet_errors: false,
                    config: Path::new("./rules/config").to_path_buf(),
                    verbose: false,
                    json_input: true,
                },
                enable_unsupported_rules: false,
                clobber: false,
                tags: None,
<<<<<<< HEAD
                proven_rules: false,
=======
                include_category: None,
                exclude_category: None,
>>>>>>> d71c2b9d
            },
            geo_ip: None,
            output: Some(Path::new("overwrite.csv").to_path_buf()),
            multiline: false,
            remove_duplicate_data: false,
        });
        let config = Some(Config {
            action: Some(action),
            debug: false,
        });
        let mut stored_static = StoredStatic::create_static_data(config);
        *STORED_EKEY_ALIAS.write().unwrap() = Some(stored_static.eventkey_alias.clone());
        *STORED_STATIC.write().unwrap() = Some(stored_static.clone());
        let mut config_reader = ConfigReader::new();
        app.exec(&mut config_reader.app, &mut stored_static);
        assert_eq!(MESSAGES.len(), 0);

        // テストファイルの作成
        remove_file("overwrite.csv").ok();
    }

    #[test]
    fn test_overwrite_csv() {
        MESSAGES.clear();
        MESSAGEKEYS.lock().unwrap().clear();
        // 先に空ファイルを作成する
        let mut app = App::new(None);
        File::create("overwrite.csv").ok();
        let action = Action::CsvTimeline(CsvOutputOption {
            output_options: OutputOption {
                input_args: InputOption {
                    directory: None,
                    filepath: Some(Path::new("test_files/evtx/test.json").to_path_buf()),
                    live_analysis: false,
                },
                profile: None,
                enable_deprecated_rules: false,
                exclude_status: None,
                min_level: "informational".to_string(),
                exact_level: None,
                enable_noisy_rules: false,
                end_timeline: None,
                start_timeline: None,
                eid_filter: false,
                european_time: false,
                iso_8601: false,
                rfc_2822: false,
                rfc_3339: false,
                us_military_time: false,
                us_time: false,
                utc: false,
                visualize_timeline: false,
                rules: Path::new("test_files/rules/yaml/test_json_detect.yml").to_path_buf(),
                html_report: None,
                no_summary: true,
                common_options: CommonOptions {
                    no_color: false,
                    quiet: false,
                },
                detect_common_options: DetectCommonOption {
                    evtx_file_ext: None,
                    thread_number: None,
                    quiet_errors: false,
                    config: Path::new("./rules/config").to_path_buf(),
                    verbose: false,
                    json_input: true,
                },
                enable_unsupported_rules: false,
                clobber: true,
                tags: None,
<<<<<<< HEAD
                proven_rules: false,
=======
                include_category: None,
                exclude_category: None,
>>>>>>> d71c2b9d
            },
            geo_ip: None,
            output: Some(Path::new("overwrite.csv").to_path_buf()),
            multiline: false,
            remove_duplicate_data: false,
        });
        let config = Some(Config {
            action: Some(action),
            debug: false,
        });
        let mut stored_static = StoredStatic::create_static_data(config);
        *STORED_EKEY_ALIAS.write().unwrap() = Some(stored_static.eventkey_alias.clone());
        *STORED_STATIC.write().unwrap() = Some(stored_static.clone());
        let mut config_reader = ConfigReader::new();
        app.exec(&mut config_reader.app, &mut stored_static);
        assert_ne!(MESSAGES.len(), 0);
        // テストファイルの作成
        remove_file("overwrite.csv").ok();
    }

    #[test]
    fn test_same_file_output_json_exit() {
        MESSAGES.clear();
        // 先に空ファイルを作成する
        let mut app = App::new(None);
        File::create("overwrite.json").ok();
        let action = Action::JsonTimeline(JSONOutputOption {
            output_options: OutputOption {
                input_args: InputOption {
                    directory: None,
                    filepath: Some(Path::new("test_files/evtx/test.json").to_path_buf()),
                    live_analysis: false,
                },
                profile: None,
                enable_deprecated_rules: false,
                exclude_status: None,
                min_level: "informational".to_string(),
                exact_level: None,
                enable_noisy_rules: false,
                end_timeline: None,
                start_timeline: None,
                eid_filter: false,
                european_time: false,
                iso_8601: false,
                rfc_2822: false,
                rfc_3339: false,
                us_military_time: false,
                us_time: false,
                utc: false,
                visualize_timeline: false,
                rules: Path::new("./test_files/rules/yaml/test_json_detect.yml").to_path_buf(),
                html_report: None,
                no_summary: true,
                common_options: CommonOptions {
                    no_color: false,
                    quiet: false,
                },
                detect_common_options: DetectCommonOption {
                    evtx_file_ext: None,
                    thread_number: None,
                    quiet_errors: false,
                    config: Path::new("./rules/config").to_path_buf(),
                    verbose: false,
                    json_input: true,
                },
                enable_unsupported_rules: false,
                clobber: false,
                tags: None,
<<<<<<< HEAD
                proven_rules: false,
=======
                include_category: None,
                exclude_category: None,
>>>>>>> d71c2b9d
            },
            geo_ip: None,
            output: Some(Path::new("overwrite.json").to_path_buf()),
            jsonl_timeline: false,
        });
        let config = Some(Config {
            action: Some(action),
            debug: false,
        });
        let mut stored_static = StoredStatic::create_static_data(config);
        *STORED_EKEY_ALIAS.write().unwrap() = Some(stored_static.eventkey_alias.clone());
        *STORED_STATIC.write().unwrap() = Some(stored_static.clone());
        let mut config_reader = ConfigReader::new();
        app.exec(&mut config_reader.app, &mut stored_static);
        assert_eq!(MESSAGES.len(), 0);

        // テストファイルの作成
        remove_file("overwrite.json").ok();
    }

    #[test]
    fn test_overwrite_json() {
        MESSAGES.clear();
        MESSAGEKEYS.lock().unwrap().clear();
        // 先に空ファイルを作成する
        let mut app = App::new(None);
        File::create("overwrite.csv").ok();
        let action = Action::JsonTimeline(JSONOutputOption {
            output_options: OutputOption {
                input_args: InputOption {
                    directory: None,
                    filepath: Some(Path::new("test_files/evtx/test.json").to_path_buf()),
                    live_analysis: false,
                },
                profile: None,
                enable_deprecated_rules: false,
                exclude_status: None,
                min_level: "informational".to_string(),
                exact_level: None,
                enable_noisy_rules: false,
                end_timeline: None,
                start_timeline: None,
                eid_filter: false,
                european_time: false,
                iso_8601: false,
                rfc_2822: false,
                rfc_3339: false,
                us_military_time: false,
                us_time: false,
                utc: false,
                visualize_timeline: false,
                rules: Path::new("test_files/rules/yaml/test_json_detect.yml").to_path_buf(),
                html_report: None,
                no_summary: true,
                common_options: CommonOptions {
                    no_color: false,
                    quiet: false,
                },
                detect_common_options: DetectCommonOption {
                    evtx_file_ext: None,
                    thread_number: None,
                    quiet_errors: false,
                    config: Path::new("./rules/config").to_path_buf(),
                    verbose: false,
                    json_input: true,
                },
                enable_unsupported_rules: false,
                clobber: true,
                tags: None,
<<<<<<< HEAD
                proven_rules: false,
=======
                include_category: None,
                exclude_category: None,
>>>>>>> d71c2b9d
            },
            geo_ip: None,
            output: Some(Path::new("overwrite.json").to_path_buf()),
            jsonl_timeline: false,
        });
        let config = Some(Config {
            action: Some(action),
            debug: false,
        });
        let mut stored_static = StoredStatic::create_static_data(config);
        *STORED_EKEY_ALIAS.write().unwrap() = Some(stored_static.eventkey_alias.clone());
        *STORED_STATIC.write().unwrap() = Some(stored_static.clone());
        let mut config_reader = ConfigReader::new();
        app.exec(&mut config_reader.app, &mut stored_static);
        assert_ne!(MESSAGES.len(), 0);
        // テストファイルの削除
        remove_file("overwrite.json").ok();
    }

    #[test]
    fn test_same_file_output_metric_csv_exit() {
        MESSAGES.clear();
        // 先に空ファイルを作成する
        let mut app = App::new(None);
        File::create("overwrite-metric.csv").ok();
        let action = Action::Metrics(MetricsOption {
            output: Some(Path::new("overwrite-metric.csv").to_path_buf()),
            input_args: InputOption {
                directory: None,
                filepath: Some(Path::new("test_files/evtx/test_metrics.json").to_path_buf()),
                live_analysis: false,
            },
            common_options: CommonOptions {
                no_color: false,
                quiet: false,
            },
            detect_common_options: DetectCommonOption {
                evtx_file_ext: None,
                thread_number: None,
                quiet_errors: false,
                config: Path::new("./rules/config").to_path_buf(),
                verbose: false,
                json_input: true,
            },
            european_time: false,
            iso_8601: false,
            rfc_2822: false,
            rfc_3339: false,
            us_military_time: false,
            us_time: false,
            utc: false,
            clobber: false,
        });
        let config = Some(Config {
            action: Some(action),
            debug: false,
        });
        let mut stored_static = StoredStatic::create_static_data(config);
        *STORED_EKEY_ALIAS.write().unwrap() = Some(stored_static.eventkey_alias.clone());
        *STORED_STATIC.write().unwrap() = Some(stored_static.clone());
        let mut config_reader = ConfigReader::new();
        app.exec(&mut config_reader.app, &mut stored_static);
        let meta = fs::metadata("overwrite-metric.csv").unwrap();
        assert_eq!(meta.len(), 0);

        // テストファイルの削除
        remove_file("overwrite-metric.csv").ok();
    }

    #[test]
    fn test_same_file_output_metric_csv() {
        MESSAGES.clear();
        MESSAGEKEYS.lock().unwrap().clear();
        // 先に空ファイルを作成する
        let mut app = App::new(None);
        File::create("overwrite-metric.csv").ok();
        let action = Action::Metrics(MetricsOption {
            output: Some(Path::new("overwrite-metric.csv").to_path_buf()),
            input_args: InputOption {
                directory: None,
                filepath: Some(Path::new("test_files/evtx/test_metrics.json").to_path_buf()),
                live_analysis: false,
            },
            common_options: CommonOptions {
                no_color: false,
                quiet: false,
            },
            detect_common_options: DetectCommonOption {
                evtx_file_ext: None,
                thread_number: None,
                quiet_errors: false,
                config: Path::new("./rules/config").to_path_buf(),
                verbose: false,
                json_input: true,
            },
            european_time: false,
            iso_8601: false,
            rfc_2822: false,
            rfc_3339: false,
            us_military_time: false,
            us_time: false,
            utc: false,
            clobber: true,
        });
        let config = Some(Config {
            action: Some(action),
            debug: false,
        });
        let mut stored_static = StoredStatic::create_static_data(config);
        *STORED_EKEY_ALIAS.write().unwrap() = Some(stored_static.eventkey_alias.clone());
        *STORED_STATIC.write().unwrap() = Some(stored_static.clone());
        let mut config_reader = ConfigReader::new();
        app.exec(&mut config_reader.app, &mut stored_static);
        let meta = fs::metadata("overwrite-metric.csv").unwrap();
        assert_ne!(meta.len(), 0);
        // テストファイルの削除
        remove_file("overwrite-metric.csv").ok();
    }

    #[test]
    fn test_same_file_output_logon_summary_csv_exit() {
        MESSAGES.clear();
        // 先に空ファイルを作成する
        let mut app = App::new(None);
        File::create("overwrite-metric-successful.csv").ok();
        let action = Action::LogonSummary(LogonSummaryOption {
            output: Some(Path::new("overwrite-metric").to_path_buf()),
            input_args: InputOption {
                directory: None,
                filepath: Some(Path::new("test_files/evtx/test_metrics.json").to_path_buf()),
                live_analysis: false,
            },
            common_options: CommonOptions {
                no_color: false,
                quiet: false,
            },
            detect_common_options: DetectCommonOption {
                evtx_file_ext: None,
                thread_number: None,
                quiet_errors: false,
                config: Path::new("./rules/config").to_path_buf(),
                verbose: false,
                json_input: true,
            },
            european_time: false,
            iso_8601: false,
            rfc_2822: false,
            rfc_3339: false,
            us_military_time: false,
            us_time: false,
            utc: false,
            clobber: false,
        });
        let config = Some(Config {
            action: Some(action),
            debug: false,
        });
        let mut stored_static = StoredStatic::create_static_data(config);
        *STORED_EKEY_ALIAS.write().unwrap() = Some(stored_static.eventkey_alias.clone());
        *STORED_STATIC.write().unwrap() = Some(stored_static.clone());
        let mut config_reader = ConfigReader::new();
        app.exec(&mut config_reader.app, &mut stored_static);
        let meta = fs::metadata("overwrite-metric-successful.csv").unwrap();
        assert_eq!(meta.len(), 0);

        // テストファイルの削除
        remove_file("overwrite-metric-successful.csv").ok();
    }

    #[test]
    fn test_same_file_output_logon_summary_csv() {
        MESSAGES.clear();
        MESSAGEKEYS.lock().unwrap().clear();
        // 先に空ファイルを作成する
        let mut app = App::new(None);
        File::create("overwrite-metric-successful.csv").ok();
        let action = Action::LogonSummary(LogonSummaryOption {
            output: Some(Path::new("overwrite-metric").to_path_buf()),
            input_args: InputOption {
                directory: None,
                filepath: Some(Path::new("test_files/evtx/test_metrics.json").to_path_buf()),
                live_analysis: false,
            },
            common_options: CommonOptions {
                no_color: false,
                quiet: false,
            },
            detect_common_options: DetectCommonOption {
                evtx_file_ext: None,
                thread_number: None,
                quiet_errors: false,
                config: Path::new("./rules/config").to_path_buf(),
                verbose: false,
                json_input: true,
            },
            european_time: false,
            iso_8601: false,
            rfc_2822: false,
            rfc_3339: false,
            us_military_time: false,
            us_time: false,
            utc: false,
            clobber: true,
        });
        let config = Some(Config {
            action: Some(action),
            debug: false,
        });
        let mut stored_static = StoredStatic::create_static_data(config);
        *STORED_EKEY_ALIAS.write().unwrap() = Some(stored_static.eventkey_alias.clone());
        *STORED_STATIC.write().unwrap() = Some(stored_static.clone());
        let mut config_reader = ConfigReader::new();
        app.exec(&mut config_reader.app, &mut stored_static);
        let meta = fs::metadata("overwrite-metric-successful.csv").unwrap();
        assert_ne!(meta.len(), 0);
        // テストファイルの削除
        remove_file("overwrite-metric-successful.csv").ok();
    }
}<|MERGE_RESOLUTION|>--- conflicted
+++ resolved
@@ -1574,12 +1574,9 @@
                     enable_unsupported_rules: false,
                     clobber: false,
                     tags: None,
-<<<<<<< HEAD
                     proven_rules: false,
-=======
                     include_category: None,
                     exclude_category: None,
->>>>>>> d71c2b9d
                 },
                 geo_ip: None,
                 output: None,
@@ -1729,12 +1726,9 @@
                 enable_unsupported_rules: false,
                 clobber: false,
                 tags: None,
-<<<<<<< HEAD
                 proven_rules: false,
-=======
                 include_category: None,
                 exclude_category: None,
->>>>>>> d71c2b9d
             },
             geo_ip: None,
             output: Some(Path::new("overwrite.csv").to_path_buf()),
@@ -1805,12 +1799,9 @@
                 enable_unsupported_rules: false,
                 clobber: true,
                 tags: None,
-<<<<<<< HEAD
                 proven_rules: false,
-=======
                 include_category: None,
                 exclude_category: None,
->>>>>>> d71c2b9d
             },
             geo_ip: None,
             output: Some(Path::new("overwrite.csv").to_path_buf()),
@@ -1879,12 +1870,9 @@
                 enable_unsupported_rules: false,
                 clobber: false,
                 tags: None,
-<<<<<<< HEAD
                 proven_rules: false,
-=======
                 include_category: None,
                 exclude_category: None,
->>>>>>> d71c2b9d
             },
             geo_ip: None,
             output: Some(Path::new("overwrite.json").to_path_buf()),
@@ -1954,12 +1942,9 @@
                 enable_unsupported_rules: false,
                 clobber: true,
                 tags: None,
-<<<<<<< HEAD
                 proven_rules: false,
-=======
                 include_category: None,
                 exclude_category: None,
->>>>>>> d71c2b9d
             },
             geo_ip: None,
             output: Some(Path::new("overwrite.json").to_path_buf()),
