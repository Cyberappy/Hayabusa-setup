--- conflicted
+++ resolved
@@ -510,37 +510,13 @@
 
     /// update rules(hayabusa-rules subrepository)
     fn update_rules(&self) -> Result<(), git2::Error> {
-<<<<<<< HEAD
-        let open_result = Repository::open(Path::new("."));
-        if open_result.is_err() {
-            AlertMessage::alert(
-                &mut BufWriter::new(std::io::stderr().lock()),
-                &"Failed to open the git repository.".to_string(),
-            )
-            .ok();
-=======
         let hayabusa_repo = Repository::open(Path::new("."));
         let hayabusa_rule_repo = Repository::open(Path::new("./rules"));
         if hayabusa_repo.is_err() && hayabusa_rule_repo.is_err() {
->>>>>>> 04b881cb
             println!(
                 "Attempting to git clone the hayabusa-rules repository into the rules folder."
             );
             // レポジトリが開けなかった段階でhayabusa rulesのgit cloneを実施する
-<<<<<<< HEAD
-            return self.clone_rules();
-        }
-        let rules_path = Path::new("./rules");
-        if !rules_path.exists() {
-            create_dir(rules_path).ok();
-        }
-        let hayabusa_repo = open_result.unwrap();
-        let submodules = hayabusa_repo.submodules()?;
-        for mut submodule in submodules {
-            submodule.update(true, None)?;
-        }
-        return Ok(());
-=======
             self.clone_rules()
         } else if hayabusa_rule_repo.is_ok() {
             // rulesのrepositoryが確認できる場合
@@ -616,7 +592,6 @@
         } else {
             Err(git2::Error::from_str(&String::default()))
         }
->>>>>>> 04b881cb
     }
 
     /// git clone でhauyabusa-rules レポジトリをrulesフォルダにgit cloneする関数
@@ -627,11 +602,7 @@
         ) {
             Ok(_repo) => {
                 println!("Finished cloning the hayabusa-rules repository.");
-<<<<<<< HEAD
-                return Ok(());
-=======
                 Ok(())
->>>>>>> 04b881cb
             }
             Err(e) => {
                 AlertMessage::alert(
@@ -642,15 +613,9 @@
                     ),
                 )
                 .ok();
-<<<<<<< HEAD
-                return Err(git2::Error::from_str(&String::default()));
-            }
-        };
-=======
                 Err(git2::Error::from_str(&String::default()))
             }
         }
->>>>>>> 04b881cb
     }
 }
 
