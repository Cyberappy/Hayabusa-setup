--- conflicted
+++ resolved
@@ -128,13 +128,8 @@
         .value_of("level")
         .unwrap_or("informational")
         .to_uppercase();
-<<<<<<< HEAD
-
-    println!("Analyzing Event Files: {:?}", evtx_files.len());
-=======
     println!("Analyzing event files: {:?}", evtx_files.len());
 
->>>>>>> f0722e38
     let rule_files = detection::Detection::parse_rule_files(
         level,
         configs::CONFIG.read().unwrap().args.value_of("rules"),
