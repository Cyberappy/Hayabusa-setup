extern crate bytesize;
extern crate downcast_rs;
extern crate maxminddb;
extern crate serde;
extern crate serde_derive;

use bytesize::ByteSize;
use chrono::{DateTime, Datelike, Local, NaiveDateTime, Utc};
use clap::Command;
use compact_str::CompactString;
use dialoguer::Confirm;
use dialoguer::{theme::ColorfulTheme, Select};
use evtx::{EvtxParser, ParserSettings, RecordAllocation};
use hashbrown::{HashMap, HashSet};
use hayabusa::debug::checkpoint_process_timer::CHECKPOINT;
use hayabusa::detections::configs::{
    load_pivot_keywords, Action, ConfigReader, EventKeyAliasConfig, StoredStatic, TargetEventTime,
    TargetIds, CURRENT_EXE_PATH, STORED_EKEY_ALIAS, STORED_STATIC,
};
use hayabusa::detections::detection::{self, EvtxRecordInfo};
use hayabusa::detections::message::{AlertMessage, ERROR_LOG_STACK};
use hayabusa::detections::rule::{get_detection_keys, RuleNode};
use hayabusa::detections::utils::{
    check_setting_path, get_writable_color, output_and_data_stack_for_html, output_duration,
    output_profile_name,
};
use hayabusa::options::htmlreport::{self, HTML_REPORTER};
use hayabusa::options::pivot::create_output;
use hayabusa::options::pivot::PIVOT_KEYWORD;
use hayabusa::options::profile::set_default_profile;
use hayabusa::options::{level_tuning::LevelTuning, update::Update};
use hayabusa::timeline::computer_metrics::countup_event_by_computer;
use hayabusa::{afterfact::after_fact, detections::utils};
use hayabusa::{detections::configs, timeline::timelines::Timeline};
use hayabusa::{detections::utils::write_color_buffer, filter};
use hayabusa::{options, yaml};
use indicatif::ProgressBar;
use indicatif::{ProgressDrawTarget, ProgressStyle};
use itertools::Itertools;
use libmimalloc_sys::mi_stats_print_out;
use mimalloc::MiMalloc;
use nested::Nested;
use serde_json::{Map, Value};
use std::borrow::BorrowMut;
use std::ffi::{OsStr, OsString};
use std::fmt::Display;
use std::fmt::Write as _;
use std::io::{BufWriter, Write};
use std::path::Path;
use std::ptr::null_mut;
use std::sync::Arc;
use std::time::Duration;
use std::u128;
use std::{
    env,
    fs::{self, File},
    path::PathBuf,
    vec,
};
use termcolor::{BufferWriter, Color, ColorChoice};
use tokio::runtime::Runtime;
use tokio::spawn;
use tokio::task::JoinHandle;

#[cfg(target_os = "windows")]
use is_elevated::is_elevated;

#[global_allocator]
static GLOBAL: MiMalloc = MiMalloc;

// 一度に読み込んで、スキャンするレコード数
// The number of records to load and scan at a time. 1000 gave the fastest results and lowest memory usage in test benchmarks.
const MAX_DETECT_RECORDS: usize = 1000;

fn main() {
    let mut config_reader = ConfigReader::new();
    // コマンドのパース情報を作成してstatic変数に格納する
    let mut stored_static = StoredStatic::create_static_data(config_reader.config);
    config_reader.config = None;
    let mut app = App::new(stored_static.thread_number);
    app.exec(&mut config_reader.app, &mut stored_static);
    app.rt.shutdown_background();
}

pub struct App {
    rt: Runtime,
    rule_keys: Nested<String>,
}

impl App {
    pub fn new(thread_number: Option<usize>) -> App {
        App {
            rt: utils::create_tokio_runtime(thread_number),
            rule_keys: Nested::<String>::new(),
        }
    }

    fn exec(&mut self, app: &mut Command, stored_static: &mut StoredStatic) {
        if stored_static.profiles.is_none() {
            return;
        }

        let analysis_start_time: DateTime<Local> = Local::now();
        if stored_static.html_report_flag {
            let mut output_data = Nested::<String>::new();
            output_data.extend(vec![
                format!("- Command line: {}", std::env::args().join(" ")),
                format!(
                    "- Start time: {}",
                    analysis_start_time.format("%Y/%m/%d %H:%M")
                ),
            ]);
            htmlreport::add_md_data("General Overview {#general_overview}", output_data);
        }

        // 引数がなかった時にhelpを出力するためのサブコマンド出力。引数がなくても動作するサブコマンドはhelpを出力しない
        let subcommand_name = Action::get_action_name(stored_static.config.action.as_ref());
        if stored_static.config.action.is_some()
            && !self.check_is_valid_args_num(stored_static.config.action.as_ref())
        {
            if !stored_static.common_options.quiet {
                self.output_logo(stored_static);
                write_color_buffer(&BufferWriter::stdout(ColorChoice::Always), None, "", true).ok();
            }
            app.find_subcommand(subcommand_name)
                .unwrap()
                .clone()
                .print_help()
                .ok();
            println!();
            return;
        }

        // Show usage when no arguments.
        if stored_static.config.action.is_none() {
            if !stored_static.common_options.quiet {
                self.output_logo(stored_static);
                write_color_buffer(&BufferWriter::stdout(ColorChoice::Always), None, "", true).ok();
            }
            app.print_help().ok();
            println!();
            return;
        }
        if !stored_static.common_options.quiet {
            self.output_logo(stored_static);
            write_color_buffer(&BufferWriter::stdout(ColorChoice::Always), None, "", true).ok();
            self.output_eggs(&format!(
                "{:02}/{:02}",
                &analysis_start_time.month(),
                &analysis_start_time.day()
            ));
        }
        if !self.is_matched_architecture_and_binary() {
            AlertMessage::alert(
                "The hayabusa version you ran does not match your PC architecture.\nPlease use the correct architecture. (Binary ending in -x64.exe for 64-bit and -x86.exe for 32-bit.)",
            )
            .ok();
            println!();
            return;
        }

        // 実行時のexeファイルのパスをベースに変更する必要があるためデフォルトの値であった場合はそのexeファイルと同一階層を探すようにする
        if !CURRENT_EXE_PATH.join("config").exists() && !Path::new("./config").exists() {
            AlertMessage::alert(
                "Hayabusa could not find the config directory.\nPlease make sure that it is in the same directory as the hayabusa executable."
            )
            .ok();
            return;
        }
        // カレントディレクトリ以外からの実行の際にrules-configオプションの指定がないとエラーが発生することを防ぐための処理
        if stored_static.config_path == Path::new("./rules/config") {
            stored_static.config_path =
                utils::check_setting_path(&CURRENT_EXE_PATH.to_path_buf(), "rules/config", true)
                    .unwrap();
        }

        let time_filter = TargetEventTime::new(stored_static);
        if !time_filter.is_parse_success() {
            return;
        }

        if stored_static.metrics_flag {
            write_color_buffer(
                &BufferWriter::stdout(ColorChoice::Always),
                None,
                "Generating Event ID Metrics",
                true,
            )
            .ok();
            println!();
        }
        if stored_static.logon_summary_flag {
            write_color_buffer(
                &BufferWriter::stdout(ColorChoice::Always),
                None,
                "Generating Logon Summary",
                true,
            )
            .ok();
            println!();
        }
        if stored_static.search_flag {
            write_color_buffer(
                &BufferWriter::stdout(ColorChoice::Always),
                None,
                "Searching...",
                true,
            )
            .ok();
            println!();
        }

        write_color_buffer(
            &BufferWriter::stdout(ColorChoice::Always),
            None,
            &format!(
                "Start time: {}\n",
                analysis_start_time.format("%Y/%m/%d %H:%M")
            ),
            true,
        )
        .ok();
        CHECKPOINT
            .lock()
            .as_mut()
            .unwrap()
            .set_checkpoint(analysis_start_time);
        let target_extensions = if stored_static.output_option.is_some() {
            configs::get_target_extensions(
                stored_static
                    .output_option
                    .as_ref()
                    .unwrap()
                    .detect_common_options
                    .evtx_file_ext
                    .as_ref(),
                stored_static.json_input_flag,
            )
        } else {
            HashSet::default()
        };

        let output_saved_file =
            |output_path: &Option<PathBuf>, message: &str, html_report_flag: &bool| {
                if let Some(path) = output_path {
                    if let Ok(metadata) = fs::metadata(path) {
                        let output_saved_str = format!(
                            "{message}: {} ({})",
                            path.display(),
                            ByteSize::b(metadata.len()).to_string_as(false)
                        );
                        output_and_data_stack_for_html(
                            &output_saved_str,
                            "General Overview {#general_overview}",
                            html_report_flag,
                        );
                    }
                }
            };

        match &stored_static.config.action.as_ref().unwrap() {
            Action::CsvTimeline(_) | Action::JsonTimeline(_) => {
                // カレントディレクトリ以外からの実行の際にrulesオプションの指定がないとエラーが発生することを防ぐための処理
                if stored_static.output_option.as_ref().unwrap().rules == Path::new("./rules") {
                    stored_static.output_option.as_mut().unwrap().rules =
                        utils::check_setting_path(&CURRENT_EXE_PATH.to_path_buf(), "rules", true)
                            .unwrap();
                }
                // rule configのフォルダ、ファイルを確認してエラーがあった場合は終了とする
                if let Err(e) = utils::check_rule_config(&stored_static.config_path) {
                    AlertMessage::alert(&e).ok();
                    return;
                }

                if stored_static.profiles.is_none() {
                    return;
                }
                if let Some(html_path) = &stored_static.output_option.as_ref().unwrap().html_report
                {
                    // if already exists same html report file. output alert message and exit
                    if !(stored_static.output_option.as_ref().unwrap().clobber)
                        && utils::check_file_expect_not_exist(
                            html_path.as_path(),
                            format!(
                                " The file {} already exists. Please specify a different filename or add the -C, --clobber option to overwrite.\n",
                                html_path.to_str().unwrap()
                            ),
                        )
                    {
                        return;
                    }
                }
                if let Some(path) = &stored_static.output_path {
                    if !(stored_static.output_option.as_ref().unwrap().clobber)
                        && utils::check_file_expect_not_exist(
                            path.as_path(),
                            format!(
                                " The file {} already exists. Please specify a different filename or add the -C, --clobber option to overwrite.\n",
                                path.as_os_str().to_str().unwrap()
                            ),
                        )
                    {
                        return;
                    }
                }
                self.analysis_start(&target_extensions, &time_filter, stored_static);

                output_profile_name(&stored_static.output_option, false);
                output_saved_file(
                    &stored_static.output_path,
                    "Saved file",
                    &stored_static.html_report_flag,
                );
                println!();
                if stored_static.html_report_flag {
                    let html_str = HTML_REPORTER.read().unwrap().to_owned().create_html();
                    htmlreport::create_html_file(
                        html_str,
                        stored_static
                            .output_option
                            .as_ref()
                            .unwrap()
                            .html_report
                            .as_ref()
                            .unwrap()
                            .to_str()
                            .unwrap_or(""),
                    )
                }
            }
            Action::ListContributors(_) => {
                self.print_contributors();
                return;
            }
            Action::LogonSummary(_) => {
                let mut target_output_path = Nested::<String>::new();
                if let Some(path) = &stored_static.output_path {
                    for suffix in &["-successful.csv", "-failed.csv"] {
                        let output_file = format!("{}{suffix}", path.to_str().unwrap());
                        if !(stored_static.output_option.as_ref().unwrap().clobber)
                            && utils::check_file_expect_not_exist(
                                Path::new(output_file.as_str()),
                                format!(
                                " The files with a base name of {} already exist. Please specify a different base filename or add the -C, --clobber option to overwrite.\n",
                                path.as_os_str().to_str().unwrap()
                            ),
                            )
                        {
                            return;
                        }
                        target_output_path.push(output_file);
                    }
                }
                self.analysis_start(&target_extensions, &time_filter, stored_static);
                for target_path in target_output_path.iter() {
                    let mut msg = "";
                    if target_path.ends_with("-successful.csv") {
                        msg = "Successful logon results"
                    }
                    if target_path.ends_with("-failed.csv") {
                        msg = "Failed logon results"
                    }
                    output_saved_file(
                        &Some(Path::new(target_path).to_path_buf()),
                        msg,
                        &stored_static.html_report_flag,
                    );
                }
                println!();
            }
            Action::EidMetrics(_) | Action::Search(_) => {
                if let Some(path) = &stored_static.output_path {
                    if !(stored_static.output_option.as_ref().unwrap().clobber)
                        && utils::check_file_expect_not_exist(
                            path.as_path(),
                            format!(
                                " The file {} already exists. Please specify a different filename or add the -C, --clobber option to overwrite.\n",
                                path.as_os_str().to_str().unwrap()
                            ),
                        )
                    {
                        return;
                    }
                }
                self.analysis_start(&target_extensions, &time_filter, stored_static);
                output_saved_file(
                    &stored_static.output_path,
                    "Saved results",
                    &stored_static.html_report_flag,
                );
                println!();
            }
            Action::ComputerMetrics(_) => {
                if let Some(path) = &stored_static.output_path {
                    if !(stored_static.output_option.as_ref().unwrap().clobber)
                        && utils::check_file_expect_not_exist(
                            path.as_path(),
                            format!(
                                " The file {} already exists. Please specify a different filename or add the -C, --clobber option to overwrite.\n",
                                path.as_os_str().to_str().unwrap()
                            ),
                        )
                    {
                        return;
                    }
                }
                self.analysis_start(&target_extensions, &time_filter, stored_static);
                output_saved_file(
                    &stored_static.output_path,
                    "Saved results",
                    &stored_static.html_report_flag,
                );
                println!();
            }
            Action::PivotKeywordsList(_) => {
                load_pivot_keywords(
                    utils::check_setting_path(
                        &CURRENT_EXE_PATH.to_path_buf(),
                        "rules/config/pivot_keywords.txt",
                        true,
                    )
                    .unwrap()
                    .to_str()
                    .unwrap(),
                );

                // pivot 機能でファイルを出力する際に同名ファイルが既に存在していた場合はエラー文を出して終了する。
                let mut error_flag = false;
                if let Some(csv_path) = &stored_static.output_path {
                    let pivot_key_unions = PIVOT_KEYWORD.read().unwrap();
                    pivot_key_unions.iter().for_each(|(key, _)| {
                        let keywords_file_name =
                            csv_path.as_path().display().to_string() + "-" + key + ".txt";
                        if !(stored_static.output_option.as_ref().unwrap().clobber) && utils::check_file_expect_not_exist(
                            Path::new(&keywords_file_name),
                            format!(
                                " The file {} already exists. Please specify a different filename or add the -C, --clobber option to overwrite.",
                                &keywords_file_name
                            ),
                        ) {
                            error_flag = true
                        };
                    });
                }
                if error_flag {
                    println!();
                    return;
                }

                self.analysis_start(&target_extensions, &time_filter, stored_static);

                let pivot_key_unions = PIVOT_KEYWORD.read().unwrap();
                if let Some(pivot_file) = &stored_static.output_path {
                    //ファイル出力の場合
                    pivot_key_unions.iter().for_each(|(key, pivot_keyword)| {
                        let mut f = BufWriter::new(
                            fs::File::create(
                                pivot_file.as_path().display().to_string() + "-" + key + ".txt",
                            )
                            .unwrap(),
                        );
                        f.write_all(
                            create_output(
                                String::default(),
                                key,
                                pivot_keyword,
                                "file",
                                stored_static,
                            )
                            .as_bytes(),
                        )
                        .unwrap();
                    });
                    let mut output =
                        "Pivot keyword results were saved to the following files:\n".to_string();

                    pivot_key_unions.iter().for_each(|(key, _)| {
                        writeln!(
                            output,
                            "{}",
                            &(pivot_file.as_path().display().to_string() + "-" + key + ".txt")
                        )
                        .ok();
                    });
                    write_color_buffer(
                        &BufferWriter::stdout(ColorChoice::Always),
                        None,
                        &output,
                        true,
                    )
                    .ok();
                } else {
                    //標準出力の場合
                    let output = "\nThe following pivot keywords were found:\n";
                    write_color_buffer(
                        &BufferWriter::stdout(ColorChoice::Always),
                        None,
                        output,
                        true,
                    )
                    .ok();

                    pivot_key_unions.iter().for_each(|(key, pivot_keyword)| {
                        create_output(
                            String::default(),
                            key,
                            pivot_keyword,
                            "standard",
                            stored_static,
                        );

                        if pivot_keyword.keywords.is_empty() {
                            write_color_buffer(
                                &BufferWriter::stdout(ColorChoice::Always),
                                get_writable_color(
                                    Some(Color::Red),
                                    stored_static.common_options.no_color,
                                ),
                                "No keywords found\n",
                                true,
                            )
                            .ok();
                        }
                    });
                }
            }
            Action::UpdateRules(_) => {
                let update_target = match &stored_static.config.action.as_ref().unwrap() {
                    Action::UpdateRules(option) => Some(option.rules.to_owned()),
                    _ => None,
                };
                // エラーが出た場合はインターネット接続がそもそもできないなどの問題点もあるためエラー等の出力は行わない
                let latest_version_data = if let Ok(data) = Update::get_latest_hayabusa_version() {
                    data
                } else {
                    None
                };
                let now_version = &format!("v{}", env!("CARGO_PKG_VERSION"));
                stored_static.include_status.insert("*".into());
                match Update::update_rules(update_target.unwrap().to_str().unwrap(), stored_static)
                {
                    Ok(output) => {
                        if output != "You currently have the latest rules." {
                            write_color_buffer(
                                &BufferWriter::stdout(ColorChoice::Always),
                                None,
                                "Rules updated successfully.",
                                true,
                            )
                            .ok();
                        }
                    }
                    Err(e) => {
                        if e.message().is_empty() {
                            AlertMessage::alert("Failed to update rules.").ok();
                        } else {
                            AlertMessage::alert(&format!("Failed to update rules. {e:?}  ")).ok();
                        }
                    }
                }
                println!();
                let split_now_version = &now_version
                    .replace("-dev", "")
                    .split('.')
                    .filter_map(|x| x.parse().ok())
                    .collect::<Vec<i8>>();
                let split_latest_version = &latest_version_data
                    .as_ref()
                    .unwrap_or(now_version)
                    .replace('"', "")
                    .split('.')
                    .filter_map(|x| x.parse().ok())
                    .collect::<Vec<i8>>();
                if split_latest_version > split_now_version {
                    write_color_buffer(
                        &BufferWriter::stdout(ColorChoice::Always),
                        None,
                        &format!(
                            "There is a new version of Hayabusa: {}",
                            latest_version_data.unwrap().replace('\"', "")
                        ),
                        true,
                    )
                    .ok();
                    write_color_buffer(
                        &BufferWriter::stdout(ColorChoice::Always),
                        None,
                        "You can download it at https://github.com/Yamato-Security/hayabusa/releases",
                        true,
                    )
                    .ok();
                    println!();
                }
                return;
            }
            Action::LevelTuning(option) => {
                let level_tuning_config_path = if option.level_tuning.to_str().unwrap()
                    != "./rules/config/level_tuning.txt"
                {
                    utils::check_setting_path(
                        option
                            .level_tuning
                            .parent()
                            .unwrap_or_else(|| Path::new("")),
                        option
                            .level_tuning
                            .file_name()
                            .unwrap()
                            .to_str()
                            .unwrap_or_default(),
                        false,
                    )
                    .unwrap_or_else(|| {
                        utils::check_setting_path(
                            &CURRENT_EXE_PATH.to_path_buf(),
                            "rules/config/level_tuning.txt",
                            true,
                        )
                        .unwrap()
                    })
                    .display()
                    .to_string()
                } else {
                    utils::check_setting_path(&stored_static.config_path, "level_tuning.txt", false)
                        .unwrap_or_else(|| {
                            utils::check_setting_path(
                                &CURRENT_EXE_PATH.to_path_buf(),
                                "rules/config/level_tuning.txt",
                                true,
                            )
                            .unwrap()
                        })
                        .display()
                        .to_string()
                };

                let rules_path = if stored_static.output_option.as_ref().is_some() {
                    stored_static
                        .output_option
                        .as_ref()
                        .unwrap()
                        .rules
                        .as_os_str()
                        .to_str()
                        .unwrap()
                } else {
                    "./rules"
                };

                if Path::new(&level_tuning_config_path).exists() {
                    if let Err(err) =
                        LevelTuning::run(&level_tuning_config_path, rules_path, stored_static)
                    {
                        AlertMessage::alert(&err).ok();
                    }
                } else {
                    AlertMessage::alert(
                        "Need rule_levels.txt file to use --level-tuning option [default: ./rules/config/level_tuning.txt]",
                    )
                    .ok();
                }
                return;
            }
            Action::SetDefaultProfile(_) => {
                if let Err(e) = set_default_profile(
                    check_setting_path(
                        &CURRENT_EXE_PATH.to_path_buf(),
                        "config/default_profile.yaml",
                        true,
                    )
                    .unwrap()
                    .to_str()
                    .unwrap(),
                    check_setting_path(
                        &CURRENT_EXE_PATH.to_path_buf(),
                        "config/profiles.yaml",
                        true,
                    )
                    .unwrap()
                    .to_str()
                    .unwrap(),
                    stored_static,
                ) {
                    AlertMessage::alert(&e).ok();
                } else {
                    println!("Successfully updated the default profile.");
                }
                return;
            }
            Action::ListProfiles(_) => {
                let profile_list = options::profile::get_profile_list("config/profiles.yaml");
                write_color_buffer(
                    &BufferWriter::stdout(ColorChoice::Always),
                    None,
                    "List of available profiles:",
                    true,
                )
                .ok();
                for profile in profile_list.iter() {
                    write_color_buffer(
                        &BufferWriter::stdout(ColorChoice::Always),
                        Some(Color::Green),
                        &format!("- {:<25}", &format!("{}:", profile[0])),
                        false,
                    )
                    .ok();
                    write_color_buffer(
                        &BufferWriter::stdout(ColorChoice::Always),
                        None,
                        &profile[1],
                        true,
                    )
                    .ok();
                }
                println!();
                return;
            }
        }

        // 処理時間の出力
        let analysis_end_time: DateTime<Local> = Local::now();
        let analysis_duration = analysis_end_time.signed_duration_since(analysis_start_time);
        let elapsed_output_str = format!("Elapsed time: {}", output_duration(analysis_duration));
        output_and_data_stack_for_html(
            &elapsed_output_str,
            "General Overview {#general_overview}",
            &stored_static.html_report_flag,
        );

        // Qオプションを付けた場合もしくはパースのエラーがない場合はerrorのstackが0となるのでエラーログファイル自体が生成されない。
        if ERROR_LOG_STACK.lock().unwrap().len() > 0 {
            AlertMessage::create_error_log(stored_static.quiet_errors_flag);
        }

        // Debugフラグをつけていた時にはメモリ利用情報などの統計情報を画面に出力する
        if stored_static.config.debug {
            CHECKPOINT.lock().as_ref().unwrap().output_stocked_result();
            println!();
            println!("Memory usage stats:");
            unsafe {
                mi_stats_print_out(None, null_mut());
            }
        }
        println!();
    }

    fn analysis_start(
        &mut self,
        target_extensions: &HashSet<String>,
        time_filter: &TargetEventTime,
        stored_static: &mut StoredStatic,
    ) {
        if stored_static.output_option.is_none() {
        } else if stored_static
            .output_option
            .as_ref()
            .unwrap()
            .input_args
            .live_analysis
        {
            let live_analysis_list =
                self.collect_liveanalysis_files(target_extensions, stored_static);
            if live_analysis_list.is_none() {
                return;
            }
            self.analysis_files(
                live_analysis_list.unwrap(),
                time_filter,
                stored_static.borrow_mut(),
            );
        } else if let Some(directory) = &stored_static
            .output_option
            .as_ref()
            .unwrap()
            .input_args
            .directory
        {
            let evtx_files = Self::collect_evtxfiles(
                directory.as_os_str().to_str().unwrap(),
                target_extensions,
                stored_static,
            );
            if evtx_files.is_empty() {
                AlertMessage::alert("No .evtx files were found.").ok();
                return;
            }
            self.analysis_files(evtx_files, time_filter, stored_static.borrow_mut());
        } else {
            // directory, live_analysis以外はfilepathの指定の場合
            if let Some(filepath) = &stored_static
                .output_option
                .as_ref()
                .unwrap()
                .input_args
                .filepath
            {
                let mut replaced_filepath = filepath.display().to_string();
                if replaced_filepath.starts_with('"') {
                    replaced_filepath.remove(0);
                }
                if replaced_filepath.ends_with('"') {
                    replaced_filepath.remove(replaced_filepath.len() - 1);
                }
                let check_path = Path::new(&replaced_filepath);
                if !check_path.exists() {
                    AlertMessage::alert(&format!(
                        " The file {} does not exist. Please specify a valid file path.",
                        filepath.as_os_str().to_str().unwrap()
                    ))
                    .ok();
                    return;
                }
                if !target_extensions.contains(
                    check_path
                        .extension()
                        .unwrap_or_else(|| OsStr::new("."))
                        .to_str()
                        .unwrap(),
                ) || check_path
                    .file_stem()
                    .unwrap_or_else(|| OsStr::new("."))
                    .to_str()
                    .unwrap()
                    .trim()
                    .starts_with('.')
                {
                    AlertMessage::alert(
                        "--filepath only accepts .evtx files. Hidden files are ignored.",
                    )
                    .ok();
                    return;
                }
                self.analysis_files(
                    vec![check_path.to_path_buf()],
                    time_filter,
                    stored_static.borrow_mut(),
                );
            }
        }
    }

    #[cfg(not(target_os = "windows"))]
    fn collect_liveanalysis_files(
        &self,
        _target_extensions: &HashSet<String>,
        _stored_static: &StoredStatic,
    ) -> Option<Vec<PathBuf>> {
        AlertMessage::alert("-l, --live-analysis needs to be run as Administrator on Windows.")
            .ok();
        println!();
        None
    }

    #[cfg(target_os = "windows")]
    fn collect_liveanalysis_files(
        &self,
        target_extensions: &HashSet<String>,
        stored_static: &StoredStatic,
    ) -> Option<Vec<PathBuf>> {
        if is_elevated() {
            let log_dir = env::var("windir").expect("windir is not found");
            let evtx_files = Self::collect_evtxfiles(
                &[log_dir, "System32\\winevt\\Logs".to_string()].join("/"),
                target_extensions,
                stored_static,
            );
            if evtx_files.is_empty() {
                AlertMessage::alert("No .evtx files were found.").ok();
                return None;
            }
            Some(evtx_files)
        } else {
            AlertMessage::alert("-l, --live-analysis needs to be run as Administrator on Windows.")
                .ok();
            println!();
            None
        }
    }

    fn collect_evtxfiles(
        dir_path: &str,
        target_extensions: &HashSet<String>,
        stored_static: &StoredStatic,
    ) -> Vec<PathBuf> {
        let mut dirpath = dir_path.to_string();
        if dirpath.starts_with('"') {
            dirpath.remove(0);
        }
        if dirpath.ends_with('"') {
            dirpath.remove(dirpath.len() - 1);
        }
        let entries = fs::read_dir(dirpath);
        if entries.is_err() {
            let mut errmsg = format!("{}", entries.unwrap_err());
            if errmsg.ends_with("123)") {
                errmsg = format!("{errmsg}. You may not be able to load evtx files when there are spaces in the directory path. Please enclose the path with double quotes and remove any trailing slash at the end of the path.");
            }
            if stored_static.verbose_flag {
                AlertMessage::alert(&errmsg).ok();
            }
            if !stored_static.quiet_errors_flag {
                ERROR_LOG_STACK
                    .lock()
                    .unwrap()
                    .push(format!("[ERROR] {errmsg}"));
            }
            return vec![];
        }

        let mut ret = vec![];
        for e in entries.unwrap() {
            if e.is_err() {
                continue;
            }

            let path = e.unwrap().path();
            if path.is_dir() {
                path.to_str().map(|path_str| {
                    let subdir_ret =
                        Self::collect_evtxfiles(path_str, target_extensions, stored_static);
                    ret.extend(subdir_ret);
                    Option::Some(())
                });
            } else if target_extensions.contains(
                path.extension()
                    .unwrap_or_else(|| OsStr::new(""))
                    .to_str()
                    .unwrap(),
            ) && !path
                .file_stem()
                .unwrap_or_else(|| OsStr::new("."))
                .to_str()
                .unwrap()
                .starts_with('.')
            {
                ret.push(path);
            }
        }

        ret
    }

    fn print_contributors(&self) {
        match fs::read_to_string(
            utils::check_setting_path(&CURRENT_EXE_PATH.to_path_buf(), "contributors.txt", true)
                .unwrap(),
        ) {
            Ok(contents) => {
                write_color_buffer(
                    &BufferWriter::stdout(ColorChoice::Always),
                    None,
                    &contents,
                    true,
                )
                .ok();
            }
            Err(err) => {
                AlertMessage::alert(&format!("{err}")).ok();
            }
        }
    }

    fn analysis_files(
        &mut self,
        evtx_files: Vec<PathBuf>,
        time_filter: &TargetEventTime,
        stored_static: &mut StoredStatic,
    ) {
        let event_timeline_config = &stored_static.event_timeline_config;
        let target_event_ids = &stored_static.target_eventids;
        let target_level = stored_static
            .output_option
            .as_ref()
            .unwrap()
            .exact_level
            .as_ref()
            .unwrap_or(&String::default())
            .to_uppercase();
        write_color_buffer(
            &BufferWriter::stdout(ColorChoice::Always),
            None,
            &format!("Total event log files: {:?}", evtx_files.len()),
            true,
        )
        .ok();
        let mut total_file_size = ByteSize::b(0);
        for file_path in &evtx_files {
            let file_size = match fs::metadata(file_path) {
                Ok(res) => res.len(),
                Err(err) => {
                    if stored_static.verbose_flag {
                        AlertMessage::warn(&err.to_string()).ok();
                    }
                    if !stored_static.quiet_errors_flag {
                        ERROR_LOG_STACK
                            .lock()
                            .unwrap()
                            .push(format!("[WARN] {err}"));
                    }
                    0
                }
            };
            total_file_size += ByteSize::b(file_size);
        }
        let total_size_output = format!("Total file size: {}", total_file_size.to_string_as(false));
        println!("{total_size_output}");
        let mut status_append_output = None;
        if !(stored_static.metrics_flag
            || stored_static.logon_summary_flag
            || stored_static.search_flag
            || stored_static.computer_metrics_flag
            || stored_static.output_option.as_ref().unwrap().no_wizard)
        {
<<<<<<< HEAD
            let mut rule_counter_wizard_map = HashMap::new();
            yaml::count_rules(
                &stored_static.output_option.as_ref().unwrap().rules,
                &filter::exclude_ids(stored_static),
                stored_static,
                &mut rule_counter_wizard_map,
            );
            let level_map: HashMap<&str, u128> = HashMap::from([
                ("INFORMATIONAL", 1),
                ("LOW", 2),
                ("MEDIUM", 3),
                ("HIGH", 4),
                ("CRITICAL", 5),
            ]);
=======
            println!();
>>>>>>> 919f5932
            println!("Scan wizard:");
            println!();
            let calcurate_wizard_rule_count = |exclude_noisytarget_flag: bool,
                                               exclude_noisy_status: Vec<&str>,
                                               min_level: &str,
                                               target_status: Vec<&str>,
                                               target_tags: Vec<&str>|
             -> HashMap<CompactString, u128> {
                let mut ret = HashMap::new();
                if exclude_noisytarget_flag {
                    for s in exclude_noisy_status {
                        let mut ret_cnt = 0;
                        if let Some(target_status_count) = rule_counter_wizard_map.get(s) {
                            target_status_count.iter().for_each(|(rule_level, value)| {
                                let doc_level_num = level_map
                                    .get(rule_level.to_uppercase().as_str())
                                    .unwrap_or(&1);
                                let args_level_num = level_map
                                    .get(min_level.to_uppercase().as_str())
                                    .unwrap_or(&1);
                                if doc_level_num >= args_level_num {
                                    ret_cnt += value.iter().map(|(_, cnt)| cnt).sum::<u128>()
                                }
                            });
                        }
                        ret.insert(CompactString::from(s), ret_cnt);
                    }
                } else {
                    let all_status_flag = target_status.contains(&"*");
                    for s in rule_counter_wizard_map.keys() {
                        // 指定されたstatusに合致しないものは集計をスキップする
                        if (exclude_noisy_status.contains(&s.as_str())
                            || !target_status.contains(&s.as_str()))
                            && !all_status_flag
                        {
                            continue;
                        }
                        let mut ret_cnt = 0;
                        if let Some(target_status_count) = rule_counter_wizard_map.get(s) {
                            target_status_count.iter().for_each(|(rule_level, value)| {
                                let doc_level_num = level_map
                                    .get(rule_level.to_uppercase().as_str())
                                    .unwrap_or(&1);
                                let args_level_num = level_map
                                    .get(min_level.to_uppercase().as_str())
                                    .unwrap_or(&1);
                                if doc_level_num >= args_level_num {
                                    if !target_tags.is_empty() {
                                        for (tag, cnt) in value.iter() {
                                            if target_tags.contains(&tag.as_str()) {
                                                let matched_tag_cnt = ret.entry(tag.clone());
                                                *matched_tag_cnt.or_insert(0) += cnt;
                                            }
                                        }
                                    } else {
                                        ret_cnt += value.iter().map(|(_, cnt)| cnt).sum::<u128>()
                                    }
                                }
                            });
                            if !exclude_noisy_status.contains(&s.as_str()) {
                                ret.insert(s.clone(), ret_cnt);
                            }
                        }
                    }
                }
                ret
            };
            let selections_status = &[
                ("1. Core ( status: test, stable | level: high, critical )", (vec!["test", "stable"], "high")),
                ("2. Core+ ( status: test, stable | level: medium, high, critical )", (vec!["test", "stable"], "medium")),
                ("3. Core++ ( status: experimental, test, stable | level: medium, high, critical )", (vec!["experimental", "test", "stable"], "medium")),
                ("4. All alert rules ( status: * | level: low+ )", (vec!["*"], "low")),
                ("5. All event and alert rules ( status: * | level: informational+ )", (vec!["*"], "informational")),
            ];

            let sections_rule_cnt = selections_status
                .iter()
                .map(|(_, (status, min_level))| {
                    calcurate_wizard_rule_count(
                        false,
                        [].to_vec(),
                        min_level,
                        status.to_vec(),
                        [].to_vec(),
                    )
                })
                .collect_vec();
            let selection_status_items = &[
                format!("1. Core ({} rules) ( status: test, stable | level: high, critical )", sections_rule_cnt[0].iter().map(|(_, cnt)| cnt).sum::<u128>()),
                format!("2. Core+ ({} rules) ( status: test, stable | level: medium, high, critical )", sections_rule_cnt[1].iter().map(|(_, cnt)| cnt).sum::<u128>()),
                format!("3. Core++ ({} rules) ( status: experimental, test, stable | level: medium, high, critical )", sections_rule_cnt[2].iter().map(|(_, cnt)| cnt).sum::<u128>()),
                format!("4. All alert rules ({} rules) ( status: * | level: low+ )", sections_rule_cnt[3].iter().map(|(_, cnt)| cnt).sum::<u128>()),
                format!("5. All event and alert rules ({} rules) ( status: * | level: informational+ )", sections_rule_cnt[4].iter().map(|(_, cnt)| cnt).sum::<u128>())
            ];

            let selected_index = Select::with_theme(&ColorfulTheme::default())
                .with_prompt("Which set of detection rules would you like to load?")
                .default(0)
                .items(selection_status_items.as_slice())
                .interact()
                .unwrap();
            status_append_output = Some(format!(
                "- selected detection rule sets: {}",
                selections_status[selected_index].0
            ));
            stored_static.output_option.as_mut().unwrap().min_level =
                selections_status[selected_index].1 .1.into();

            let exclude_noisy_cnt = calcurate_wizard_rule_count(
                true,
                ["exclude", "noisy", "deprecated", "unsupported"].to_vec(),
                selections_status[selected_index].1 .1,
                [].to_vec(),
                [].to_vec(),
            );

            stored_static.include_status.extend(
                selections_status[selected_index]
                    .1
                     .0
                    .iter()
                    .map(|x| x.to_owned().into()),
            );

            let mut output_option = stored_static.output_option.clone().unwrap();
            let exclude_tags = output_option.exclude_tag.get_or_insert_with(Vec::new);
            let tags_cnt = calcurate_wizard_rule_count(
                false,
                [].to_vec(),
                selections_status[selected_index].1 .1,
                selections_status[selected_index].1 .0.clone(),
                [
                    "detection.emerging_threats",
                    "detection.threat_hunting",
                    "sysmon",
                ]
                .to_vec(),
            );
            // If anything other than "4. All alert rules" or "5. All event and alert rules" was selected, ask questions about tags.
            if selected_index < 3 {
                let prompt_fmt = format!(
                    "Include Emerging Threats rules? ({} rules)",
                    tags_cnt.get("detection.emerging_threats").unwrap_or(&0)
                );
                let et_rules_load_flag = Confirm::with_theme(&ColorfulTheme::default())
                    .with_prompt(prompt_fmt)
                    .default(true)
                    .show_default(true)
                    .interact()
                    .unwrap();
                // If no is selected, then add "--exclude-tags detection.emerging_threats"
                if !et_rules_load_flag {
                    exclude_tags.push("detection.emerging_threats".into());
                }
                let prompt_fmt = format!(
                    "Include Threat Hunting rules? ({} rules)",
                    tags_cnt.get("detection.threat_hunting").unwrap_or(&0)
                );
                let th_rules_load_flag = Confirm::with_theme(&ColorfulTheme::default())
                    .with_prompt(prompt_fmt)
                    .default(false)
                    .show_default(true)
                    .interact()
                    .unwrap();
                // If no is selected, then add "--exclude-tags detection.threat_hunting"
                if !th_rules_load_flag {
                    exclude_tags.push("detection.threat_hunting".into());
                }
            }
            // deprecated rules load prompt
            let prompt_fmt = format!(
                "Include deprecated rules? ({} rules)",
                exclude_noisy_cnt.get("deprecated").unwrap_or(&0)
            );
            let dep_rules_load_flag = Confirm::with_theme(&ColorfulTheme::default())
                .with_prompt(prompt_fmt)
                .default(false)
                .show_default(true)
                .interact()
                .unwrap();
            if dep_rules_load_flag {
                stored_static
                    .output_option
                    .as_mut()
                    .unwrap()
                    .enable_deprecated_rules = true;
            }

            // noisy rules load prompt
            let prompt_fmt = format!(
                "Include noisy rules? ({} rules)",
                tags_cnt.get("noisy").unwrap_or(&0)
            );
            let noisy_rules_load_flag = Confirm::with_theme(&ColorfulTheme::default())
                .with_prompt(prompt_fmt)
                .default(false)
                .show_default(true)
                .interact()
                .unwrap();
            if noisy_rules_load_flag {
                stored_static
                    .output_option
                    .as_mut()
                    .unwrap()
                    .enable_noisy_rules = true;
            }

            // unsupported rules load prompt
            let prompt_fmt = format!(
                "Include unsupported rules? ({} rules)",
                exclude_noisy_cnt.get("unsupported").unwrap_or(&0)
            );
            let unsupported_rules_load_flag = Confirm::with_theme(&ColorfulTheme::default())
                .with_prompt(prompt_fmt)
                .default(false)
                .show_default(true)
                .interact()
                .unwrap();
            if unsupported_rules_load_flag {
                stored_static
                    .output_option
                    .as_mut()
                    .unwrap()
                    .enable_unsupported_rules = true;
            }

            let prompt_fmt = format!(
                "Include sysmon rules? ({} rules)",
                tags_cnt.get("sysmon").unwrap_or(&0)
            );
            let sysmon_rules_load_flag = Confirm::with_theme(&ColorfulTheme::default())
                .with_prompt(prompt_fmt)
                .default(true)
                .show_default(true)
                .interact()
                .unwrap();

            // If no is selected, then add "--exclude-tags sysmon"
            if !sysmon_rules_load_flag {
                exclude_tags.push("sysmon".into());
            }

            if !exclude_tags.is_empty() {
                stored_static.output_option.as_mut().unwrap().exclude_tag =
                    Some(exclude_tags.to_owned());
            }
        } else {
            stored_static.include_status.insert("*".into());
        }
        println!();
        println!("Loading detection rules. Please wait.");
        println!();

        if stored_static.html_report_flag {
            let mut output_data = Nested::<String>::new();
            let mut html_report_data = Nested::<String>::from_iter(vec![
                format!("- Analyzed event files: {}", evtx_files.len()),
                format!("- {total_size_output}"),
            ]);
            if let Some(status_report) = status_append_output {
                html_report_data.push(format!("- Selected deteciton rule set: {status_report}"));
            }
            let exclude_tags_data = stored_static
                .output_option
                .as_ref()
                .unwrap()
                .exclude_tag
                .clone()
                .unwrap_or_default()
                .join(" / ");
            if !exclude_tags_data.is_empty() {
                html_report_data.push(format!("- Excluded tags: {}", exclude_tags_data));
            }
            output_data.extend(html_report_data.iter());
            htmlreport::add_md_data("General Overview #{general_overview}", output_data);
        }

        let level = stored_static
            .output_option
            .as_ref()
            .unwrap()
            .min_level
            .to_uppercase();

        let rule_files = detection::Detection::parse_rule_files(
            &level,
            &target_level,
            &stored_static.output_option.as_ref().unwrap().rules,
            &filter::exclude_ids(stored_static),
            stored_static,
        );
        CHECKPOINT
            .lock()
            .as_mut()
            .unwrap()
            .rap_check_point("Rule Parse Processing Time");
        let unused_rules_option = stored_static.logon_summary_flag
            || stored_static.search_flag
            || stored_static.computer_metrics_flag
            || stored_static.metrics_flag;
        if !unused_rules_option && rule_files.is_empty() {
            AlertMessage::alert(
                "No rules were loaded. Please download the latest rules with the update-rules command.\r\n",
            )
            .ok();
            return;
        }

        let template =
            "[{elapsed_precise}] {human_pos} / {human_len} {spinner:.green} [{bar:40.green}] {percent}%\r\n\r\n{msg}";
        let progress_style = ProgressStyle::with_template(template)
            .unwrap()
            .progress_chars("=> ");
        let pb = ProgressBar::with_draw_target(
            Some(evtx_files.len() as u64),
            ProgressDrawTarget::stdout_with_hz(10),
        )
        .with_tab_width(55);
        pb.set_style(progress_style);
        pb.enable_steady_tick(Duration::from_millis(300));
        self.rule_keys = self.get_all_keys(&rule_files);
        let mut detection = detection::Detection::new(rule_files);
        let mut total_records: usize = 0;
        let mut recover_records: usize = 0;
        let mut tl = Timeline::new();

        *STORED_EKEY_ALIAS.write().unwrap() = Some(stored_static.eventkey_alias.clone());
        *STORED_STATIC.write().unwrap() = Some(stored_static.clone());
        for evtx_file in evtx_files {
            let pb_msg = format!(
                "{:?}",
                &evtx_file.to_str().unwrap_or_default().replace('\\', "/")
            );
            pb.set_message(pb_msg);

            let cnt_tmp: usize;
            let recover_cnt_tmp: usize;
            (detection, cnt_tmp, tl, recover_cnt_tmp) = if evtx_file.extension().unwrap() == "json"
            {
                self.analysis_json_file(
                    evtx_file,
                    detection,
                    time_filter,
                    tl.to_owned(),
                    target_event_ids,
                    stored_static,
                )
            } else {
                self.analysis_file(
                    evtx_file,
                    detection,
                    time_filter,
                    tl.to_owned(),
                    target_event_ids,
                    stored_static,
                )
            };
            total_records += cnt_tmp;
            recover_records += recover_cnt_tmp;
            pb.inc(1);
        }
        pb.finish_with_message(
            "Scanning finished. Please wait while the results are being saved.\r\n",
        );
        CHECKPOINT
            .lock()
            .as_mut()
            .unwrap()
            .rap_check_point("Analysis Processing Time");
        if stored_static.metrics_flag {
            tl.tm_stats_dsp_msg(event_timeline_config, stored_static);
        } else if stored_static.logon_summary_flag {
            tl.tm_logon_stats_dsp_msg(stored_static);
        } else if stored_static.search_flag {
            tl.search_dsp_msg(event_timeline_config, stored_static);
        } else if stored_static.computer_metrics_flag {
            tl.computer_metrics_dsp_msg(stored_static)
        }
        if !(stored_static.metrics_flag
            || stored_static.logon_summary_flag
            || stored_static.search_flag
            || stored_static.pivot_keyword_list_flag
            || stored_static.computer_metrics_flag)
        {
            println!();
            detection.add_aggcondition_msges(&self.rt, stored_static);
            after_fact(
                total_records,
                &stored_static.output_path,
                stored_static.common_options.no_color,
                stored_static,
                tl,
                recover_records,
            );
        }
        CHECKPOINT
            .lock()
            .as_mut()
            .unwrap()
            .rap_check_point("Output Processing Time");
    }

    // Windowsイベントログファイルを1ファイル分解析する。
    fn analysis_file(
        &self,
        evtx_filepath: PathBuf,
        mut detection: detection::Detection,
        time_filter: &TargetEventTime,
        mut tl: Timeline,
        target_event_ids: &TargetIds,
        stored_static: &StoredStatic,
    ) -> (detection::Detection, usize, Timeline, usize) {
        let path = evtx_filepath.display();
        let parser = self.evtx_to_jsons(&evtx_filepath, stored_static.enable_recover_records);
        let mut record_cnt = 0;
        let mut recover_records_cnt = 0;
        if parser.is_none() {
            return (detection, record_cnt, tl, 0);
        }

        let mut parser = parser.unwrap();
        let mut records = parser.records_json_value();

        let verbose_flag = stored_static.verbose_flag;
        let quiet_errors_flag = stored_static.quiet_errors_flag;
        loop {
            let mut records_per_detect = vec![];
            while records_per_detect.len() < MAX_DETECT_RECORDS {
                // パースに失敗している場合、エラーメッセージを出力
                let next_rec = records.next();
                if next_rec.is_none() {
                    break;
                }
                record_cnt += 1;
                let record_result = next_rec.unwrap();

                if record_result.is_ok()
                    && record_result.as_ref().unwrap().allocation == RecordAllocation::EmptyPage
                {
                    recover_records_cnt += 1;
                }

                if record_result.is_err() {
                    let evtx_filepath = &path;
                    let errmsg = format!(
                        "Failed to parse event file.\nEventFile: {}\nError: {}\n",
                        evtx_filepath,
                        record_result.unwrap_err()
                    );
                    if verbose_flag {
                        AlertMessage::alert(&errmsg).ok();
                    }
                    if !quiet_errors_flag {
                        ERROR_LOG_STACK
                            .lock()
                            .unwrap()
                            .push(format!("[ERROR] {errmsg}"));
                    }
                    continue;
                }

                let data = &record_result.as_ref().unwrap().data;
                if stored_static.computer_metrics_flag {
                    countup_event_by_computer(data, &stored_static.eventkey_alias, &mut tl);
                    // computer-metricsコマンドでは検知は行わないためカウントのみ行い次のレコードを確認する
                    continue;
                }

                // Searchならすべてのフィルタを無視
                if !stored_static.search_flag {
                    // Computer名がinclude_computerで指定されたものに合致しないまたはexclude_computerで指定されたものに合致した場合はフィルタリングする。
                    if utils::is_filtered_by_computer_name(
                        utils::get_event_value(
                            "Event.System.Computer",
                            data,
                            &stored_static.eventkey_alias,
                        ),
                        (
                            &stored_static.include_computer,
                            &stored_static.exclude_computer,
                        ),
                    ) {
                        continue;
                    }

                    // EventIDがinclude_eidで指定されたものに合致しないまたはexclude_eidで指定されたものに合致した場合、target_eventids.txtで指定されたEventIDではない場合はフィルタリングする。
                    if self.is_filtered_by_eid(
                        data,
                        &stored_static.eventkey_alias,
                        (&stored_static.include_eid, &stored_static.exclude_eid),
                        stored_static.output_option.as_ref().unwrap().eid_filter,
                        target_event_ids,
                    ) {
                        continue;
                    }

                    // channelがnullである場合はフィルタリングする。
                    if !self._is_valid_channel(
                        data,
                        &stored_static.eventkey_alias,
                        "Event.System.Channel",
                    ) {
                        continue;
                    }
                }
                // EventID側の条件との条件の混同を防ぐため時間でのフィルタリングの条件分岐を分離した
                let timestamp = record_result.as_ref().unwrap().timestamp;
                if !time_filter.is_target(&Some(timestamp)) {
                    continue;
                }

                let recover_record_flag = record_result.is_ok()
                    && record_result.as_ref().unwrap().allocation == RecordAllocation::EmptyPage;
                records_per_detect.push((data.to_owned(), recover_record_flag));
            }
            if records_per_detect.is_empty() {
                break;
            }

            let records_per_detect = self.rt.block_on(App::create_rec_infos(
                records_per_detect,
                &path,
                self.rule_keys.to_owned(),
            ));

            // timeline機能の実行
            tl.start(&records_per_detect, stored_static);
            if !(stored_static.metrics_flag
                || stored_static.logon_summary_flag
                || stored_static.search_flag)
            {
                // ruleファイルの検知
                detection = detection.start(&self.rt, records_per_detect);
            }
        }
        tl.total_record_cnt += record_cnt;
        (detection, record_cnt, tl, recover_records_cnt)
    }

    // JSON形式のイベントログファイルを1ファイル分解析する。
    fn analysis_json_file(
        &self,
        filepath: PathBuf,
        mut detection: detection::Detection,
        time_filter: &TargetEventTime,
        mut tl: Timeline,
        target_event_ids: &TargetIds,
        stored_static: &StoredStatic,
    ) -> (detection::Detection, usize, Timeline, usize) {
        let path = filepath.display();
        let mut record_cnt = 0;
        let recover_records_cnt = 0;
        let filename = filepath.to_str().unwrap_or_default();
        let filepath = if filename.starts_with("./") {
            check_setting_path(&CURRENT_EXE_PATH.to_path_buf(), filename, true)
                .unwrap()
                .to_str()
                .unwrap()
                .to_string()
        } else {
            filename.to_string()
        };
        let jsonl_value_iter = utils::read_jsonl_to_value(&filepath);
        let mut records = match jsonl_value_iter {
            // JSONL形式の場合
            Ok(values) => values,
            // JSONL形式以外(JSON(Array or jq)形式)の場合
            Err(_) => {
                let json_value_iter = utils::read_json_to_value(&filepath);
                match json_value_iter {
                    Ok(values) => values,
                    Err(e) => {
                        AlertMessage::alert(&e).ok();
                        return (detection, record_cnt, tl, recover_records_cnt);
                    }
                }
            }
        };

        loop {
            let mut records_per_detect = vec![];
            while records_per_detect.len() < MAX_DETECT_RECORDS {
                // パースに失敗している場合、エラーメッセージを出力
                let next_rec = records.next();
                if next_rec.is_none() {
                    break;
                }
                record_cnt += 1;

                let mut data = next_rec.unwrap();
                // ChannelなどのデータはEvent -> Systemに存在する必要があるが、他処理のことも考え、Event -> EventDataのデータをそのまま投入する形にした。cloneを利用しているのはCopy trait実装がserde_json::Valueにないため
                data["Event"]["System"] = data["Event"]["EventData"].clone();
                data["Event"]["System"]
                    .as_object_mut()
                    .unwrap()
                    .insert("EventRecordID".to_string(), Value::from(1));
                data["Event"]["System"].as_object_mut().unwrap().insert(
                    "Provider_attributes".to_string(),
                    Value::Object(Map::from_iter(vec![("Name".to_string(), Value::from(1))])),
                );

                data["Event"]["System"]["EventRecordID"] =
                    data["Event"]["EventData"]["RecordNumber"].clone();
                data["Event"]["System"]["Provider_attributes"]["Name"] =
                    data["Event"]["EventData"]["SourceName"].clone();
                data["Event"]["UserData"] = data["Event"]["EventData"].clone();
                // Computer名に対応する内容はHostnameであることがわかったためデータをクローンして投入
                data["Event"]["System"]["Computer"] =
                    data["Event"]["EventData"]["Hostname"].clone();

                if stored_static.computer_metrics_flag {
                    countup_event_by_computer(&data, &stored_static.eventkey_alias, &mut tl);
                    // computer-metricsコマンドでは検知は行わないためカウントのみ行い次のレコードを確認する
                    continue;
                }

                // Computer名がinclude_computerで指定されたものに合致しないまたはexclude_computerで指定されたものに合致した場合はフィルタリングする。
                if utils::is_filtered_by_computer_name(
                    utils::get_event_value(
                        "Event.System.Computer",
                        &data,
                        &stored_static.eventkey_alias,
                    ),
                    (
                        &stored_static.include_computer,
                        &stored_static.exclude_computer,
                    ),
                ) {
                    continue;
                }

                // EventIDがinclude_eidで指定されたものに合致しないまたはexclude_eidで指定されたものに合致した場合、EventID Filter optionが指定されていないかつtarget_eventids.txtで指定されたEventIDではない場合はフィルタリングする。
                if self.is_filtered_by_eid(
                    &data,
                    &stored_static.eventkey_alias,
                    (&stored_static.include_eid, &stored_static.exclude_eid),
                    stored_static.output_option.as_ref().unwrap().eid_filter,
                    target_event_ids,
                ) {
                    continue;
                }

                // channelがnullである場合はフィルタリングする。
                if !self._is_valid_channel(
                    &data,
                    &stored_static.eventkey_alias,
                    "Event.EventData.Channel",
                ) {
                    continue;
                }
                let target_timestamp = if data["Event"]["EventData"]["@timestamp"].is_null() {
                    &data["Event"]["EventData"]["TimeGenerated"]
                } else {
                    &data["Event"]["EventData"]["@timestamp"]
                };
                // EventID側の条件との条件の混同を防ぐため時間でのフィルタリングの条件分岐を分離した
                let timestamp = match NaiveDateTime::parse_from_str(
                    &target_timestamp
                        .to_string()
                        .replace("\\\"", "")
                        .replace('"', ""),
                    "%Y-%m-%dT%H:%M:%S%.3fZ",
                ) {
                    Ok(without_timezone_datetime) => Some(
                        DateTime::<Utc>::from_naive_utc_and_offset(without_timezone_datetime, Utc),
                    ),
                    Err(e) => {
                        AlertMessage::alert(&format!(
                            "timestamp parse error. filepath:{},{} {}",
                            path,
                            &data["Event"]["EventData"]["@timestamp"]
                                .to_string()
                                .replace("\\\"", "")
                                .replace('"', ""),
                            e
                        ))
                        .ok();
                        None
                    }
                };
                if !time_filter.is_target(&timestamp) {
                    continue;
                }

                records_per_detect.push((data.to_owned(), false));
            }
            if records_per_detect.is_empty() {
                break;
            }

            let records_per_detect = self.rt.block_on(App::create_rec_infos(
                records_per_detect,
                &path,
                self.rule_keys.to_owned(),
            ));

            // timeline機能の実行
            tl.start(&records_per_detect, stored_static);

            // 以下のコマンドの際にはルールにかけない
            if !(stored_static.metrics_flag
                || stored_static.logon_summary_flag
                || stored_static.search_flag)
            {
                // ruleファイルの検知
                detection = detection.start(&self.rt, records_per_detect);
            }
        }
        tl.total_record_cnt += record_cnt;
        (detection, record_cnt, tl, recover_records_cnt)
    }

    async fn create_rec_infos(
        records_per_detect: Vec<(Value, bool)>,
        path: &dyn Display,
        rule_keys: Nested<String>,
    ) -> Vec<EvtxRecordInfo> {
        let path = Arc::new(path.to_string());
        let rule_keys = Arc::new(rule_keys);
        let threads: Vec<JoinHandle<EvtxRecordInfo>> = {
            let this = records_per_detect.into_iter().map(
                |(rec, recovered_record_flag)| -> JoinHandle<EvtxRecordInfo> {
                    let arc_rule_keys = Arc::clone(&rule_keys);
                    let arc_path = Arc::clone(&path);
                    spawn(async move {
                        utils::create_rec_info(
                            rec,
                            arc_path.to_string(),
                            &arc_rule_keys,
                            &recovered_record_flag,
                        )
                    })
                },
            );
            FromIterator::from_iter(this)
        };

        let mut ret = vec![];
        for thread in threads.into_iter() {
            ret.push(thread.await.unwrap());
        }

        ret
    }

    fn get_all_keys(&self, rules: &[RuleNode]) -> Nested<String> {
        let mut key_set = HashSet::new();
        for rule in rules {
            let keys = get_detection_keys(rule);
            key_set.extend(keys.iter().map(|x| x.to_string()));
        }

        key_set.into_iter().collect::<Nested<String>>()
    }

    /// target_eventids.txtの設定を元にフィルタする。 trueであれば検知確認対象のEventIDであることを意味する。
    fn _is_target_event_id(
        &self,
        data: &Value,
        target_event_ids: &TargetIds,
        eventkey_alias: &EventKeyAliasConfig,
    ) -> bool {
        let eventid = utils::get_event_value(&utils::get_event_id_key(), data, eventkey_alias);
        if eventid.is_none() {
            return true;
        }

        match eventid.unwrap() {
            Value::String(s) => target_event_ids.is_target(&s.replace('\"', ""), true),
            Value::Number(n) => target_event_ids.is_target(&n.to_string().replace('\"', ""), true),
            _ => true, // レコードからEventIdが取得できない場合は、特にフィルタしない
        }
    }

    /// レコードのチャンネルの値が正しい(Stringの形でありnullでないもの)ことを判定する関数
    fn _is_valid_channel(
        &self,
        data: &Value,
        eventkey_alias: &EventKeyAliasConfig,
        channel_key: &str,
    ) -> bool {
        let channel = utils::get_event_value(channel_key, data, eventkey_alias);
        if channel.is_none() {
            return false;
        }
        match channel.unwrap() {
            Value::String(s) => s != "null",
            _ => false, // channelの値は文字列を想定しているため、それ以外のデータが来た場合はfalseを返す
        }
    }

    fn is_filtered_by_eid(
        &self,
        data: &Value,
        eventkey_alias: &EventKeyAliasConfig,
        (include_eid, exclude_eid): (&HashSet<CompactString>, &HashSet<CompactString>),
        eid_filter: bool,
        target_event_ids: &TargetIds,
    ) -> bool {
        let target_eid = if !include_eid.is_empty() || !exclude_eid.is_empty() {
            if let Some(eid_record) =
                utils::get_event_value(&utils::get_event_id_key(), data, eventkey_alias)
            {
                utils::get_serde_number_to_string(eid_record, false).unwrap_or_default()
            } else {
                CompactString::default()
            }
        } else {
            CompactString::default()
        };
        // 以下の場合はフィルタリングする。
        // 1. include_eidが指定されているが、include_eidに含まれていない場合
        // 2. exclude_eidが指定されていて、exclude_eidに含まれている場合
        // 3. eid_filterが指定されていて、target_eventids.txtで指定されたEventIDでない場合
        (!include_eid.is_empty() && !include_eid.contains(&target_eid))
            || (!exclude_eid.is_empty() && exclude_eid.contains(&target_eid))
            || (eid_filter && !self._is_target_event_id(data, target_event_ids, eventkey_alias))
    }

    fn evtx_to_jsons(
        &self,
        evtx_filepath: &PathBuf,
        enable_recover_records: bool,
    ) -> Option<EvtxParser<File>> {
        match EvtxParser::from_path(evtx_filepath) {
            Ok(evtx_parser) => {
                // parserのデフォルト設定を変更
                let mut parse_config =
                    ParserSettings::default().parse_empty_chunks(enable_recover_records);
                parse_config = parse_config.separate_json_attributes(true); // XMLのattributeをJSONに変換する時のルールを設定
                parse_config = parse_config.num_threads(0); // 設定しないと遅かったので、設定しておく。

                let evtx_parser = evtx_parser.with_configuration(parse_config);
                Option::Some(evtx_parser)
            }
            Err(e) => {
                eprintln!("{e}");
                Option::None
            }
        }
    }

    /// output logo
    fn output_logo(&self, stored_static: &StoredStatic) {
        let fp = utils::check_setting_path(&CURRENT_EXE_PATH.to_path_buf(), "art/logo.txt", true)
            .unwrap();
        let content = fs::read_to_string(fp).unwrap_or_default();
        let output_color = if stored_static.common_options.no_color {
            None
        } else {
            Some(Color::Green)
        };
        write_color_buffer(
            &BufferWriter::stdout(ColorChoice::Always),
            output_color,
            &content,
            true,
        )
        .ok();
    }

    /// output easter egg arts
    fn output_eggs(&self, exec_datestr: &str) {
        let mut eggs: HashMap<&str, (&str, Color)> = HashMap::new();
        eggs.insert("01/01", ("art/happynewyear.txt", Color::Rgb(255, 0, 0))); // Red
        eggs.insert("02/22", ("art/ninja.txt", Color::Rgb(0, 171, 240))); // Cerulean
        eggs.insert("08/08", ("art/takoyaki.txt", Color::Rgb(181, 101, 29))); // Light Brown
        eggs.insert("10/31", ("art/halloween.txt", Color::Rgb(255, 87, 51))); // Pumpkin Orange
        eggs.insert("12/24", ("art/christmas.txt", Color::Rgb(70, 192, 22))); // Green
        eggs.insert("12/25", ("art/christmas.txt", Color::Rgb(70, 192, 22))); // Green

        match eggs.get(exec_datestr) {
            None => {}
            Some((path, color)) => {
                let egg_path =
                    utils::check_setting_path(&CURRENT_EXE_PATH.to_path_buf(), path, true).unwrap();
                let content = fs::read_to_string(egg_path).unwrap_or_default();
                write_color_buffer(
                    &BufferWriter::stdout(ColorChoice::Always),
                    Some(color.to_owned()),
                    &content,
                    true,
                )
                .ok();
            }
        }
    }

    /// check architecture
    fn is_matched_architecture_and_binary(&self) -> bool {
        if cfg!(target_os = "windows") {
            let is_processor_arch_32bit = env::var_os("PROCESSOR_ARCHITECTURE")
                .unwrap_or_default()
                .eq("x86");
            // PROCESSOR_ARCHITEW6432は32bit環境には存在しないため、環境変数存在しなかった場合は32bit環境であると判断する
            let not_wow_flag = env::var_os("PROCESSOR_ARCHITEW6432")
                .unwrap_or_else(|| OsString::from("x86"))
                .eq("x86");
            return (cfg!(target_pointer_width = "64") && !is_processor_arch_32bit)
                || (cfg!(target_pointer_width = "32") && is_processor_arch_32bit && not_wow_flag);
        }
        true
    }

    fn check_is_valid_args_num(&self, action: Option<&Action>) -> bool {
        match action.as_ref().unwrap() {
            Action::CsvTimeline(_)
            | Action::JsonTimeline(_)
            | Action::LogonSummary(_)
            | Action::EidMetrics(_)
            | Action::PivotKeywordsList(_)
            | Action::SetDefaultProfile(_)
            | Action::Search(_)
            | Action::ComputerMetrics(_) => std::env::args().len() != 2,
            _ => true,
        }
    }
}

#[cfg(test)]
mod tests {
    use std::{
        fs::{self, remove_file, File},
        path::Path,
    };

    use crate::App;
    use chrono::Local;
    use hashbrown::HashSet;
    use hayabusa::{
        detections::{
            configs::{
                Action, CommonOptions, ComputerMetricsOption, Config, ConfigReader,
                CsvOutputOption, DetectCommonOption, EidMetricsOption, InputOption,
                JSONOutputOption, LogonSummaryOption, OutputOption, StoredStatic, TargetEventTime,
                TargetIds, STORED_EKEY_ALIAS, STORED_STATIC,
            },
            detection,
            message::{MESSAGEKEYS, MESSAGES},
            rule::create_rule,
        },
        options::htmlreport::HTML_REPORTER,
        timeline::timelines::Timeline,
    };
    use itertools::Itertools;
    use yaml_rust::YamlLoader;

    fn create_dummy_stored_static() -> StoredStatic {
        StoredStatic::create_static_data(Some(Config {
            action: Some(Action::CsvTimeline(CsvOutputOption {
                output_options: OutputOption {
                    input_args: InputOption {
                        directory: None,
                        filepath: None,
                        live_analysis: false,
                        recover_records: false,
                        timeline_offset: None,
                    },
                    profile: None,
                    enable_deprecated_rules: false,
                    exclude_status: None,
                    min_level: "informational".to_string(),
                    exact_level: None,
                    enable_noisy_rules: false,
                    end_timeline: None,
                    start_timeline: None,
                    eid_filter: false,
                    european_time: false,
                    iso_8601: false,
                    rfc_2822: false,
                    rfc_3339: false,
                    us_military_time: false,
                    us_time: false,
                    utc: false,
                    visualize_timeline: false,
                    rules: Path::new("./rules").to_path_buf(),
                    html_report: None,
                    no_summary: false,
                    common_options: CommonOptions {
                        no_color: false,
                        quiet: false,
                    },
                    detect_common_options: DetectCommonOption {
                        evtx_file_ext: None,
                        thread_number: None,
                        quiet_errors: false,
                        config: Path::new("./rules/config").to_path_buf(),
                        verbose: false,
                        json_input: true,
                        include_computer: None,
                        exclude_computer: None,
                    },
                    enable_unsupported_rules: false,
                    clobber: false,
                    proven_rules: false,
                    include_tag: None,
                    exclude_tag: None,
                    include_category: None,
                    exclude_category: None,
                    include_eid: None,
                    exclude_eid: None,
                    no_field: false,
                    remove_duplicate_data: false,
                    remove_duplicate_detections: false,
                    no_wizard: true,
                },
                geo_ip: None,
                output: None,
                multiline: false,
            })),
            debug: false,
        }))
    }

    #[test]
    fn test_collect_evtxfiles() {
        let files = App::collect_evtxfiles(
            "test_files/evtx",
            &HashSet::from(["evtx".to_string()]),
            &create_dummy_stored_static(),
        );
        assert_eq!(3, files.len());

        files.iter().for_each(|file| {
            let is_contains = &vec!["test1.evtx", "test2.evtx", "testtest4.evtx"]
                .into_iter()
                .any(|filepath_str| {
                    return file.file_name().unwrap().to_str().unwrap_or("") == filepath_str;
                });
            assert_eq!(is_contains, &true);
        })
    }

    #[test]
    fn test_exec_none_storedstatic() {
        let mut app = App::new(None);
        let mut config_reader = ConfigReader::new();
        let mut stored_static = StoredStatic::create_static_data(config_reader.config);
        config_reader.config = None;
        stored_static.profiles = None;
        app.exec(&mut config_reader.app, &mut stored_static);
    }

    #[test]
    fn test_exec_general_html_output() {
        let mut app = App::new(None);
        let mut config_reader = ConfigReader::new();
        let mut stored_static = StoredStatic::create_static_data(config_reader.config);
        config_reader.config = None;
        stored_static.config.action = None;
        stored_static.html_report_flag = true;
        app.exec(&mut config_reader.app, &mut stored_static);
        let expect_general_contents = vec![
            format!("- Command line: {}", std::env::args().join(" ")),
            format!("- Start time: {}", Local::now().format("%Y/%m/%d %H:%M")),
        ];

        let actual = &HTML_REPORTER.read().unwrap().md_datas;
        let general_contents = actual.get("General Overview {#general_overview}").unwrap();
        assert_eq!(expect_general_contents.len(), general_contents.len());

        for actual_general_contents in general_contents.iter() {
            assert!(expect_general_contents.contains(&actual_general_contents.to_string()));
        }
    }

    #[test]
    fn test_analysis_json_file() {
        let mut app = App::new(None);
        let stored_static = create_dummy_stored_static();
        *STORED_EKEY_ALIAS.write().unwrap() = Some(stored_static.eventkey_alias.clone());
        *STORED_STATIC.write().unwrap() = Some(stored_static.clone());

        let rule_str = r#"
        enabled: true
        detection:
            selection1:
                Channel: 'Microsoft-Windows-Sysmon/Operational'
            condition: selection1
        details: testdata
        "#;
        let mut rule_yaml = YamlLoader::load_from_str(rule_str).unwrap().into_iter();
        let test_yaml_data = rule_yaml.next().unwrap();
        let mut rule = create_rule("testpath".to_string(), test_yaml_data);
        let rule_init = rule.init(&stored_static);
        assert!(rule_init.is_ok());
        let rule_files = vec![rule];
        app.rule_keys = app.get_all_keys(&rule_files);
        let detection = detection::Detection::new(rule_files);
        let target_time_filter = TargetEventTime::new(&stored_static);
        let tl = Timeline::default();
        let target_event_ids = TargetIds::default();

        let actual = app.analysis_json_file(
            Path::new("test_files/evtx/test.jsonl").to_path_buf(),
            detection,
            &target_time_filter,
            tl,
            &target_event_ids,
            &stored_static,
        );
        assert_eq!(actual.1, 2);
        assert_eq!(MESSAGES.len(), 2);
    }

    #[test]
    fn test_same_file_output_csv_exit() {
        MESSAGES.clear();
        // 先に空ファイルを作成する
        let mut app = App::new(None);
        File::create("overwrite.csv").ok();
        let action = Action::CsvTimeline(CsvOutputOption {
            output_options: OutputOption {
                input_args: InputOption {
                    directory: None,
                    filepath: Some(Path::new("test_files/evtx/test.json").to_path_buf()),
                    live_analysis: false,
                    recover_records: false,
                    timeline_offset: None,
                },
                profile: None,
                enable_deprecated_rules: false,
                exclude_status: None,
                min_level: "informational".to_string(),
                exact_level: None,
                enable_noisy_rules: false,
                end_timeline: None,
                start_timeline: None,
                eid_filter: false,
                european_time: false,
                iso_8601: false,
                rfc_2822: false,
                rfc_3339: false,
                us_military_time: false,
                us_time: false,
                utc: false,
                visualize_timeline: false,
                rules: Path::new("./test_files/rules/yaml/test_json_detect.yml").to_path_buf(),
                html_report: None,
                no_summary: true,
                common_options: CommonOptions {
                    no_color: false,
                    quiet: false,
                },
                detect_common_options: DetectCommonOption {
                    evtx_file_ext: None,
                    thread_number: None,
                    quiet_errors: false,
                    config: Path::new("./rules/config").to_path_buf(),
                    verbose: false,
                    json_input: true,
                    include_computer: None,
                    exclude_computer: None,
                },
                enable_unsupported_rules: false,
                clobber: false,
                proven_rules: false,
                include_tag: None,
                exclude_tag: None,
                include_category: None,
                exclude_category: None,
                include_eid: None,
                exclude_eid: None,
                no_field: false,
                remove_duplicate_data: false,
                remove_duplicate_detections: false,
                no_wizard: true,
            },
            geo_ip: None,
            output: Some(Path::new("overwrite.csv").to_path_buf()),
            multiline: false,
        });
        let config = Some(Config {
            action: Some(action),
            debug: false,
        });
        let mut stored_static = StoredStatic::create_static_data(config);
        *STORED_EKEY_ALIAS.write().unwrap() = Some(stored_static.eventkey_alias.clone());
        *STORED_STATIC.write().unwrap() = Some(stored_static.clone());
        let mut config_reader = ConfigReader::new();
        app.exec(&mut config_reader.app, &mut stored_static);
        assert_eq!(MESSAGES.len(), 0);

        // テストファイルの作成
        remove_file("overwrite.csv").ok();
    }

    #[test]
    fn test_overwrite_csv() {
        MESSAGES.clear();
        MESSAGEKEYS.lock().unwrap().clear();
        // 先に空ファイルを作成する
        let mut app = App::new(None);
        File::create("overwrite.csv").ok();
        let action = Action::CsvTimeline(CsvOutputOption {
            output_options: OutputOption {
                input_args: InputOption {
                    directory: None,
                    filepath: Some(Path::new("test_files/evtx/test.json").to_path_buf()),
                    live_analysis: false,
                    recover_records: false,
                    timeline_offset: None,
                },
                profile: None,
                enable_deprecated_rules: false,
                exclude_status: None,
                min_level: "informational".to_string(),
                exact_level: None,
                enable_noisy_rules: false,
                end_timeline: None,
                start_timeline: None,
                eid_filter: false,
                european_time: false,
                iso_8601: false,
                rfc_2822: false,
                rfc_3339: false,
                us_military_time: false,
                us_time: false,
                utc: false,
                visualize_timeline: false,
                rules: Path::new("test_files/rules/yaml/test_json_detect.yml").to_path_buf(),
                html_report: None,
                no_summary: true,
                common_options: CommonOptions {
                    no_color: false,
                    quiet: false,
                },
                detect_common_options: DetectCommonOption {
                    evtx_file_ext: None,
                    thread_number: None,
                    quiet_errors: false,
                    config: Path::new("./rules/config").to_path_buf(),
                    verbose: false,
                    json_input: true,
                    include_computer: None,
                    exclude_computer: None,
                },
                enable_unsupported_rules: false,
                clobber: true,
                proven_rules: false,
                include_tag: None,
                exclude_tag: None,
                include_category: None,
                exclude_category: None,
                include_eid: None,
                exclude_eid: None,
                no_field: false,
                remove_duplicate_data: false,
                remove_duplicate_detections: false,
                no_wizard: true,
            },
            geo_ip: None,
            output: Some(Path::new("overwrite.csv").to_path_buf()),
            multiline: false,
        });
        let config = Some(Config {
            action: Some(action),
            debug: false,
        });
        let mut stored_static = StoredStatic::create_static_data(config);
        *STORED_EKEY_ALIAS.write().unwrap() = Some(stored_static.eventkey_alias.clone());
        *STORED_STATIC.write().unwrap() = Some(stored_static.clone());
        let mut config_reader = ConfigReader::new();
        app.exec(&mut config_reader.app, &mut stored_static);
        assert_ne!(MESSAGES.len(), 0);
        // テストファイルの作成
        remove_file("overwrite.csv").ok();
    }

    #[test]
    fn test_same_file_output_json_exit() {
        MESSAGES.clear();
        // 先に空ファイルを作成する
        let mut app = App::new(None);
        File::create("overwrite.json").ok();
        let action = Action::JsonTimeline(JSONOutputOption {
            output_options: OutputOption {
                input_args: InputOption {
                    directory: None,
                    filepath: Some(Path::new("test_files/evtx/test.json").to_path_buf()),
                    live_analysis: false,
                    recover_records: false,
                    timeline_offset: None,
                },
                profile: None,
                enable_deprecated_rules: false,
                exclude_status: None,
                min_level: "informational".to_string(),
                exact_level: None,
                enable_noisy_rules: false,
                end_timeline: None,
                start_timeline: None,
                eid_filter: false,
                european_time: false,
                iso_8601: false,
                rfc_2822: false,
                rfc_3339: false,
                us_military_time: false,
                us_time: false,
                utc: false,
                visualize_timeline: false,
                rules: Path::new("./test_files/rules/yaml/test_json_detect.yml").to_path_buf(),
                html_report: None,
                no_summary: true,
                common_options: CommonOptions {
                    no_color: false,
                    quiet: false,
                },
                detect_common_options: DetectCommonOption {
                    evtx_file_ext: None,
                    thread_number: None,
                    quiet_errors: false,
                    config: Path::new("./rules/config").to_path_buf(),
                    verbose: false,
                    json_input: true,
                    include_computer: None,
                    exclude_computer: None,
                },
                enable_unsupported_rules: false,
                clobber: false,
                proven_rules: false,
                include_tag: None,
                exclude_tag: None,
                include_category: None,
                exclude_category: None,
                include_eid: None,
                exclude_eid: None,
                no_field: false,
                remove_duplicate_data: false,
                remove_duplicate_detections: false,
                no_wizard: true,
            },
            geo_ip: None,
            output: Some(Path::new("overwrite.json").to_path_buf()),
            jsonl_timeline: false,
        });
        let config = Some(Config {
            action: Some(action),
            debug: false,
        });
        let mut stored_static = StoredStatic::create_static_data(config);
        *STORED_EKEY_ALIAS.write().unwrap() = Some(stored_static.eventkey_alias.clone());
        *STORED_STATIC.write().unwrap() = Some(stored_static.clone());
        let mut config_reader = ConfigReader::new();
        app.exec(&mut config_reader.app, &mut stored_static);
        assert_eq!(MESSAGES.len(), 0);

        // テストファイルの作成
        remove_file("overwrite.json").ok();
    }

    #[test]
    fn test_overwrite_json() {
        MESSAGES.clear();
        MESSAGEKEYS.lock().unwrap().clear();
        // 先に空ファイルを作成する
        let mut app = App::new(None);
        File::create("overwrite.csv").ok();
        let action = Action::JsonTimeline(JSONOutputOption {
            output_options: OutputOption {
                input_args: InputOption {
                    directory: None,
                    filepath: Some(Path::new("test_files/evtx/test.json").to_path_buf()),
                    live_analysis: false,
                    recover_records: false,
                    timeline_offset: None,
                },
                profile: None,
                enable_deprecated_rules: false,
                exclude_status: None,
                min_level: "informational".to_string(),
                exact_level: None,
                enable_noisy_rules: false,
                end_timeline: None,
                start_timeline: None,
                eid_filter: false,
                european_time: false,
                iso_8601: false,
                rfc_2822: false,
                rfc_3339: false,
                us_military_time: false,
                us_time: false,
                utc: false,
                visualize_timeline: false,
                rules: Path::new("test_files/rules/yaml/test_json_detect.yml").to_path_buf(),
                html_report: None,
                no_summary: true,
                common_options: CommonOptions {
                    no_color: false,
                    quiet: false,
                },
                detect_common_options: DetectCommonOption {
                    evtx_file_ext: None,
                    thread_number: None,
                    quiet_errors: false,
                    config: Path::new("./rules/config").to_path_buf(),
                    verbose: false,
                    json_input: true,
                    include_computer: None,
                    exclude_computer: None,
                },
                enable_unsupported_rules: false,
                clobber: true,
                proven_rules: false,
                include_tag: None,
                exclude_tag: None,
                include_category: None,
                exclude_category: None,
                include_eid: None,
                exclude_eid: None,
                no_field: false,
                remove_duplicate_data: false,
                remove_duplicate_detections: false,
                no_wizard: true,
            },
            geo_ip: None,
            output: Some(Path::new("overwrite.json").to_path_buf()),
            jsonl_timeline: false,
        });
        let config = Some(Config {
            action: Some(action),
            debug: false,
        });
        let mut stored_static = StoredStatic::create_static_data(config);
        *STORED_EKEY_ALIAS.write().unwrap() = Some(stored_static.eventkey_alias.clone());
        *STORED_STATIC.write().unwrap() = Some(stored_static.clone());
        let mut config_reader = ConfigReader::new();
        app.exec(&mut config_reader.app, &mut stored_static);
        assert_ne!(MESSAGES.len(), 0);
        // テストファイルの削除
        remove_file("overwrite.json").ok();
    }

    #[test]
    fn test_same_file_output_metric_csv_exit() {
        MESSAGES.clear();
        // 先に空ファイルを作成する
        let mut app = App::new(None);
        File::create("overwrite-metric.csv").ok();
        let action = Action::EidMetrics(EidMetricsOption {
            output: Some(Path::new("overwrite-metric.csv").to_path_buf()),
            input_args: InputOption {
                directory: None,
                filepath: Some(Path::new("test_files/evtx/test_metrics.json").to_path_buf()),
                live_analysis: false,
                recover_records: false,
                timeline_offset: None,
            },
            common_options: CommonOptions {
                no_color: false,
                quiet: false,
            },
            detect_common_options: DetectCommonOption {
                evtx_file_ext: None,
                thread_number: None,
                quiet_errors: false,
                config: Path::new("./rules/config").to_path_buf(),
                verbose: false,
                json_input: true,
                include_computer: None,
                exclude_computer: None,
            },
            european_time: false,
            iso_8601: false,
            rfc_2822: false,
            rfc_3339: false,
            us_military_time: false,
            us_time: false,
            utc: false,
            clobber: false,
        });
        let config = Some(Config {
            action: Some(action),
            debug: false,
        });
        let mut stored_static = StoredStatic::create_static_data(config);
        *STORED_EKEY_ALIAS.write().unwrap() = Some(stored_static.eventkey_alias.clone());
        *STORED_STATIC.write().unwrap() = Some(stored_static.clone());
        let mut config_reader = ConfigReader::new();
        app.exec(&mut config_reader.app, &mut stored_static);
        let meta = fs::metadata("overwrite-metric.csv").unwrap();
        assert_eq!(meta.len(), 0);

        // テストファイルの削除
        remove_file("overwrite-metric.csv").ok();
    }

    #[test]
    fn test_same_file_output_metric_csv() {
        MESSAGES.clear();
        MESSAGEKEYS.lock().unwrap().clear();
        // 先に空ファイルを作成する
        let mut app = App::new(None);
        File::create("overwrite-metric.csv").ok();
        let action = Action::EidMetrics(EidMetricsOption {
            output: Some(Path::new("overwrite-metric.csv").to_path_buf()),
            input_args: InputOption {
                directory: None,
                filepath: Some(Path::new("test_files/evtx/test_metrics.json").to_path_buf()),
                live_analysis: false,
                recover_records: false,
                timeline_offset: None,
            },
            common_options: CommonOptions {
                no_color: false,
                quiet: false,
            },
            detect_common_options: DetectCommonOption {
                evtx_file_ext: None,
                thread_number: None,
                quiet_errors: false,
                config: Path::new("./rules/config").to_path_buf(),
                verbose: false,
                json_input: true,
                include_computer: None,
                exclude_computer: None,
            },
            european_time: false,
            iso_8601: false,
            rfc_2822: false,
            rfc_3339: false,
            us_military_time: false,
            us_time: false,
            utc: false,
            clobber: true,
        });
        let config = Some(Config {
            action: Some(action),
            debug: false,
        });
        let mut stored_static = StoredStatic::create_static_data(config);
        *STORED_EKEY_ALIAS.write().unwrap() = Some(stored_static.eventkey_alias.clone());
        *STORED_STATIC.write().unwrap() = Some(stored_static.clone());
        let mut config_reader = ConfigReader::new();
        app.exec(&mut config_reader.app, &mut stored_static);
        let meta = fs::metadata("overwrite-metric.csv").unwrap();
        assert_ne!(meta.len(), 0);
        // テストファイルの削除
        remove_file("overwrite-metric.csv").ok();
    }

    #[test]
    fn test_same_file_output_logon_summary_csv_exit() {
        MESSAGES.clear();
        // 先に空ファイルを作成する
        let mut app = App::new(None);
        File::create("overwrite-metric-successful.csv").ok();
        let action = Action::LogonSummary(LogonSummaryOption {
            output: Some(Path::new("overwrite-metric").to_path_buf()),
            input_args: InputOption {
                directory: None,
                filepath: Some(Path::new("test_files/evtx/test_metrics.json").to_path_buf()),
                live_analysis: false,
                timeline_offset: None,
                recover_records: false,
            },
            common_options: CommonOptions {
                no_color: false,
                quiet: false,
            },
            detect_common_options: DetectCommonOption {
                evtx_file_ext: None,
                thread_number: None,
                quiet_errors: false,
                config: Path::new("./rules/config").to_path_buf(),
                verbose: false,
                json_input: true,
                include_computer: None,
                exclude_computer: None,
            },
            european_time: false,
            iso_8601: false,
            rfc_2822: false,
            rfc_3339: false,
            us_military_time: false,
            us_time: false,
            utc: false,
            clobber: false,
            end_timeline: None,
            start_timeline: None,
        });
        let config = Some(Config {
            action: Some(action),
            debug: false,
        });
        let mut stored_static = StoredStatic::create_static_data(config);
        *STORED_EKEY_ALIAS.write().unwrap() = Some(stored_static.eventkey_alias.clone());
        *STORED_STATIC.write().unwrap() = Some(stored_static.clone());
        let mut config_reader = ConfigReader::new();
        app.exec(&mut config_reader.app, &mut stored_static);
        let meta = fs::metadata("overwrite-metric-successful.csv").unwrap();
        assert_eq!(meta.len(), 0);

        // テストファイルの削除
        remove_file("overwrite-metric-successful.csv").ok();
    }

    #[test]
    fn test_same_file_output_logon_summary_csv() {
        MESSAGES.clear();
        MESSAGEKEYS.lock().unwrap().clear();
        // 先に空ファイルを作成する
        let mut app = App::new(None);
        File::create("overwrite-metric-successful.csv").ok();
        let action = Action::LogonSummary(LogonSummaryOption {
            output: Some(Path::new("overwrite-metric").to_path_buf()),
            input_args: InputOption {
                directory: None,
                filepath: Some(Path::new("test_files/evtx/test_metrics.json").to_path_buf()),
                live_analysis: false,
                recover_records: false,
                timeline_offset: None,
            },
            common_options: CommonOptions {
                no_color: false,
                quiet: false,
            },
            detect_common_options: DetectCommonOption {
                evtx_file_ext: None,
                thread_number: None,
                quiet_errors: false,
                config: Path::new("./rules/config").to_path_buf(),
                verbose: false,
                json_input: true,
                include_computer: None,
                exclude_computer: None,
            },
            european_time: false,
            iso_8601: false,
            rfc_2822: false,
            rfc_3339: false,
            us_military_time: false,
            us_time: false,
            utc: false,
            clobber: true,
            end_timeline: None,
            start_timeline: None,
        });
        let config = Some(Config {
            action: Some(action),
            debug: false,
        });
        let mut stored_static = StoredStatic::create_static_data(config);
        *STORED_EKEY_ALIAS.write().unwrap() = Some(stored_static.eventkey_alias.clone());
        *STORED_STATIC.write().unwrap() = Some(stored_static.clone());
        let mut config_reader = ConfigReader::new();
        app.exec(&mut config_reader.app, &mut stored_static);
        let meta = fs::metadata("overwrite-metric-successful.csv").unwrap();
        assert_ne!(meta.len(), 0);
        // テストファイルの削除
        remove_file("overwrite-metric-successful.csv").ok();
    }

    #[test]
    fn test_same_file_output_computer_metrics_exit() {
        MESSAGES.clear();
        MESSAGEKEYS.lock().unwrap().clear();
        // 先に空ファイルを作成する
        let mut app = App::new(None);
        File::create("overwrite-computer-metrics.csv").ok();
        let action = Action::ComputerMetrics(ComputerMetricsOption {
            output: Some(Path::new("overwrite-computer-metrics.csv").to_path_buf()),
            input_args: InputOption {
                directory: None,
                filepath: Some(Path::new("test_files/evtx/test_metrics.json").to_path_buf()),
                live_analysis: false,
                recover_records: false,
                timeline_offset: None,
            },
            common_options: CommonOptions {
                no_color: false,
                quiet: false,
            },
            evtx_file_ext: None,
            thread_number: None,
            quiet_errors: false,
            config: Path::new("./rules/config").to_path_buf(),
            verbose: false,
            json_input: true,
            clobber: false,
        });
        let config = Some(Config {
            action: Some(action),
            debug: false,
        });
        let mut stored_static = StoredStatic::create_static_data(config);
        *STORED_EKEY_ALIAS.write().unwrap() = Some(stored_static.eventkey_alias.clone());
        *STORED_STATIC.write().unwrap() = Some(stored_static.clone());
        let mut config_reader = ConfigReader::new();
        app.exec(&mut config_reader.app, &mut stored_static);
        let meta = fs::metadata("overwrite-computer-metrics.csv").unwrap();
        assert_eq!(meta.len(), 0);
        // テストファイルの削除
        remove_file("overwrite-computer-metrics.csv").ok();
    }

    #[test]
    fn test_same_file_output_computer_metrics_csv() {
        MESSAGES.clear();
        MESSAGEKEYS.lock().unwrap().clear();
        // 先に空ファイルを作成する
        let mut app = App::new(None);
        File::create("overwrite-computer-metrics.csv").ok();
        let action = Action::ComputerMetrics(ComputerMetricsOption {
            output: Some(Path::new("overwrite-computer-metrics.csv").to_path_buf()),
            input_args: InputOption {
                directory: None,
                filepath: Some(Path::new("test_files/evtx/test_metrics.json").to_path_buf()),
                live_analysis: false,
                recover_records: false,
                timeline_offset: None,
            },
            common_options: CommonOptions {
                no_color: false,
                quiet: false,
            },
            evtx_file_ext: None,
            thread_number: None,
            quiet_errors: false,
            config: Path::new("./rules/config").to_path_buf(),
            verbose: false,
            json_input: true,
            clobber: true,
        });
        let config = Some(Config {
            action: Some(action),
            debug: false,
        });
        let mut stored_static = StoredStatic::create_static_data(config);
        *STORED_EKEY_ALIAS.write().unwrap() = Some(stored_static.eventkey_alias.clone());
        *STORED_STATIC.write().unwrap() = Some(stored_static.clone());
        let mut config_reader = ConfigReader::new();
        app.exec(&mut config_reader.app, &mut stored_static);
        let meta = fs::metadata("overwrite-computer-metrics.csv").unwrap();
        assert_ne!(meta.len(), 0);
        // テストファイルの削除
        remove_file("overwrite-computer-metrics.csv").ok();
    }

    #[test]
    fn test_analysis_json_file_include_eid() {
        MESSAGES.clear();
        let mut app = App::new(None);
        let mut stored_static = create_dummy_stored_static();
        *STORED_EKEY_ALIAS.write().unwrap() = Some(stored_static.eventkey_alias.clone());
        stored_static.include_eid = HashSet::from_iter(vec!["10".into()]);
        *STORED_STATIC.write().unwrap() = Some(stored_static.clone());

        let rule_str = r#"
        enabled: true
        detection:
            selection1:
                Channel: 'Microsoft-Windows-Sysmon/Operational'
            condition: selection1
        details: testdata
        "#;
        let mut rule_yaml = YamlLoader::load_from_str(rule_str).unwrap().into_iter();
        let test_yaml_data = rule_yaml.next().unwrap();
        let mut rule = create_rule("testpath".to_string(), test_yaml_data);
        let rule_init = rule.init(&stored_static);
        assert!(rule_init.is_ok());
        let rule_files = vec![rule];
        app.rule_keys = app.get_all_keys(&rule_files);
        let detection = detection::Detection::new(rule_files);
        let target_time_filter = TargetEventTime::new(&stored_static);
        let tl = Timeline::default();
        let target_event_ids = TargetIds::default();

        let actual = app.analysis_json_file(
            Path::new("test_files/evtx/test.jsonl").to_path_buf(),
            detection,
            &target_time_filter,
            tl,
            &target_event_ids,
            &stored_static,
        );
        assert_eq!(actual.1, 2);
        assert_eq!(MESSAGES.len(), 1);
    }

    #[test]
    fn test_analysis_json_file_exclude_eid() {
        MESSAGES.clear();
        let mut app = App::new(None);
        let mut stored_static = create_dummy_stored_static();
        *STORED_EKEY_ALIAS.write().unwrap() = Some(stored_static.eventkey_alias.clone());
        stored_static.exclude_eid = HashSet::from_iter(vec!["10".into(), "11".into()]);
        *STORED_STATIC.write().unwrap() = Some(stored_static.clone());

        let rule_str = r#"
        enabled: true
        detection:
            selection1:
                Channel: 'Microsoft-Windows-Sysmon/Operational'
            condition: selection1
        details: testdata
        "#;
        let mut rule_yaml = YamlLoader::load_from_str(rule_str).unwrap().into_iter();
        let test_yaml_data = rule_yaml.next().unwrap();
        let mut rule = create_rule("testpath".to_string(), test_yaml_data);
        let rule_init = rule.init(&stored_static);
        assert!(rule_init.is_ok());
        let rule_files = vec![rule];
        app.rule_keys = app.get_all_keys(&rule_files);
        let detection = detection::Detection::new(rule_files);
        let target_time_filter = TargetEventTime::new(&stored_static);
        let tl = Timeline::default();
        let target_event_ids = TargetIds::default();

        let actual = app.analysis_json_file(
            Path::new("test_files/evtx/test.jsonl").to_path_buf(),
            detection,
            &target_time_filter,
            tl,
            &target_event_ids,
            &stored_static,
        );
        assert_eq!(actual.1, 2);
        assert_eq!(MESSAGES.len(), 0);
    }
}<|MERGE_RESOLUTION|>--- conflicted
+++ resolved
@@ -1011,7 +1011,6 @@
             || stored_static.computer_metrics_flag
             || stored_static.output_option.as_ref().unwrap().no_wizard)
         {
-<<<<<<< HEAD
             let mut rule_counter_wizard_map = HashMap::new();
             yaml::count_rules(
                 &stored_static.output_option.as_ref().unwrap().rules,
@@ -1026,9 +1025,7 @@
                 ("HIGH", 4),
                 ("CRITICAL", 5),
             ]);
-=======
             println!();
->>>>>>> 919f5932
             println!("Scan wizard:");
             println!();
             let calcurate_wizard_rule_count = |exclude_noisytarget_flag: bool,
