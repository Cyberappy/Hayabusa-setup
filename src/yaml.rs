extern crate serde_derive;
extern crate yaml_rust;

use crate::detections::configs;
use crate::detections::print::AlertMessage;
use crate::fillter::RuleFill;
use std::collections::HashMap;
use std::ffi::OsStr;
use std::fs;
use std::io;
use std::io::{BufReader, Read};
use std::path::{Path, PathBuf};
use yaml_rust::Yaml;
use yaml_rust::YamlLoader;

pub struct ParseYaml {
    pub files: Vec<(String, yaml_rust::Yaml)>,
    pub rulecounter: HashMap<String, u128>,
    pub ignorerule_count: u128,
    pub errorrule_count: u128,
}

impl ParseYaml {
    pub fn new() -> ParseYaml {
        ParseYaml {
            files: Vec::new(),
            rulecounter: HashMap::new(),
            ignorerule_count: 0,
            errorrule_count: 0,
        }
    }

    pub fn read_file(&self, path: PathBuf) -> Result<String, String> {
        let mut file_content = String::new();

        let mut fr = fs::File::open(path)
            .map(|f| BufReader::new(f))
            .map_err(|e| e.to_string())?;

        fr.read_to_string(&mut file_content)
            .map_err(|e| e.to_string())?;

        Ok(file_content)
    }

    pub fn read_dir<P: AsRef<Path>>(
        &mut self,
        path: P,
        level: &str,
        fill_ids: RuleFill,
    ) -> io::Result<String> {
        let mut entries = fs::read_dir(path)?;
        let yaml_docs = entries.try_fold(vec![], |mut ret, entry| {
            let entry = entry?;
            // フォルダは再帰的に呼び出す。
            if entry.file_type()?.is_dir() {
                self.read_dir(entry.path(), level, fill_ids.clone())?;
                return io::Result::Ok(ret);
            }
            // ファイル以外は無視
            if !entry.file_type()?.is_file() {
                return io::Result::Ok(ret);
            }

            // 拡張子がymlでないファイルは無視
            let path = entry.path();
            if path.extension().unwrap_or(OsStr::new("")) != "yml" {
                return io::Result::Ok(ret);
            }

            // 個別のファイルの読み込みは即終了としない。
            let read_content = self.read_file(path);
            if read_content.is_err() {
                AlertMessage::warn(
                    &mut std::io::stdout().lock(),
                    format!(
                        "fail to read file: {}\n{} ",
                        entry.path().display(),
                        read_content.unwrap_err()
                    ),
                )?;
                self.errorrule_count += 1;
                return io::Result::Ok(ret);
            }

            // ここも個別のファイルの読み込みは即終了としない。
            let yaml_contents = YamlLoader::load_from_str(&read_content.unwrap());
            if yaml_contents.is_err() {
                AlertMessage::warn(
                    &mut std::io::stdout().lock(),
                    format!(
                        "Failed to parse yml: {}\n{} ",
                        entry.path().display(),
                        yaml_contents.unwrap_err()
                    ),
                )?;
                self.errorrule_count += 1;
                return io::Result::Ok(ret);
            }

            let yaml_contents = yaml_contents.unwrap().into_iter().map(|yaml_content| {
                let filepath = format!("{}", entry.path().display());
                return (filepath, yaml_content);
            });
            ret.extend(yaml_contents);
            return io::Result::Ok(ret);
        })?;

        let files: Vec<(String, Yaml)> = yaml_docs
            .into_iter()
            .filter_map(|(filepath, yaml_doc)| {
                // ignoreフラグがONになっているルールは無視する。
                if yaml_doc["ignore"].as_bool().unwrap_or(false) {
                    self.ignorerule_count += 1;
                    return Option::None;
                }
                self.rulecounter.insert(
                    yaml_doc["ruletype"].as_str().unwrap_or("Other").to_string(),
                    self.rulecounter
                        .get(&yaml_doc["ruletype"].as_str().unwrap_or("Other").to_string())
                        .unwrap_or(&0)
                        + 1,
                );

                if configs::CONFIG.read().unwrap().args.is_present("verbose") {
                    println!("Loaded yml file path: {}", filepath);
                }
                // 指定されたレベルより低いルールは無視する
                let doc_level = &yaml_doc["level"]
                    .as_str()
                    .unwrap_or("informational")
                    .to_string()
                    .to_uppercase();
                let doc_level_num = configs::LEVELMAP.get(doc_level).unwrap_or(&1);
                let args_level_num = configs::LEVELMAP.get(level).unwrap_or(&1);
                if doc_level_num < args_level_num {
                    return Option::None;
                }

                //除外されたルールは無視する
                match fill_ids
                    .no_use_rule
                    .get(&yaml_doc["id"].as_str().unwrap_or("").to_string())
                {
                    Some(_) => (),
                    None => {
                        self.ignorerule_count += 1;
                        return Option::None;
                    }
                }

                return Option::Some((filepath, yaml_doc));
            })
            .collect();
        self.files.extend(files);
        return io::Result::Ok(String::default());
    }
}

#[cfg(test)]
mod tests {

    use crate::yaml;
    use crate::yaml::RuleFill;
    use std::collections::HashMap;
    use std::path::Path;
    use yaml_rust::YamlLoader;

    #[test]
    fn test_read_dir_yaml() {
        let mut yaml = yaml::ParseYaml::new();
        let fill_ids = RuleFill {
            no_use_rule: HashMap::from([("".to_string(), true)]),
        };
        let _ = &yaml.read_dir(
            "test_files/rules/yaml/".to_string(),
            &"".to_owned(),
            fill_ids,
        );
        assert_ne!(yaml.files.len(), 0);
    }

    #[test]
    fn test_read_yaml() {
        let yaml = yaml::ParseYaml::new();
        let path = Path::new("test_files/rules/yaml/1.yml");
        let ret = yaml.read_file(path.to_path_buf()).unwrap();
        let rule = YamlLoader::load_from_str(&ret).unwrap();
        for i in rule {
            if i["title"].as_str().unwrap() == "Sysmon Check command lines" {
                assert_eq!(
                    "*",
                    i["detection"]["selection"]["CommandLine"].as_str().unwrap()
                );
                assert_eq!(1, i["detection"]["selection"]["EventID"].as_i64().unwrap());
            }
        }
    }

    #[test]
    fn test_failed_read_yaml() {
        let yaml = yaml::ParseYaml::new();
        let path = Path::new("test_files/rules/yaml/error.yml");
        let ret = yaml.read_file(path.to_path_buf()).unwrap();
        let rule = YamlLoader::load_from_str(&ret);
        assert_eq!(rule.is_err(), true);
    }

    #[test]
    /// no specifed "level" arguments value is adapted default level(informational)
    fn test_default_level_read_yaml() {
        let mut yaml = yaml::ParseYaml::new();
        let path = Path::new("test_files/rules/level_yaml");
<<<<<<< HEAD
        yaml.read_dir(path.to_path_buf(), &"").unwrap();
        assert_eq!(yaml.files.len(), 5);
=======
        let fill_ids = RuleFill {
            no_use_rule: HashMap::from([("".to_string(), true)]),
        };
        yaml.read_dir(path.to_path_buf(), &"", fill_ids).unwrap();
        assert_eq!(yaml.files.len(), 4);
>>>>>>> b9c415ea
    }

    #[test]
    fn test_info_level_read_yaml() {
        let mut yaml = yaml::ParseYaml::new();
        let path = Path::new("test_files/rules/level_yaml");
<<<<<<< HEAD
        yaml.read_dir(path.to_path_buf(), &"informational").unwrap();
=======
        let fill_ids = RuleFill {
            no_use_rule: HashMap::from([("".to_string(), true)]),
        };
        yaml.read_dir(path.to_path_buf(), &"informational", fill_ids)
            .unwrap();
>>>>>>> b9c415ea
        assert_eq!(yaml.files.len(), 5);
    }
    #[test]
    fn test_low_level_read_yaml() {
        let mut yaml = yaml::ParseYaml::new();
        let path = Path::new("test_files/rules/level_yaml");
        let fill_ids = RuleFill {
            no_use_rule: HashMap::from([("".to_string(), true)]),
        };
        yaml.read_dir(path.to_path_buf(), &"LOW", fill_ids).unwrap();
        assert_eq!(yaml.files.len(), 4);
    }
    #[test]
    fn test_medium_level_read_yaml() {
        let mut yaml = yaml::ParseYaml::new();
        let path = Path::new("test_files/rules/level_yaml");
        let fill_ids = RuleFill {
            no_use_rule: HashMap::from([("".to_string(), true)]),
        };
        yaml.read_dir(path.to_path_buf(), &"MEDIUM", fill_ids)
            .unwrap();
        assert_eq!(yaml.files.len(), 3);
    }
    #[test]
    fn test_high_level_read_yaml() {
        let mut yaml = yaml::ParseYaml::new();
        let path = Path::new("test_files/rules/level_yaml");
        let fill_ids = RuleFill {
            no_use_rule: HashMap::from([("".to_string(), true)]),
        };
        yaml.read_dir(path.to_path_buf(), &"HIGH", fill_ids)
            .unwrap();
        assert_eq!(yaml.files.len(), 2);
    }
    #[test]
    fn test_critical_level_read_yaml() {
        let mut yaml = yaml::ParseYaml::new();
        let path = Path::new("test_files/rules/level_yaml");
        let fill_ids = RuleFill {
            no_use_rule: HashMap::from([("".to_string(), true)]),
        };
        yaml.read_dir(path.to_path_buf(), &"CRITICAL", fill_ids)
            .unwrap();
        assert_eq!(yaml.files.len(), 1);
    }
}<|MERGE_RESOLUTION|>--- conflicted
+++ resolved
@@ -211,31 +211,22 @@
     fn test_default_level_read_yaml() {
         let mut yaml = yaml::ParseYaml::new();
         let path = Path::new("test_files/rules/level_yaml");
-<<<<<<< HEAD
-        yaml.read_dir(path.to_path_buf(), &"").unwrap();
+        let fill_ids = RuleFill {
+            no_use_rule: HashMap::from([("".to_string(), true)]),
+        };
+        yaml.read_dir(path.to_path_buf(), &"", fill_ids).unwrap();
         assert_eq!(yaml.files.len(), 5);
-=======
-        let fill_ids = RuleFill {
-            no_use_rule: HashMap::from([("".to_string(), true)]),
-        };
-        yaml.read_dir(path.to_path_buf(), &"", fill_ids).unwrap();
-        assert_eq!(yaml.files.len(), 4);
->>>>>>> b9c415ea
     }
 
     #[test]
     fn test_info_level_read_yaml() {
         let mut yaml = yaml::ParseYaml::new();
         let path = Path::new("test_files/rules/level_yaml");
-<<<<<<< HEAD
-        yaml.read_dir(path.to_path_buf(), &"informational").unwrap();
-=======
         let fill_ids = RuleFill {
             no_use_rule: HashMap::from([("".to_string(), true)]),
         };
         yaml.read_dir(path.to_path_buf(), &"informational", fill_ids)
             .unwrap();
->>>>>>> b9c415ea
         assert_eq!(yaml.files.len(), 5);
     }
     #[test]
