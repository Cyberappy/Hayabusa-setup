--- conflicted
+++ resolved
@@ -3690,172 +3690,6 @@
         assert!(remove_file("./test_multiple_data_in_details.json").is_ok());
     }
 
-<<<<<<< HEAD
-=======
-    #[test]
-    fn test_emit_csv_display() {
-        let test_title = "test_title2";
-        let test_level = "medium";
-        let test_computername = "testcomputer2";
-        let test_eventid = "2222";
-        let test_channel = "Sysmon";
-        let output = "displaytest";
-        let test_recinfo = "testinfo";
-        let test_recid = "22222";
-        let test_naivetime =
-            NaiveDateTime::parse_from_str("1996-02-27T01:05:01Z", "%Y-%m-%dT%H:%M:%SZ").unwrap();
-        let test_timestamp = Utc.from_local_datetime(&test_naivetime).unwrap();
-        let expect_header = "Timestamp · Computer · Channel · EventID · Level · RecordID · RuleTitle · Details · RecordInformation\n";
-        let expect_tz = test_timestamp.with_timezone(&Local);
-
-        let expect_no_header = expect_tz.format("%Y-%m-%d %H:%M:%S%.3f %:z").to_string()
-            + " · "
-            + test_computername
-            + " · "
-            + test_channel
-            + " · "
-            + test_eventid
-            + " · "
-            + test_level
-            + " · "
-            + test_recid
-            + " · "
-            + test_title
-            + " · "
-            + output
-            + " · "
-            + test_recinfo
-            + "\n";
-        let output_option = OutputOption {
-            input_args: InputOption {
-                directory: None,
-                filepath: None,
-                live_analysis: false,
-                recover_records: false,
-                timeline_offset: None,
-            },
-            profile: None,
-            enable_deprecated_rules: false,
-            exclude_status: None,
-            min_level: "informational".to_string(),
-            exact_level: None,
-            enable_noisy_rules: false,
-            end_timeline: None,
-            start_timeline: None,
-            eid_filter: false,
-            european_time: false,
-            iso_8601: false,
-            rfc_2822: false,
-            rfc_3339: false,
-            us_military_time: false,
-            us_time: false,
-            utc: false,
-            visualize_timeline: false,
-            rules: Path::new("./rules").to_path_buf(),
-            html_report: None,
-            no_summary: false,
-            common_options: CommonOptions {
-                no_color: false,
-                quiet: false,
-                help: None,
-            },
-            detect_common_options: DetectCommonOption {
-                evtx_file_ext: None,
-                thread_number: None,
-                quiet_errors: false,
-                config: Path::new("./rules/config").to_path_buf(),
-                verbose: false,
-                json_input: false,
-                include_computer: None,
-                exclude_computer: None,
-            },
-            enable_unsupported_rules: false,
-            clobber: false,
-            proven_rules: false,
-            include_tag: None,
-            exclude_tag: None,
-            include_category: None,
-            exclude_category: None,
-            include_eid: None,
-            exclude_eid: None,
-            no_field: false,
-            no_pwsh_field_extraction: false,
-            remove_duplicate_data: false,
-            remove_duplicate_detections: false,
-            no_wizard: true,
-        };
-        let data: Vec<(CompactString, Profile)> = vec![
-            (
-                CompactString::new("Timestamp"),
-                Profile::Timestamp(format_time(&test_timestamp, false, &output_option).into()),
-            ),
-            (
-                CompactString::new("Computer"),
-                Profile::Computer(test_computername.into()),
-            ),
-            (
-                CompactString::new("Channel"),
-                Profile::Channel(test_channel.into()),
-            ),
-            (
-                CompactString::new("EventID"),
-                Profile::EventID(test_eventid.into()),
-            ),
-            (
-                CompactString::new("Level"),
-                Profile::Level(test_level.into()),
-            ),
-            (
-                CompactString::new("RecordID"),
-                Profile::RecordID(test_recid.into()),
-            ),
-            (
-                CompactString::new("RuleTitle"),
-                Profile::RuleTitle(test_title.into()),
-            ),
-            (
-                CompactString::new("Details"),
-                Profile::Details(output.into()),
-            ),
-            (
-                CompactString::new("RecordInformation"),
-                Profile::AllFieldInfo(test_recinfo.into()),
-            ),
-        ];
-        let output_replaced_maps: HashMap<&str, &str> =
-            HashMap::from_iter(vec![("🛂r", "\r"), ("🛂n", "\n"), ("🛂t", "\t")]);
-        let removed_replaced_maps: HashMap<&str, &str> =
-            HashMap::from_iter(vec![("\n", " "), ("\r", " "), ("\t", " ")]);
-        let output_replacer = AhoCorasickBuilder::new()
-            .match_kind(MatchKind::LeftmostLongest)
-            .build(output_replaced_maps.keys())
-            .unwrap();
-        let output_remover = AhoCorasickBuilder::new()
-            .match_kind(MatchKind::LeftmostLongest)
-            .build(removed_replaced_maps.keys())
-            .unwrap();
-
-        assert_eq!(
-            _get_serialized_disp_output(
-                &data,
-                true,
-                (&output_replacer, &output_replaced_maps),
-                (&output_remover, &removed_replaced_maps)
-            ),
-            expect_header
-        );
-        assert_eq!(
-            _get_serialized_disp_output(
-                &data,
-                false,
-                (&output_replacer, &output_replaced_maps),
-                (&output_remover, &removed_replaced_maps)
-            ),
-            expect_no_header
-        );
-    }
-
->>>>>>> 380376f2
     fn check_hashmap_data(
         target: HashMap<CompactString, Colors>,
         expected: HashMap<CompactString, Colors>,
