use crate::detections::configs::{
    Action, OutputOption, StoredStatic, CONTROL_CHAT_REPLACE_MAP, CURRENT_EXE_PATH, GEOIP_DB_PARSER,
};
use crate::detections::message::{self, AlertMessage, LEVEL_FULL, MESSAGEKEYS};
use crate::detections::utils::{
    self, format_time, get_writable_color, output_and_data_stack_for_html, write_color_buffer,
};
use crate::options::htmlreport;
use crate::options::profile::Profile;
use crate::timeline::timelines::Timeline;
use crate::yaml::ParseYaml;
use aho_corasick::{AhoCorasickBuilder, MatchKind};
use chrono::{DateTime, Local, TimeZone, Utc};
use comfy_table::modifiers::UTF8_ROUND_CORNERS;
use comfy_table::presets::UTF8_FULL;
use compact_str::CompactString;
use terminal_size::terminal_size;

use csv::{QuoteStyle, WriterBuilder};
use itertools::Itertools;
use krapslog::{build_sparkline, build_time_markers};
use nested::Nested;
use std::path::{Path, PathBuf};
use std::str::FromStr;
use yaml_rust::YamlLoader;

use comfy_table::*;
use hashbrown::{HashMap, HashSet};
use num_format::{Locale, ToFormattedString};
use std::cmp::{self, min};
use std::error::Error;

use std::io::{self, BufWriter, Write};

use std::fs::File;
use std::process;
use termcolor::{BufferWriter, Color, ColorChoice, ColorSpec, WriteColor};
use terminal_size::Width;

#[derive(Debug)]
pub struct Colors {
    pub output_color: termcolor::Color,
    pub table_color: comfy_table::Color,
}

/// level_color.txtファイルを読み込み対応する文字色のマッピングを返却する関数
pub fn set_output_color(no_color_flag: bool) -> HashMap<CompactString, Colors> {
    let read_result = utils::read_csv(
        utils::check_setting_path(
            &CURRENT_EXE_PATH.to_path_buf(),
            "config/level_color.txt",
            true,
        )
        .unwrap()
        .to_str()
        .unwrap(),
    );
    let mut color_map: HashMap<CompactString, Colors> = HashMap::new();
    if no_color_flag {
        return color_map;
    }
    if read_result.is_err() {
        // color情報がない場合は通常の白色の出力が出てくるのみで動作への影響を与えない為warnとして処理する
        AlertMessage::warn(read_result.as_ref().unwrap_err()).ok();
        return color_map;
    }
    read_result.unwrap().iter().for_each(|line| {
        if line.len() != 2 {
            return;
        }
        let empty = &"".to_string();
        let level = CompactString::new(line.get(0).unwrap_or(empty).to_lowercase());
        let convert_color_result = hex::decode(line.get(1).unwrap_or(empty).trim());
        if convert_color_result.is_err() {
            AlertMessage::warn(&format!(
                "Failed hex convert in level_color.txt. Color output is disabled. Input Line: {}",
                line.join(",")
            ))
            .ok();
            return;
        }
        let color_code = convert_color_result.unwrap();
        if level.is_empty() || color_code.len() < 3 {
            return;
        }
        color_map.insert(
            level,
            Colors {
                output_color: termcolor::Color::Rgb(color_code[0], color_code[1], color_code[2]),
                table_color: comfy_table::Color::Rgb {
                    r: color_code[0],
                    g: color_code[1],
                    b: color_code[2],
                },
            },
        );
    });
    color_map
}

fn _get_output_color(color_map: &HashMap<CompactString, Colors>, level: &str) -> Option<Color> {
    let mut color = None;
    if let Some(c) = color_map.get(&CompactString::from(level.to_lowercase())) {
        color = Some(c.output_color);
    }
    color
}

fn _get_table_color(
    color_map: &HashMap<CompactString, Colors>,
    level: &str,
) -> Option<comfy_table::Color> {
    let mut color = None;
    if let Some(c) = color_map.get(&CompactString::from(level.to_lowercase())) {
        color = Some(c.table_color);
    }
    color
}

/// print timeline histogram
fn _print_timeline_hist(timestamps: Vec<i64>, length: usize, side_margin_size: usize) {
    if timestamps.is_empty() {
        return;
    }

    let buf_wtr = BufferWriter::stdout(ColorChoice::Always);
    let mut wtr = buf_wtr.buffer();
    wtr.set_color(ColorSpec::new().set_fg(None)).ok();

    if timestamps.len() < 5 {
        writeln!(
            wtr,
            "Detection Frequency Timeline could not be displayed as there needs to be more than 5 events.",
        )
        .ok();
        buf_wtr.print(&wtr).ok();
        return;
    }

    let title = "Detection Frequency Timeline";
    let header_row_space = (length - title.len()) / 2;
    writeln!(wtr, "{}{}", " ".repeat(header_row_space), title).ok();
    println!();

    let timestamp_marker_max = if timestamps.len() < 2 {
        0
    } else {
        timestamps.len() - 2
    };
    let marker_num = min(timestamp_marker_max, 18);

    let (header_raw, footer_raw) =
        build_time_markers(&timestamps, marker_num, length - (side_margin_size * 2));
    let sparkline = build_sparkline(&timestamps, length - (side_margin_size * 2), 5_usize);
    for header_str in header_raw.lines() {
        writeln!(wtr, "{}{}", " ".repeat(side_margin_size - 1), header_str).ok();
    }
    for line in sparkline.lines() {
        writeln!(wtr, "{}{}", " ".repeat(side_margin_size - 1), line).ok();
    }
    for footer_str in footer_raw.lines() {
        writeln!(wtr, "{}{}", " ".repeat(side_margin_size - 1), footer_str).ok();
    }

    buf_wtr.print(&wtr).ok();
}

pub fn after_fact(
    all_record_cnt: usize,
    output_option: &Option<PathBuf>,
    no_color_flag: bool,
    stored_static: &StoredStatic,
    tl: Timeline,
    recover_records_cnt: usize,
) {
    let fn_emit_csv_err = |err: Box<dyn Error>| {
        AlertMessage::alert(&format!("Failed to write CSV. {err}")).ok();
        process::exit(1);
    };

    let mut displayflag = false;
    let mut target: Box<dyn io::Write> = if let Some(path) = &output_option {
        // output to file
        match File::create(path) {
            Ok(file) => Box::new(BufWriter::new(file)),
            Err(err) => {
                AlertMessage::alert(&format!("Failed to open file. {err}")).ok();
                process::exit(1);
            }
        }
    } else {
        displayflag = true;
        // stdoutput (termcolor crate color output is not csv writer)
        Box::new(BufWriter::new(io::stdout()))
    };
    let color_map = set_output_color(no_color_flag);
    if let Err(err) = emit_csv(
        &mut target,
        displayflag,
        color_map,
        (all_record_cnt as u128, recover_records_cnt as u128),
        stored_static.profiles.as_ref().unwrap(),
        stored_static,
        (&tl.stats.start_time, &tl.stats.end_time),
    ) {
        fn_emit_csv_err(Box::new(err));
    }
}

fn emit_csv<W: std::io::Write>(
    writer: &mut W,
    displayflag: bool,
    color_map: HashMap<CompactString, Colors>,
    (all_record_cnt, recover_records_cnt): (u128, u128),
    profile: &Vec<(CompactString, Profile)>,
    stored_static: &StoredStatic,
    tl_start_end_time: (&Option<DateTime<Utc>>, &Option<DateTime<Utc>>),
) -> io::Result<()> {
    let output_replaced_maps: HashMap<&str, &str> =
        HashMap::from_iter(vec![("🛂r", "\r"), ("🛂n", "\n"), ("🛂t", "\t")]);
    let mut removed_replaced_maps: HashMap<&str, &str> =
        HashMap::from_iter(vec![("\n", " "), ("\r", " "), ("\t", " ")]);
    if stored_static.multiline_flag {
        removed_replaced_maps.insert("🛂🛂", "\r\n");
        removed_replaced_maps.insert(" ¦ ", "\r\n");
    }
    let output_replacer = AhoCorasickBuilder::new()
        .match_kind(MatchKind::LeftmostLongest)
        .build(output_replaced_maps.keys())
        .unwrap();
    let output_remover = AhoCorasickBuilder::new()
        .match_kind(MatchKind::LeftmostLongest)
        .build(removed_replaced_maps.keys())
        .unwrap();

    let mut html_output_stock = Nested::<String>::new();
    let html_output_flag = stored_static.html_report_flag;
    let output_option = stored_static.output_option.as_ref().unwrap();
    let disp_wtr = BufferWriter::stdout(ColorChoice::Always);
    let mut disp_wtr_buf = disp_wtr.buffer();
    let mut json_output_flag = false;
    let mut jsonl_output_flag = false;
    let mut remove_duplicate_data_flag = false;

    let tmp_wtr = match &stored_static.config.action.as_ref().unwrap() {
        Action::JsonTimeline(option) => {
            json_output_flag = true;
            jsonl_output_flag = option.jsonl_timeline;
            remove_duplicate_data_flag = option.output_options.remove_duplicate_data;
            Some(
                WriterBuilder::new()
                    .delimiter(b'\n')
                    .double_quote(false)
                    .quote_style(QuoteStyle::Never)
                    .from_writer(writer),
            )
        }
        Action::CsvTimeline(option) => {
            remove_duplicate_data_flag = option.output_options.remove_duplicate_data;
            Some(
                WriterBuilder::new()
                    .quote_style(QuoteStyle::NonNumeric)
                    .from_writer(writer),
            )
        }
        _ => None,
    };
    //CsvTimeLineとJsonTimeLine以外はこの関数は呼ばれないが、matchをつかうためにこの処理を追加した。
    if tmp_wtr.is_none() {
        return Ok(());
    }
    let mut wtr = tmp_wtr.unwrap();

    disp_wtr_buf.set_color(ColorSpec::new().set_fg(None)).ok();

    // level is divided by "Critical","High","Medium","Low","Informational","Undefined".
    let mut total_detect_counts_by_level: Vec<u128> = vec![0; 6];
    let mut unique_detect_counts_by_level: Vec<u128> = vec![0; 6];
    let mut detected_rule_files: HashSet<CompactString> = HashSet::new();
    let mut detected_rule_ids: HashSet<CompactString> = HashSet::new();
    let mut detected_computer_and_rule_names: HashSet<CompactString> = HashSet::new();
    let mut detect_counts_by_date_and_level: HashMap<CompactString, HashMap<CompactString, i128>> =
        HashMap::new();
    let mut detect_counts_by_computer_and_level: HashMap<
        CompactString,
        HashMap<CompactString, i128>,
    > = HashMap::new();
    let mut detect_counts_by_rule_and_level: HashMap<CompactString, HashMap<CompactString, i128>> =
        HashMap::new();
    let mut rule_title_path_map: HashMap<CompactString, CompactString> = HashMap::new();
    let mut detect_rule_authors: HashMap<CompactString, CompactString> = HashMap::new();
    let mut rule_author_counter: HashMap<CompactString, i128> = HashMap::new();

    let levels = ["crit", "high", "med ", "low ", "info", "undefined"];
    // レベル別、日ごとの集計用変数の初期化
    for level_init in levels {
        detect_counts_by_date_and_level.insert(CompactString::from(level_init), HashMap::new());
        detect_counts_by_computer_and_level.insert(CompactString::from(level_init), HashMap::new());
        detect_counts_by_rule_and_level.insert(CompactString::from(level_init), HashMap::new());
    }
    if displayflag {
        println!();
    }
    let mut timestamps: Vec<i64> = vec![0; MESSAGEKEYS.lock().unwrap().len()];
    let mut plus_header = true;
    let mut detected_record_idset: HashSet<CompactString> = HashSet::new();

    let level_map: HashMap<&str, u128> = HashMap::from([
        ("INFORMATIONAL", 1),
        ("LOW", 2),
        ("MEDIUM", 3),
        ("HIGH", 4),
        ("CRITICAL", 5),
    ]);

    let get_level_suffix = |level_str: &str| {
        *level_map
            .get(
                LEVEL_FULL
                    .get(level_str)
                    .unwrap_or(&"undefined")
                    .to_uppercase()
                    .as_str(),
            )
            .unwrap_or(&0) as usize
    };
    let mut author_list_cache: HashMap<CompactString, Nested<String>> = HashMap::new();

    // remove duplicate dataのための前レコード分の情報を保持する変数
    let mut prev_message: HashMap<CompactString, Profile> = HashMap::new();
    let mut prev_details_convert_map: HashMap<CompactString, Vec<CompactString>> = HashMap::new();
    for (message_idx, time) in MESSAGEKEYS
        .lock()
        .unwrap()
        .iter()
        .sorted_unstable()
        .enumerate()
    {
        let multi = message::MESSAGES.get(time).unwrap();
        let (_, detect_infos) = multi.pair();
        let mut prev_detect_infos = HashSet::new();
        timestamps[message_idx] = _get_timestamp(output_option, time);
        for detect_info in detect_infos.iter().sorted_by(|a, b| {
            Ord::cmp(
                &format!(
                    "{}:{}:{}:{}",
                    get_level_suffix(a.level.as_str()),
                    a.eventid,
                    a.rulepath,
                    a.computername
                ),
                &format!(
                    "{}:{}:{}:{}",
                    get_level_suffix(b.level.as_str()),
                    b.eventid,
                    b.rulepath,
                    b.computername
                ),
            )
        }) {
            if output_option.remove_duplicate_detections && detect_infos.len() > 1 {
                let fields: Vec<&(CompactString, Profile)> = detect_info
                    .ext_field
                    .iter()
                    .filter(|(_, profile)| !matches!(profile, Profile::EvtxFile(_)))
                    .collect();
                if prev_detect_infos.get(&fields).is_some() {
                    continue;
                }
                prev_detect_infos.insert(fields);
            }
            if !detect_info.is_condition {
                detected_record_idset.insert(CompactString::from(format!(
                    "{}_{}",
                    time, detect_info.eventid
                )));
            }
            if displayflag {
                // 標準出力の場合
                if plus_header {
                    // ヘッダーのみを出力
                    write_color_buffer(
                        &disp_wtr,
                        get_writable_color(None, stored_static.common_options.no_color),
                        &_get_serialized_disp_output(profile, true),
                        false,
                    )
                    .ok();
                    plus_header = false;
                }
                write_color_buffer(
                    &disp_wtr,
                    get_writable_color(
                        _get_output_color(
                            &color_map,
                            LEVEL_FULL.get(detect_info.level.as_str()).unwrap_or(&""),
                        ),
                        stored_static.common_options.no_color,
                    ),
                    &_get_serialized_disp_output(&detect_info.ext_field, false)
                        .split_whitespace()
                        .join(" "),
                    true,
                )
                .ok();
            } else if jsonl_output_flag {
                // JSONL output format
                let result = output_json_str(
                    &detect_info.ext_field,
                    prev_message,
                    jsonl_output_flag,
                    GEOIP_DB_PARSER.read().unwrap().is_some(),
                    remove_duplicate_data_flag,
                    detect_info.is_condition,
                    &[&detect_info.details_convert_map, &prev_details_convert_map],
                );
                prev_message = result.1;
                prev_details_convert_map = detect_info.details_convert_map.clone();
                wtr.write_field(format!("{{ {} }}", &result.0))?;
            } else if json_output_flag {
                // JSON output
                wtr.write_field("{")?;
                let result = output_json_str(
                    &detect_info.ext_field,
                    prev_message,
                    jsonl_output_flag,
                    GEOIP_DB_PARSER.read().unwrap().is_some(),
                    remove_duplicate_data_flag,
                    detect_info.is_condition,
                    &[&detect_info.details_convert_map, &prev_details_convert_map],
                );
                prev_message = result.1;
                prev_details_convert_map = detect_info.details_convert_map.clone();
                wtr.write_field(&result.0)?;
                wtr.write_field("}")?;
            } else {
                // csv output format
                if plus_header {
                    wtr.write_record(detect_info.ext_field.iter().map(|x| x.0.trim()))?;
                    plus_header = false;
                }
                wtr.write_record(detect_info.ext_field.iter().map(|x| {
                    match x.1 {
                        Profile::Details(_)
                        | Profile::AllFieldInfo(_)
                        | Profile::ExtraFieldInfo(_) => {
                            let ret = if remove_duplicate_data_flag
                                && x.1.to_value()
                                    == prev_message
                                        .get(&x.0)
                                        .unwrap_or(&Profile::Literal("-".into()))
                                        .to_value()
                            {
                                "DUP".to_string()
                            } else {
                                output_remover.replace_all(
                                    &output_replacer
                                        .replace_all(
                                            &x.1.to_value(),
                                            &output_replaced_maps.values().collect_vec(),
                                        )
                                        .split_whitespace()
                                        .join(" "),
                                    &removed_replaced_maps.values().collect_vec(),
                                )
                            };
                            prev_message.insert(x.0.clone(), x.1.clone());
                            ret
                        }
                        _ => output_remover.replace_all(
                            &output_replacer
                                .replace_all(
                                    &x.1.to_value(),
                                    &output_replaced_maps.values().collect_vec(),
                                )
                                .split_whitespace()
                                .join(" "),
                            &removed_replaced_maps.values().collect_vec(),
                        ),
                    }
                }))?;
            }
            // 各種集計作業
            if !output_option.no_summary {
                let level_suffix = get_level_suffix(detect_info.level.as_str());
                let author_list = author_list_cache
                    .entry(detect_info.rulepath.clone())
                    .or_insert_with(|| extract_author_name(&detect_info.rulepath, stored_static))
                    .clone();
                let author_str = author_list.iter().join(", ");
                detect_rule_authors.insert(
                    detect_info.rulepath.to_owned(),
                    author_str.to_owned().into(),
                );

                if !detected_rule_files.contains(&detect_info.rulepath) {
                    detected_rule_files.insert(detect_info.rulepath.to_owned());
                    for author in author_list.iter() {
                        *rule_author_counter
                            .entry(CompactString::from(author))
                            .or_insert(0) += 1;
                    }
                }
                if !detected_rule_ids.contains(&detect_info.ruleid) {
                    detected_rule_ids.insert(detect_info.ruleid.to_owned());
                    unique_detect_counts_by_level[level_suffix] += 1;
                }

                let computer_rule_check_key = CompactString::from(format!(
                    "{}|{}",
                    &detect_info.computername, &detect_info.rulepath
                ));
                if !detected_computer_and_rule_names.contains(&computer_rule_check_key) {
                    detected_computer_and_rule_names.insert(computer_rule_check_key);
                    countup_aggregation(
                        &mut detect_counts_by_computer_and_level,
                        &detect_info.level,
                        &detect_info.computername,
                    );
                }
                rule_title_path_map.insert(
                    detect_info.ruletitle.to_owned(),
                    detect_info.rulepath.to_owned(),
                );

                countup_aggregation(
                    &mut detect_counts_by_date_and_level,
                    &detect_info.level,
                    &format_time(time, true, output_option),
                );
                countup_aggregation(
                    &mut detect_counts_by_rule_and_level,
                    &detect_info.level,
                    &detect_info.ruletitle,
                );
                total_detect_counts_by_level[level_suffix] += 1;
            }
        }
    }

    if displayflag {
        println!();
    } else {
        wtr.flush()?;
    }

    disp_wtr_buf.clear();
    let level_abbr: Nested<Vec<CompactString>> = Nested::from_iter(
        [
            [CompactString::from("critical"), CompactString::from("crit")].to_vec(),
            [CompactString::from("high"), CompactString::from("high")].to_vec(),
            [CompactString::from("medium"), CompactString::from("med ")].to_vec(),
            [CompactString::from("low"), CompactString::from("low ")].to_vec(),
            [
                CompactString::from("informational"),
                CompactString::from("info"),
            ]
            .to_vec(),
        ]
        .iter(),
    );

    let terminal_width = match terminal_size() {
        Some((Width(w), _)) => w as usize,
        None => 100,
    };

    if !output_option.no_summary && !rule_author_counter.is_empty() {
        write_color_buffer(
            &disp_wtr,
            get_writable_color(
                Some(Color::Rgb(0, 255, 0)),
                stored_static.common_options.no_color,
            ),
            "Rule Authors:",
            false,
        )
        .ok();
        write_color_buffer(
            &disp_wtr,
            get_writable_color(None, stored_static.common_options.no_color),
            " ",
            true,
        )
        .ok();

        println!();
        let table_column_num = if terminal_width <= 105 {
            2
        } else if terminal_width < 140 {
            3
        } else if terminal_width < 175 {
            4
        } else if terminal_width <= 210 {
            5
        } else {
            6
        };
        output_detected_rule_authors(rule_author_counter, table_column_num);
    }

    println!();
    if output_option.visualize_timeline {
        _print_timeline_hist(timestamps, terminal_width, 3);
        println!();
    }

    if !output_option.no_summary {
        disp_wtr_buf.clear();
        write_color_buffer(
            &disp_wtr,
            get_writable_color(
                Some(Color::Rgb(0, 255, 0)),
                stored_static.common_options.no_color,
            ),
            "Results Summary:\n",
            true,
        )
        .ok();

        if tl_start_end_time.0.is_some() {
            output_and_data_stack_for_html(
                &format!(
                    "First Timestamp: {}",
                    utils::format_time(
                        &tl_start_end_time.0.unwrap(),
                        false,
                        stored_static.output_option.as_ref().unwrap()
                    )
                ),
                "Results Summary {#results_summary}",
                stored_static.html_report_flag,
            );
        }
        if tl_start_end_time.1.is_some() {
            output_and_data_stack_for_html(
                &format!(
                    "Last Timestamp: {}",
                    utils::format_time(
                        &tl_start_end_time.1.unwrap(),
                        false,
                        stored_static.output_option.as_ref().unwrap()
                    )
                ),
                "Results Summary {#results_summary}",
                stored_static.html_report_flag,
            );
            println!();
        }

        let reducted_record_cnt: u128 = all_record_cnt - detected_record_idset.len() as u128;
        let reducted_percent = if all_record_cnt == 0 {
            0 as f64
        } else {
            (reducted_record_cnt as f64) / (all_record_cnt as f64) * 100.0
        };
        write_color_buffer(
            &disp_wtr,
            get_writable_color(
                Some(Color::Rgb(255, 255, 0)),
                stored_static.common_options.no_color,
            ),
            "Events with hits",
            false,
        )
        .ok();
        write_color_buffer(
            &disp_wtr,
            get_writable_color(None, stored_static.common_options.no_color),
            " / ",
            false,
        )
        .ok();
        write_color_buffer(
            &disp_wtr,
            get_writable_color(
                Some(Color::Rgb(0, 255, 255)),
                stored_static.common_options.no_color,
            ),
            "Total events",
            false,
        )
        .ok();
        write_color_buffer(
            &disp_wtr,
            get_writable_color(None, stored_static.common_options.no_color),
            ": ",
            false,
        )
        .ok();
        let saved_alerts_output =
            (all_record_cnt - reducted_record_cnt).to_formatted_string(&Locale::en);
        write_color_buffer(
            &disp_wtr,
            get_writable_color(
                Some(Color::Rgb(255, 255, 0)),
                stored_static.common_options.no_color,
            ),
            &saved_alerts_output,
            false,
        )
        .ok();
        write_color_buffer(
            &disp_wtr,
            get_writable_color(None, stored_static.common_options.no_color),
            " / ",
            false,
        )
        .ok();

        let all_record_output = all_record_cnt.to_formatted_string(&Locale::en);
        write_color_buffer(
            &disp_wtr,
            get_writable_color(
                Some(Color::Rgb(0, 255, 255)),
                stored_static.common_options.no_color,
            ),
            &all_record_output,
            false,
        )
        .ok();
        write_color_buffer(
            &disp_wtr,
            get_writable_color(None, stored_static.common_options.no_color),
            " (",
            false,
        )
        .ok();
        let reduction_output = format!(
            "Data reduction: {} events ({:.2}%)",
            reducted_record_cnt.to_formatted_string(&Locale::en),
            reducted_percent
        );
        write_color_buffer(
            &disp_wtr,
            get_writable_color(
                Some(Color::Rgb(0, 255, 0)),
                stored_static.common_options.no_color,
            ),
            &reduction_output,
            false,
        )
        .ok();

        write_color_buffer(
            &disp_wtr,
            get_writable_color(None, stored_static.common_options.no_color),
            ")",
            true,
        )
        .ok();
        if stored_static.enable_recover_records {
            write_color_buffer(
                &disp_wtr,
                get_writable_color(
                    Some(Color::Rgb(0, 255, 255)),
                    stored_static.common_options.no_color,
                ),
                "Recovered records",
                false,
            )
            .ok();
            write_color_buffer(
                &disp_wtr,
                get_writable_color(None, stored_static.common_options.no_color),
                ": ",
                false,
            )
            .ok();
            let recovered_record_output = recover_records_cnt.to_formatted_string(&Locale::en);
            write_color_buffer(
                &disp_wtr,
                get_writable_color(
                    Some(Color::Rgb(0, 255, 255)),
                    stored_static.common_options.no_color,
                ),
                &recovered_record_output,
                true,
            )
            .ok();
        }
        println!();

        if html_output_flag {
            html_output_stock.push(format!("- Events with hits: {}", &saved_alerts_output));
            html_output_stock.push(format!("- Total events analyzed: {}", &all_record_output));
            html_output_stock.push(format!("- {reduction_output}"));
            html_output_stock.push(format!(
                "- Recovered events analyzed: {}",
                &recover_records_cnt.to_formatted_string(&Locale::en)
            ));
        }

        _print_unique_results(
            total_detect_counts_by_level,
            unique_detect_counts_by_level,
            (
                CompactString::from("Total | Unique"),
                CompactString::from("detections"),
            ),
            &color_map,
            &level_abbr,
            &mut html_output_stock,
            html_output_flag,
        );
        println!();

        _print_detection_summary_by_date(
            detect_counts_by_date_and_level,
            &color_map,
            &level_abbr,
            &mut html_output_stock,
            stored_static,
        );
        println!();
        println!();
        if html_output_flag {
            html_output_stock.push("");
        }

        _print_detection_summary_by_computer(
            detect_counts_by_computer_and_level,
            &color_map,
            &level_abbr,
            &mut html_output_stock,
            stored_static,
        );
        println!();
        if html_output_flag {
            html_output_stock.push("");
        }

        _print_detection_summary_tables(
            detect_counts_by_rule_and_level,
            &color_map,
            (rule_title_path_map, detect_rule_authors),
            &level_abbr,
            &mut html_output_stock,
            stored_static,
            cmp::min((terminal_width / 2) - 15, 200),
        );
        println!();
        if html_output_flag {
            html_output_stock.push("");
        }
    }
    if html_output_flag {
        htmlreport::add_md_data("Results Summary {#results_summary}", html_output_stock);
    }
    Ok(())
}

fn countup_aggregation(
    count_map: &mut HashMap<CompactString, HashMap<CompactString, i128>>,
    key: &str,
    entry_key: &str,
) {
    let compact_lowercase_key = CompactString::from(key.to_lowercase());
    let mut detect_counts_by_rules = count_map
        .get(&compact_lowercase_key)
        .unwrap_or_else(|| count_map.get("undefined").unwrap())
        .to_owned();
    *detect_counts_by_rules.entry(entry_key.into()).or_insert(0) += 1;
    count_map.insert(compact_lowercase_key, detect_counts_by_rules);
}

/// columnt position. in cell
/// First: |<str> |
/// Last: | <str>|
/// Othre: | <str> |
enum ColPos {
    First,
    Last,
    Other,
}

fn _get_serialized_disp_output(data: &Vec<(CompactString, Profile)>, header: bool) -> String {
    let data_length = data.len();
    let mut ret = Nested::<String>::new();
    if header {
        for (i, d) in data.iter().enumerate() {
            if i == 0 {
                ret.push(_format_cellpos(&d.0, ColPos::First))
            } else if i == data_length - 1 {
                ret.push(_format_cellpos(&d.0, ColPos::Last))
            } else {
                ret.push(_format_cellpos(&d.0, ColPos::Other))
            }
        }
    } else {
        for (i, d) in data.iter().enumerate() {
            if i == 0 {
                ret.push(
                    _format_cellpos(
                        &d.1.to_value()
                            .replace("🛂r", "")
                            .replace("🛂n", "")
                            .replace("🛂t", ""),
                        ColPos::First,
                    )
                    .replace('|', "🦅"),
                )
            } else if i == data_length - 1 {
                ret.push(
                    _format_cellpos(
                        &d.1.to_value()
                            .replace("🛂r", "")
                            .replace("🛂n", "")
                            .replace("🛂t", ""),
                        ColPos::Last,
                    )
                    .replace('|', "🦅"),
                )
            } else {
                ret.push(
                    _format_cellpos(
                        &d.1.to_value()
                            .replace("🛂r", "")
                            .replace("🛂n", "")
                            .replace("🛂t", ""),
                        ColPos::Other,
                    )
                    .replace('|', "🦅"),
                )
            }
        }
    }
    let mut disp_serializer = WriterBuilder::new()
        .double_quote(false)
        .quote_style(QuoteStyle::Never)
        .delimiter(b'|')
        .has_headers(false)
        .from_writer(vec![]);

    disp_serializer
        .write_record(ret.iter().collect::<Vec<_>>())
        .ok();
    String::from_utf8(disp_serializer.into_inner().unwrap_or_default())
        .unwrap_or_default()
        .replace('|', "‖")
        .replace('🦅', "|")
}

/// return str position in output file
fn _format_cellpos(colval: &str, column: ColPos) -> String {
    match column {
        ColPos::First => format!("{colval} "),
        ColPos::Last => format!(" {colval}"),
        ColPos::Other => format!(" {colval} "),
    }
}

/// output info which unique detection count and all detection count information(separated by level and total) to stdout.
fn _print_unique_results(
    mut counts_by_level: Vec<u128>,
    mut unique_counts_by_level: Vec<u128>,
    head_and_tail_word: (CompactString, CompactString),
    color_map: &HashMap<CompactString, Colors>,
    level_abbr: &Nested<Vec<CompactString>>,
    html_output_stock: &mut Nested<String>,
    html_output_flag: bool,
) {
    // the order in which are registered and the order of levels to be displayed are reversed
    counts_by_level.reverse();
    unique_counts_by_level.reverse();

    let total_count = counts_by_level.iter().sum::<u128>();
    let unique_total_count = unique_counts_by_level.iter().sum::<u128>();
    // output total results
    write_color_buffer(
        &BufferWriter::stdout(ColorChoice::Always),
        None,
        &format!(
            "{} {}: {} | {}",
            head_and_tail_word.0,
            head_and_tail_word.1,
            total_count.to_formatted_string(&Locale::en),
            unique_total_count.to_formatted_string(&Locale::en)
        ),
        true,
    )
    .ok();

    let mut total_detect_md = vec!["- Total detections:".to_string()];
    let mut unique_detect_md = vec!["- Unique detections:".to_string()];

    for (i, level_name) in level_abbr.iter().enumerate() {
        if "undefined" == level_name[0] {
            continue;
        }
        let percent = if total_count == 0 {
            0 as f64
        } else {
            (counts_by_level[i] as f64) / (total_count as f64) * 100.0
        };
        let unique_percent = if unique_total_count == 0 {
            0 as f64
        } else {
            (unique_counts_by_level[i] as f64) / (unique_total_count as f64) * 100.0
        };
        if html_output_flag {
            total_detect_md.push(format!(
                "    - {}: {} ({:.2}%)",
                level_name[0],
                counts_by_level[i].to_formatted_string(&Locale::en),
                percent
            ));
            unique_detect_md.push(format!(
                "    - {}: {} ({:.2}%)",
                level_name[0],
                unique_counts_by_level[i].to_formatted_string(&Locale::en),
                unique_percent
            ));
        }
        let output_raw_str = format!(
            "{} {} {}: {} ({:.2}%) | {} ({:.2}%)",
            head_and_tail_word.0,
            level_name[0],
            head_and_tail_word.1,
            counts_by_level[i].to_formatted_string(&Locale::en),
            percent,
            unique_counts_by_level[i].to_formatted_string(&Locale::en),
            unique_percent
        );
        write_color_buffer(
            &BufferWriter::stdout(ColorChoice::Always),
            _get_output_color(color_map, &level_name[0]),
            &output_raw_str,
            true,
        )
        .ok();
    }
    if html_output_flag {
        html_output_stock.extend(total_detect_md.iter());
        html_output_stock.extend(unique_detect_md.iter());
    }
}

/// 各レベル毎で最も高い検知数を出した日付を出力する
fn _print_detection_summary_by_date(
    detect_counts_by_date: HashMap<CompactString, HashMap<CompactString, i128>>,
    color_map: &HashMap<CompactString, Colors>,
    level_abbr: &Nested<Vec<CompactString>>,
    html_output_stock: &mut Nested<String>,
    stored_static: &StoredStatic,
) {
    let buf_wtr = BufferWriter::stdout(ColorChoice::Always);
    let mut wtr = buf_wtr.buffer();
    wtr.set_color(ColorSpec::new().set_fg(None)).ok();
    let output_header = "Dates with most total detections:";
    write_color_buffer(&buf_wtr, None, output_header, true).ok();

    if stored_static.html_report_flag {
        html_output_stock.push(format!("- {output_header}"));
    }
    for (idx, level) in level_abbr.iter().enumerate() {
        // output_levelsはlevelsからundefinedを除外した配列であり、各要素は必ず初期化されているのでSomeであることが保証されているのでunwrapをそのまま実施
        let detections_by_day = detect_counts_by_date.get(&level[1]).unwrap();
        let mut max_detect_str = CompactString::default();
        let mut tmp_cnt: i128 = 0;
        let mut exist_max_data = false;
        for (date, cnt) in detections_by_day {
            if cnt > &tmp_cnt {
                exist_max_data = true;
                max_detect_str =
                    format!("{} ({})", date, cnt.to_formatted_string(&Locale::en)).into();
                tmp_cnt = *cnt;
            }
        }
        wtr.set_color(ColorSpec::new().set_fg(_get_output_color(
            color_map,
            LEVEL_FULL.get(level[1].as_str()).unwrap(),
        )))
        .ok();
        if !exist_max_data {
            max_detect_str = "n/a".into();
        }
        let output_str = format!(
            "{}: {}",
            LEVEL_FULL.get(level[1].as_str()).unwrap(),
            &max_detect_str
        );
        write!(wtr, "{output_str}").ok();
        if idx != level_abbr.len() - 1 {
            wtr.set_color(ColorSpec::new().set_fg(None)).ok();
            write!(wtr, ", ").ok();
        }
        if stored_static.html_report_flag {
            html_output_stock.push(format!("    - {output_str}"));
        }
    }
    buf_wtr.print(&wtr).ok();
}

/// 各レベル毎で最も高い検知数を出したコンピュータ名を出力する
fn _print_detection_summary_by_computer(
    detect_counts_by_computer: HashMap<CompactString, HashMap<CompactString, i128>>,
    color_map: &HashMap<CompactString, Colors>,
    level_abbr: &Nested<Vec<CompactString>>,
    html_output_stock: &mut Nested<String>,
    stored_static: &StoredStatic,
) {
    let buf_wtr = BufferWriter::stdout(ColorChoice::Always);
    let mut wtr = buf_wtr.buffer();
    wtr.set_color(ColorSpec::new().set_fg(None)).ok();

    writeln!(wtr, "Top 5 computers with most unique detections:").ok();
    for level in level_abbr.iter() {
        // output_levelsはlevelsからundefinedを除外した配列であり、各要素は必ず初期化されているのでSomeであることが保証されているのでunwrapをそのまま実施
        let detections_by_computer = detect_counts_by_computer.get(&level[1]).unwrap();
        let mut result_vec = Nested::<String>::new();
        //computer nameで-となっているものは除外して集計する
        let mut sorted_detections: Vec<(&CompactString, &i128)> = detections_by_computer
            .iter()
            .filter(|a| a.0.as_str() != "-")
            .collect();

        sorted_detections.sort_by(|a, b| (-a.1).cmp(&(-b.1)));

        // html出力は各種すべてのコンピュータ名を表示するようにする
        if stored_static.html_report_flag {
            html_output_stock.push(format!(
                "### Computers with most unique {} detections: {{#computers_with_most_unique_{}_detections}}",
                LEVEL_FULL.get(level[1].as_str()).unwrap(),
                LEVEL_FULL.get(level[1].as_str()).unwrap()
            ));
            for x in sorted_detections.iter() {
                html_output_stock.push(format!(
                    "- {} ({})",
                    x.0,
                    x.1.to_formatted_string(&Locale::en)
                ));
            }
            html_output_stock.push("");
        }
        for x in sorted_detections.iter().take(5) {
            result_vec.push(format!(
                "{} ({})",
                x.0,
                x.1.to_formatted_string(&Locale::en)
            ));
        }
        let result_str = if result_vec.is_empty() {
            "n/a".to_string()
        } else {
            result_vec.iter().collect::<Vec<_>>().join(", ")
        };

        wtr.set_color(ColorSpec::new().set_fg(_get_output_color(
            color_map,
            LEVEL_FULL.get(level[1].as_str()).unwrap(),
        )))
        .ok();
        writeln!(
            wtr,
            "{}: {}",
            LEVEL_FULL.get(level[1].as_str()).unwrap(),
            &result_str
        )
        .ok();
    }
    buf_wtr.print(&wtr).ok();
}

/// 各レベルごとで検出数が多かったルールを表形式で出力する関数
fn _print_detection_summary_tables(
    detect_counts_by_rule_and_level: HashMap<CompactString, HashMap<CompactString, i128>>,
    color_map: &HashMap<CompactString, Colors>,
    (rule_title_path_map, rule_detect_author_map): (
        HashMap<CompactString, CompactString>,
        HashMap<CompactString, CompactString>,
    ),
    level_abbr: &Nested<Vec<CompactString>>,
    html_output_stock: &mut Nested<String>,
    stored_static: &StoredStatic,
    limit_num: usize,
) {
    let buf_wtr = BufferWriter::stdout(ColorChoice::Always);
    let mut wtr = buf_wtr.buffer();
    wtr.set_color(ColorSpec::new().set_fg(None)).ok();
    let mut output = vec![];
    let mut col_color = vec![];
    for level in level_abbr.iter() {
        let mut col_output: Nested<String> = Nested::<String>::new();
        col_output.push(format!(
            "Top {} alerts:",
            LEVEL_FULL.get(level[1].as_str()).unwrap()
        ));

        col_color.push(_get_table_color(
            color_map,
            LEVEL_FULL.get(level[1].as_str()).unwrap(),
        ));

        // output_levelsはlevelsからundefinedを除外した配列であり、各要素は必ず初期化されているのでSomeであることが保証されているのでunwrapをそのまま実施
        let detections_by_computer = detect_counts_by_rule_and_level.get(&level[1]).unwrap();
        let mut sorted_detections: Vec<(&CompactString, &i128)> =
            detections_by_computer.iter().collect();

        sorted_detections.sort_by(|a, b| (-a.1).cmp(&(-b.1)));

        // html出力の場合はすべての内容を出力するようにする
        if stored_static.html_report_flag {
            html_output_stock.push(format!(
                "### All {} alerts: {{#all_{}_alerts}}",
                LEVEL_FULL.get(level[1].as_str()).unwrap(),
                LEVEL_FULL.get(level[1].as_str()).unwrap()
            ));
            for x in sorted_detections.iter() {
                let not_found_str = CompactString::from_str("<Not Found Path>").unwrap();
                let rule_path = rule_title_path_map.get(x.0).unwrap_or(&not_found_str);
                html_output_stock.push(format!(
                    "- [{}]({}) ({}) - {}",
                    x.0,
                    &rule_path.replace('\\', "/"),
                    x.1.to_formatted_string(&Locale::en),
                    rule_detect_author_map
                        .get(rule_path)
                        .unwrap_or(&not_found_str)
                ));
            }
            html_output_stock.push("");
        }

        let take_cnt = if "informational" == *LEVEL_FULL.get(level[1].as_str()).unwrap_or(&"-") {
            10
        } else {
            5
        };
        for x in sorted_detections.iter().take(take_cnt) {
            let output_title = if x.0.len() > limit_num - 3 {
                format!("{}...", &x.0[..(limit_num - 3)])
            } else {
                x.0.to_string()
            };
            col_output.push(format!(
                "{output_title} ({})",
                x.1.to_formatted_string(&Locale::en)
            ));
        }
        let na_cnt = if sorted_detections.len() > take_cnt {
            0
        } else {
            take_cnt - sorted_detections.len()
        };
        for _x in 0..na_cnt {
            col_output.push("n/a");
        }
        output.push(col_output);
    }

    let mut tb = Table::new();
    tb.load_preset(UTF8_FULL)
        .apply_modifier(UTF8_ROUND_CORNERS)
        .set_style(TableComponent::VerticalLines, ' ');
    let hlch = tb.style(TableComponent::HorizontalLines).unwrap();
    let tbch = tb.style(TableComponent::TopBorder).unwrap();
    for x in 0..output.len() / 2 {
        tb.add_row(vec![
            Cell::new(&output[2 * x][0]).fg(col_color[2 * x].unwrap_or(comfy_table::Color::Reset)),
            Cell::new(&output[2 * x + 1][0])
                .fg(col_color[2 * x + 1].unwrap_or(comfy_table::Color::Reset)),
        ])
        .set_style(TableComponent::MiddleIntersections, hlch)
        .set_style(TableComponent::TopBorderIntersections, tbch)
        .set_style(TableComponent::BottomBorderIntersections, hlch);

        tb.add_row(vec![
            Cell::new(output[2 * x].iter().skip(1).join("\n"))
                .fg(col_color[2 * x].unwrap_or(comfy_table::Color::Reset)),
            Cell::new(output[2 * x + 1].iter().skip(1).join("\n"))
                .fg(col_color[2 * x + 1].unwrap_or(comfy_table::Color::Reset)),
        ]);
    }

    let odd_col = &mut output[4].iter().skip(1).take(5);
    let even_col = &mut output[4].iter().skip(6).take(5);
    tb.add_row(vec![
        Cell::new(&output[4][0]).fg(col_color[4].unwrap_or(comfy_table::Color::Reset)),
        Cell::new(""),
    ]);
    tb.add_row(vec![
        Cell::new(odd_col.join("\n")).fg(col_color[4].unwrap_or(comfy_table::Color::Reset)),
        Cell::new(even_col.join("\n")).fg(col_color[4].unwrap_or(comfy_table::Color::Reset)),
    ]);
    println!("{tb}");
}

/// get timestamp to input datetime.
fn _get_timestamp(output_option: &OutputOption, time: &DateTime<Utc>) -> i64 {
    if output_option.utc || output_option.iso_8601 {
        time.timestamp()
    } else {
        let offset_sec = Local
            .timestamp_opt(0, 0)
            .unwrap()
            .offset()
            .local_minus_utc();
        offset_sec as i64 + time.with_timezone(&Local).timestamp()
    }
}

/// json出力の際に配列として対応させるdetails,MitreTactics,MitreTags,OtherTagsに該当する場合に配列を返す関数
fn _get_json_vec(profile: &Profile, target_data: &String) -> Vec<String> {
    match profile {
        Profile::MitreTactics(_) | Profile::MitreTags(_) | Profile::OtherTags(_) => {
            target_data.split(": ").map(|x| x.to_string()).collect()
        }
        Profile::Details(_) | Profile::AllFieldInfo(_) | Profile::ExtraFieldInfo(_) => {
            let ret: Vec<String> = target_data.split(" ¦ ").map(|x| x.to_string()).collect();
            if target_data == &ret[0] && !utils::contains_str(target_data, ": ") {
                vec![]
            } else {
                ret
            }
        }
        _ => vec![],
    }
}

/// JSONの出力フォーマットに合わせた文字列を出力する関数
fn _create_json_output_format(
    key: &str,
    value: &str,
    key_quote_exclude_flag: bool,
    concat_flag: bool,
    space_cnt: usize,
) -> String {
    let head = if key_quote_exclude_flag {
        key.chars()
            .map(|x| {
                if let Some(c) = CONTROL_CHAT_REPLACE_MAP.get(&x) {
                    c.to_string()
                } else {
                    String::from(x)
                }
            })
            .collect::<CompactString>()
    } else {
        format!("\"{key}\"")
            .chars()
            .map(|x| {
                if let Some(c) = CONTROL_CHAT_REPLACE_MAP.get(&x) {
                    c.to_string()
                } else {
                    String::from(x)
                }
            })
            .collect::<CompactString>()
    };
    // 4 space is json indent.
    if let Ok(i) = i64::from_str(value) {
        format!("{}{}: {}", " ".repeat(space_cnt), head, i)
    } else if let Ok(b) = bool::from_str(value) {
        format!("{}{}: {}", " ".repeat(space_cnt), head, b)
    } else if concat_flag {
        format!(
            "{}{}: {}",
            " ".repeat(space_cnt),
            head,
            value
                .chars()
                .map(|x| {
                    if let Some(c) = CONTROL_CHAT_REPLACE_MAP.get(&x) {
                        c.to_string()
                    } else {
                        String::from(x)
                    }
                })
                .collect::<CompactString>()
        )
    } else {
        format!(
            "{}{}: \"{}\"",
            " ".repeat(space_cnt),
            head,
            value
                .chars()
                .map(|x| {
                    if let Some(c) = CONTROL_CHAT_REPLACE_MAP.get(&x) {
                        c.to_string()
                    } else {
                        String::from(x)
                    }
                })
                .collect::<CompactString>()
        )
    }
}

/// JSONの値に対して文字列の出力形式をJSON出力でエラーにならないようにするための変換を行う関数
fn _convert_valid_json_str(input: &[&str], concat_flag: bool) -> String {
    let con_cal = if input.len() == 1 {
        input[0].to_string()
    } else if concat_flag {
        input.join(": ")
    } else {
        input[1..].join(": ")
    };
    let char_cnt = con_cal.char_indices().count();
    if char_cnt == 0 {
        con_cal
    } else if con_cal.starts_with('\"') {
        let addition_header = if !con_cal.starts_with('\"') { "\"" } else { "" };
        let addition_quote = if !con_cal.ends_with('\"') && concat_flag {
            "\""
        } else if !con_cal.ends_with('\"') {
            "\\\""
        } else {
            ""
        };
        [
            addition_header,
            &con_cal
                .replace('🛂', "\\")
                .replace('\\', "\\\\")
                .replace('\"', "\\\""),
            addition_quote,
        ]
        .join("")
    } else {
        con_cal
            .replace('🛂', "\\")
            .replace('\\', "\\\\")
            .replace('\"', "\\\"")
    }
}

/// JSONに出力する1検知分のオブジェクトの文字列を出力する関数
pub fn output_json_str(
    ext_field: &[(CompactString, Profile)],
    prev_message: HashMap<CompactString, Profile>,
    jsonl_output_flag: bool,
    is_included_geo_ip: bool,
    remove_duplicate_flag: bool,
    is_condition: bool,
    details_infos: &[&HashMap<CompactString, Vec<CompactString>>],
) -> (String, HashMap<CompactString, Profile>) {
    let mut target: Vec<String> = vec![];
    let mut target_ext_field = Vec::new();
    let ext_field_map: HashMap<CompactString, Profile> = HashMap::from_iter(ext_field.to_owned());
    let mut next_prev_message = prev_message.clone();
    if remove_duplicate_flag {
        for (field_name, profile) in ext_field.iter() {
            match profile {
                Profile::Details(_) | Profile::AllFieldInfo(_) | Profile::ExtraFieldInfo(_) => {
                    let details_key = match profile {
                        Profile::Details(_) => "Details",
                        Profile::AllFieldInfo(_) => "AllFieldInfo",
                        Profile::ExtraFieldInfo(_) => "ExtraFieldInfo",
                        _ => "",
                    };

                    let empty = vec![];
                    let now = details_infos[0]
                        .get(format!("#{details_key}").as_str())
                        .unwrap_or(&empty);
                    let prev = details_infos[1]
                        .get(format!("#{details_key}").as_str())
                        .unwrap_or(&empty);
                    let dup_flag = (!profile.to_value().is_empty()
                        && prev_message
                            .get(field_name)
                            .unwrap_or(&Profile::Literal("".into()))
                            .to_value()
                            == profile.to_value())
                        || (!&now.is_empty() && !&prev.is_empty() && now == prev);
                    if dup_flag {
                        // 合致する場合は前回レコード分のメッセージを更新する合致している場合は出力用のフィールドマップの内容を変更する。
                        // 合致しているので前回分のメッセージは更新しない
                        //DUPという通常の文字列を出すためにProfile::Literalを使用する
                        target_ext_field.push((field_name.clone(), Profile::Literal("DUP".into())));
                    } else {
                        // 合致しない場合は前回レコード分のメッセージを更新する
                        next_prev_message.insert(field_name.clone(), profile.clone());
                        target_ext_field.push((field_name.clone(), profile.clone()));
                    }
                }
                _ => {
                    target_ext_field.push((field_name.clone(), profile.clone()));
                }
            }
        }
    } else {
        target_ext_field = ext_field.to_owned();
    }
    let key_add_to_details = [
        "SrcASN",
        "SrcCountry",
        "SrcCity",
        "TgtASN",
        "TgtCountry",
        "TgtCity",
    ];

    let valid_key_add_to_details: Vec<&str> = key_add_to_details
        .iter()
        .filter(|target_key| {
            let target = ext_field_map.get(&CompactString::from(**target_key));
            target.is_some() && target.unwrap().to_value() != "-"
        })
        .copied()
        .collect();
    for (key, profile) in target_ext_field.iter() {
        let val = profile.to_value();
        let vec_data = _get_json_vec(profile, &val.to_string());
        if (!key_add_to_details.contains(&key.as_str())
            && !matches!(
                profile,
                Profile::AllFieldInfo(_) | Profile::ExtraFieldInfo(_)
            ))
            && vec_data.is_empty()
        {
            let tmp_val: Vec<&str> = val.split(": ").collect();
            let output_val =
                _convert_valid_json_str(&tmp_val, matches!(profile, Profile::AllFieldInfo(_)));
            target.push(_create_json_output_format(
                key,
                output_val.trim(),
                key.starts_with('\"'),
                output_val.starts_with('\"'),
                4,
            ));
        } else {
            match profile {
                // process GeoIP profile in details sections to include GeoIP data in details section.
                Profile::SrcASN(_)
                | Profile::SrcCountry(_)
                | Profile::SrcCity(_)
                | Profile::TgtASN(_)
                | Profile::TgtCountry(_)
                | Profile::TgtCity(_) => continue,
                Profile::RecoveredRecord(data) => {
                    target.push(_create_json_output_format(
                        "RecoveredRecord",
                        data,
                        false,
                        data.starts_with('\"'),
                        4,
                    ));
                }
                Profile::Details(_) | Profile::AllFieldInfo(_) | Profile::ExtraFieldInfo(_) => {
                    let mut output_stock: Vec<String> = vec![];
                    let details_key = match profile {
                        Profile::Details(_) => "Details",
                        Profile::AllFieldInfo(_) => "AllFieldInfo",
                        Profile::ExtraFieldInfo(_) => "ExtraFieldInfo",
                        _ => "",
                    };
                    let details_target_stocks =
                        details_infos[0].get(&CompactString::from(format!("#{details_key}")));
                    if details_target_stocks.is_none() {
                        continue;
                    }
                    let details_target_stock = details_target_stocks.unwrap();
                    // aggregation conditionの場合は分解せずにそのまま出力する
                    if is_condition {
                        let details_val =
                            if details_target_stock.is_empty() || details_target_stock[0] == "-" {
                                "-".into()
                            } else {
                                details_target_stock[0].clone()
                            };
                        output_stock.push(_create_json_output_format(
                            key,
                            &details_val,
                            key.starts_with('\"'),
                            details_val.starts_with('\"'),
                            4,
                        ));
                        if jsonl_output_flag {
                            target.push(output_stock.join(""));
                        } else {
                            target.push(output_stock.join("\n"));
                        }
                        continue;
                    } else {
                        output_stock.push(format!("    \"{key}\": {{"));
                    };
                    for (idx, contents) in details_target_stock.iter().enumerate() {
                        let (key, value) = contents.split_once(": ").unwrap_or_default();
                        let output_key = _convert_valid_json_str(&[key], false);
                        let fmted_val = _convert_valid_json_str(&[value], false);

                        if idx != details_target_stock.len() - 1 {
                            output_stock.push(format!(
                                "{},",
                                _create_json_output_format(
                                    &output_key,
                                    &fmted_val,
                                    key.starts_with('\"'),
                                    fmted_val.starts_with('\"'),
                                    8
                                )
                            ));
                        } else {
                            let last_contents_end =
                                if is_included_geo_ip && !valid_key_add_to_details.is_empty() {
                                    ","
                                } else {
                                    ""
                                };
                            output_stock.push(format!(
                                "{}{last_contents_end}",
                                _create_json_output_format(
                                    key,
                                    &fmted_val,
                                    key.starts_with('\"'),
                                    fmted_val.starts_with('\"'),
                                    8,
                                )
                            ));
                        }
                    }
                    if is_included_geo_ip {
                        for (geo_ip_field_cnt, target_key) in
                            valid_key_add_to_details.iter().enumerate()
                        {
                            let val = ext_field_map
                                .get(&CompactString::from(*target_key))
                                .unwrap()
                                .to_value();
                            let output_end_fmt =
                                if geo_ip_field_cnt == valid_key_add_to_details.len() - 1 {
                                    ""
                                } else {
                                    ","
                                };
                            output_stock.push(format!(
                                "{}{output_end_fmt}",
                                _create_json_output_format(
                                    target_key,
                                    &val,
                                    target_key.starts_with('\"'),
                                    val.starts_with('\"'),
                                    8
                                )
                            ));
                        }
                    }
                    output_stock.push("    }".to_string());
                    if jsonl_output_flag {
                        target.push(output_stock.join(""));
                    } else {
                        target.push(output_stock.join("\n"));
                    }
                }
                Profile::MitreTags(_) | Profile::MitreTactics(_) | Profile::OtherTags(_) => {
                    let key = _convert_valid_json_str(&[key.as_str()], false);
                    let values = val.split(": ").filter(|x| x.trim() != "");
                    let values_len = values.clone().count();
                    if values_len == 0 {
                        continue;
                    }
                    let mut value: Vec<String> = vec![];
                    for (idx, tag_val) in values.enumerate() {
                        if idx == 0 {
                            value.push("[\n".to_string());
                        }
                        let insert_val = format!("        \"{}\"", tag_val.trim());
                        value.push(insert_val);
                        if idx != values_len - 1 {
                            value.push(",\n".to_string());
                        }
                    }
                    value.push("\n    ]".to_string());

                    let fmted_val = if jsonl_output_flag {
                        value.iter().map(|x| x.replace('\n', "")).join("")
                    } else {
                        value.join("")
                    };
                    target.push(_create_json_output_format(
                        &key,
                        fmted_val.trim(),
                        key.starts_with('\"'),
                        true,
                        4,
                    ));
                }
                _ => {}
            }
        }
    }
    if jsonl_output_flag {
        // JSONL output
        (
            target.into_iter().map(|x| x.replace("  ", "")).join(","),
            next_prev_message,
        )
    } else {
        // JSON format output
        (target.join(",\n"), next_prev_message)
    }
}

/// output detected rule author name function.
fn output_detected_rule_authors(
    rule_author_counter: HashMap<CompactString, i128>,
    table_column_num: usize,
) {
    let mut sorted_authors: Vec<(&CompactString, &i128)> = rule_author_counter.iter().collect();

    sorted_authors.sort_by(|a, b| (-a.1).cmp(&(-b.1)));
    let div = if sorted_authors.len() % 4 != 0 {
        sorted_authors.len() / table_column_num + 1
    } else {
        sorted_authors.len() / table_column_num
    };

    let mut tb = Table::new();
    tb.load_preset(UTF8_FULL)
        .apply_modifier(UTF8_ROUND_CORNERS)
        .set_style(TableComponent::VerticalLines, ' ');
    let mut stored_by_column = vec![];
    let hlch = tb.style(TableComponent::HorizontalLines).unwrap();
    let tbch = tb.style(TableComponent::TopBorder).unwrap();
    for x in 0..table_column_num {
        let mut tmp = Vec::new();
        for y in 0..div {
            if y * table_column_num + x < sorted_authors.len() {
                // Limit length to 27 to prevent the table from wrapping
                let filter_author = if sorted_authors[y * table_column_num + x].0.len() <= 27 {
                    sorted_authors[y * table_column_num + x].0.to_string()
                } else {
                    format!("{}...", &sorted_authors[y * table_column_num + x].0[0..24])
                };
                tmp.push(format!(
                    "{} ({})",
                    filter_author,
                    sorted_authors[y * table_column_num + x].1
                ));
            }
        }
        if !tmp.is_empty() {
            stored_by_column.push(tmp);
        }
    }
    let mut output = vec![];
    for col_data in stored_by_column {
        output.push(col_data.join("\n"));
    }
    if !output.is_empty() {
        tb.add_row(output)
            .set_style(TableComponent::MiddleIntersections, hlch)
            .set_style(TableComponent::TopBorderIntersections, tbch)
            .set_style(TableComponent::BottomBorderIntersections, hlch);
    }
    println!("{tb}");
}

/// 与えられたyaml_pathからauthorの名前を抽出して配列で返却する関数
fn extract_author_name(yaml_path: &str, stored_static: &StoredStatic) -> Nested<String> {
    let parser = ParseYaml::new(stored_static);
    let contents = match parser.read_file(Path::new(&yaml_path).to_path_buf()) {
        Ok(yaml) => Some(yaml),
        Err(e) => {
            AlertMessage::alert(&e).ok();
            None
        }
    };
    if contents.is_none() {
        // 対象のファイルが存在しなかった場合は空配列を返す(検知しているルールに対して行うため、ここは通る想定はないが、ファイルが検知途中で削除された場合などを考慮して追加)
        return Nested::new();
    }
    for yaml in YamlLoader::load_from_str(&contents.unwrap())
        .unwrap_or_default()
        .into_iter()
    {
        if let Some(author) = yaml["author"].as_str() {
            let mut ret = Nested::<String>::new();
            for author in author.split(',').map(|s| {
                // 各要素の括弧以降の記載は名前としないためtmpの一番最初の要素のみを参照する
                // データの中にdouble quote と single quoteが入っているためここで除外する
                s.split('(').next().unwrap_or_default().to_string()
            }) {
                ret.extend(author.split(';'));
            }

            return ret
                .iter()
                .map(|r| {
                    r.split('/')
                        .map(|p| p.trim().replace(['"', '\''], ""))
                        .collect::<String>()
                })
                .collect();
        };
    }
    // ここまで来た場合は要素がない場合なので空配列を返す
    Nested::new()
}

#[cfg(test)]
mod tests {
    use crate::afterfact::Colors;
    use crate::afterfact::_get_serialized_disp_output;
    use crate::afterfact::emit_csv;
    use crate::afterfact::format_time;
    use crate::detections::configs::load_eventkey_alias;
    use crate::detections::configs::Action;
    use crate::detections::configs::CommonOptions;
    use crate::detections::configs::Config;
    use crate::detections::configs::CsvOutputOption;
    use crate::detections::configs::DetectCommonOption;
    use crate::detections::configs::InputOption;
    use crate::detections::configs::JSONOutputOption;
    use crate::detections::configs::OutputOption;
    use crate::detections::configs::StoredStatic;
    use crate::detections::configs::CURRENT_EXE_PATH;
    use crate::detections::field_data_map::FieldDataMapKey;
    use crate::detections::message;
    use crate::detections::message::DetectInfo;
    use crate::detections::utils;
    use crate::options::profile::{load_profile, Profile};
    use chrono::NaiveDateTime;
    use chrono::{Local, TimeZone, Utc};
    use compact_str::CompactString;
    use hashbrown::HashMap;
    use serde_json::Value;
    use std::fs::File;
    use std::fs::{read_to_string, remove_file};
    use std::io;
    use std::path::Path;

    use super::set_output_color;

    #[test]
    fn test_emit_csv_output() {
        let mock_ch_filter = message::create_output_filter_config(
            "test_files/config/channel_abbreviations.txt",
            true,
        );
        let test_filepath: &str = "test.evtx";
        let test_rulepath: &str = "test-rule.yml";
        let test_rule_id: &str = "00000000-0000-0000-0000-000000000000";
        let test_title = "test_title";
        let test_level = "high";
        let test_computername = "testcomputer";
        let test_computername2 = "testcomputer2";
        let test_eventid = "1111";
        let test_channel = "Sec";
        let output = "pokepoke";
        let test_attack = "execution/txxxx.yyy";
        let test_recinfo = "CommandRLine: hoge";
        let test_record_id = "11111";
        let expect_naivetime =
            NaiveDateTime::parse_from_str("1996-02-27T01:05:01Z", "%Y-%m-%dT%H:%M:%SZ").unwrap();
        let expect_time = Utc.from_local_datetime(&expect_naivetime).unwrap();
        let expect_tz = expect_time.with_timezone(&Utc);
        let dummy_action = Action::CsvTimeline(CsvOutputOption {
            output_options: OutputOption {
                input_args: InputOption {
                    directory: None,
                    filepath: None,
                    live_analysis: false,
                    recover_records: false,
                    timeline_offset: None,
                },
                profile: None,
                enable_deprecated_rules: false,
                exclude_status: None,
                min_level: "informational".to_string(),
                exact_level: None,
                enable_noisy_rules: false,
                end_timeline: None,
                start_timeline: None,
                eid_filter: false,
                european_time: false,
                iso_8601: false,
                rfc_2822: false,
                rfc_3339: false,
                us_military_time: false,
                us_time: false,
                utc: false,
                visualize_timeline: false,
                rules: Path::new("./rules").to_path_buf(),
                html_report: None,
                no_summary: true,
                common_options: CommonOptions {
                    no_color: false,
                    quiet: false,
                },
                detect_common_options: DetectCommonOption {
                    evtx_file_ext: None,
                    thread_number: None,
                    quiet_errors: false,
                    config: Path::new("./rules/config").to_path_buf(),
                    verbose: false,
                    json_input: false,
                    include_computer: None,
                    exclude_computer: None,
                },
                enable_unsupported_rules: false,
                clobber: false,
                proven_rules: false,
                include_tag: None,
                exclude_tag: None,
                include_category: None,
                exclude_category: None,
                include_eid: None,
                exclude_eid: None,
                no_field: false,
                remove_duplicate_data: false,
                remove_duplicate_detections: false,
            },
            geo_ip: None,
            output: Some(Path::new("./test_emit_csv.csv").to_path_buf()),
            multiline: false,
        });
        let dummy_config = Some(Config {
            action: Some(dummy_action),
            debug: false,
        });
        let stored_static = StoredStatic::create_static_data(dummy_config);
        let output_profile: Vec<(CompactString, Profile)> = load_profile(
            "test_files/config/default_profile.yaml",
            "test_files/config/profiles.yaml",
            Some(&stored_static),
        )
        .unwrap_or_default();
        {
            let messages = &message::MESSAGES;
            messages.clear();
            let val = r#"
                {
                    "Event": {
                        "EventData": {
                            "CommandRLine": "hoge"
                        },
                        "System": {
                            "TimeCreated_attributes": {
                                "SystemTime": "1996-02-27T01:05:01Z"
                            }
                        }
                    }
                }
            "#;
            let event: Value = serde_json::from_str(val).unwrap();
            let output_option = OutputOption {
                input_args: InputOption {
                    directory: None,
                    filepath: None,
                    live_analysis: false,
                    recover_records: false,
                    timeline_offset: None,
                },
                profile: None,
                enable_deprecated_rules: false,
                exclude_status: None,
                min_level: "informational".to_string(),
                exact_level: None,
                enable_noisy_rules: false,
                end_timeline: None,
                start_timeline: None,
                eid_filter: false,
                european_time: false,
                iso_8601: false,
                rfc_2822: false,
                rfc_3339: false,
                us_military_time: false,
                us_time: false,
                utc: false,
                visualize_timeline: false,
                rules: Path::new("./rules").to_path_buf(),
                html_report: None,
                no_summary: false,
                common_options: CommonOptions {
                    no_color: false,
                    quiet: false,
                },
                detect_common_options: DetectCommonOption {
                    evtx_file_ext: None,
                    thread_number: None,
                    quiet_errors: false,
                    config: Path::new("./rules/config").to_path_buf(),
                    verbose: false,
                    json_input: false,
                    include_computer: None,
                    exclude_computer: None,
                },
                enable_unsupported_rules: false,
                clobber: false,
                proven_rules: false,
                include_tag: None,
                exclude_tag: None,
                include_category: None,
                exclude_category: None,
                include_eid: None,
                exclude_eid: None,
                no_field: false,
                remove_duplicate_data: false,
                remove_duplicate_detections: false,
            };
            let ch = mock_ch_filter
                .get(&CompactString::from("security"))
                .unwrap_or(&CompactString::default())
                .clone();
            let mut profile_converter: HashMap<&str, Profile> = HashMap::from([
                (
                    "Timestamp",
                    Profile::Timestamp(format_time(&expect_time, false, &output_option).into()),
                ),
                ("Computer", Profile::Computer(test_computername2.into())),
                ("Channel", Profile::Channel(ch.into())),
                ("Level", Profile::Level(test_level.into())),
                ("EventID", Profile::EventID(test_eventid.into())),
                ("MitreAttack", Profile::MitreTactics(test_attack.into())),
                ("RecordID", Profile::RecordID(test_record_id.into())),
                ("RuleTitle", Profile::RuleTitle(test_title.into())),
                (
                    "RecordInformation",
                    Profile::AllFieldInfo(test_recinfo.into()),
                ),
                ("RuleFile", Profile::RuleFile(test_rulepath.into())),
                ("EvtxFile", Profile::EvtxFile(test_filepath.into())),
                ("Tags", Profile::MitreTags(test_attack.into())),
            ]);
            let eventkey_alias = load_eventkey_alias(
                utils::check_setting_path(
                    &CURRENT_EXE_PATH.to_path_buf(),
                    "rules/config/eventkey_alias.txt",
                    true,
                )
                .unwrap()
                .to_str()
                .unwrap(),
            );
            message::insert(
                &event,
                CompactString::new(output),
                DetectInfo {
                    rulepath: CompactString::from(test_rulepath),
                    ruleid: test_rule_id.into(),
                    ruletitle: CompactString::from(test_title),
                    level: CompactString::from(test_level),
                    computername: CompactString::from(test_computername2),
                    eventid: CompactString::from(test_eventid),
                    detail: CompactString::default(),
                    ext_field: output_profile.to_owned(),
                    is_condition: false,
                    details_convert_map: HashMap::default(),
                },
                expect_time,
                &profile_converter,
                (false, false, false),
                (&eventkey_alias, &FieldDataMapKey::default(), &None),
            );
            *profile_converter.get_mut("Computer").unwrap() =
                Profile::Computer(test_computername.into());

            message::insert(
                &event,
                CompactString::new(output),
                DetectInfo {
                    rulepath: CompactString::from(test_rulepath),
                    ruleid: test_rule_id.into(),
                    ruletitle: CompactString::from(test_title),
                    level: CompactString::from(test_level),
                    computername: CompactString::from(test_computername),
                    eventid: CompactString::from(test_eventid),
                    detail: CompactString::default(),
                    ext_field: output_profile.to_owned(),
                    is_condition: false,
                    details_convert_map: HashMap::default(),
                },
                expect_time,
                &profile_converter,
                (false, false, false),
                (&eventkey_alias, &FieldDataMapKey::default(), &None),
            );
            let multi = message::MESSAGES.get(&expect_time).unwrap();
            let (_, detect_infos) = multi.pair();

            println!("message: {detect_infos:?}");
        }
        let expect =
            "\"Timestamp\",\"Computer\",\"Channel\",\"Level\",\"EventID\",\"MitreAttack\",\"RecordID\",\"RuleTitle\",\"Details\",\"RecordInformation\",\"RuleFile\",\"EvtxFile\",\"Tags\"\n\""
                .to_string()
                + &expect_tz.with_timezone(&Local).format("%Y-%m-%d %H:%M:%S%.3f %:z").to_string()
                + "\",\""
                + test_computername
                + "\",\""
                + test_channel
                + "\",\""
                + test_level
                + "\","
                + test_eventid
                + ",\""
                + test_attack
                + "\","
                + test_record_id
                + ",\""
                + test_title
                + "\",\""
                + output
                + "\",\""
                + test_recinfo
                + "\",\""
                + test_rulepath
                + "\",\""
                + test_filepath
                + "\",\""
                + test_attack
                + "\"\n\""
                + &expect_tz.with_timezone(&Local).format("%Y-%m-%d %H:%M:%S%.3f %:z")
                .to_string()
                + "\",\""
                + test_computername2
                + "\",\""
                + test_channel
                + "\",\""
                + test_level
                + "\","
                + test_eventid
                + ",\""
                + test_attack
                + "\","
                + test_record_id
                + ",\""
                + test_title
                + "\",\""
                + output
                + "\",\""
                + test_recinfo
                + "\",\""
                + test_rulepath
                + "\",\""
                + test_filepath
                + "\",\""
                + test_attack
                + "\"\n";
        let mut file: Box<dyn io::Write> = Box::new(File::create("./test_emit_csv.csv").unwrap());

        assert!(emit_csv(
            &mut file,
            false,
            HashMap::new(),
            (1, 0),
            &output_profile,
            &stored_static,
            (&Some(expect_tz), &Some(expect_tz))
        )
        .is_ok());
        match read_to_string("./test_emit_csv.csv") {
            Err(_) => panic!("Failed to open file."),
            Ok(s) => {
                assert_eq!(s, expect);
            }
        };
        assert!(remove_file("./test_emit_csv.csv").is_ok());
    }

    #[test]
    fn test_emit_csv_output_with_multiline_opt() {
        let mock_ch_filter = message::create_output_filter_config(
            "test_files/config/channel_abbreviations.txt",
            true,
        );
        let test_filepath: &str = "test.evtx";
        let test_rulepath: &str = "test-rule.yml";
        let test_rule_id: &str = "00000000-0000-0000-0000-000000000000";
        let test_title = "test_title";
        let test_level = "high";
        let test_computername = "testcomputer";
        let test_computername2 = "testcomputer2";
        let test_eventid = "1111";
        let test_channel = "Sec";
        let output = "pokepoke";
        let test_attack = "execution/txxxx.yyy";
        let test_recinfo = "CommandRLine: hoge ¦ Test1: hogetest1 ¦ Test2: hogetest2";
        let test_record_id = "11111";
        let expect_naivetime =
            NaiveDateTime::parse_from_str("1996-02-27T01:05:01Z", "%Y-%m-%dT%H:%M:%SZ").unwrap();
        let expect_time = Utc.from_local_datetime(&expect_naivetime).unwrap();
        let expect_tz = expect_time.with_timezone(&Utc);
        let dummy_action = Action::CsvTimeline(CsvOutputOption {
            output_options: OutputOption {
                input_args: InputOption {
                    directory: None,
                    filepath: None,
                    live_analysis: false,
                    recover_records: false,
                    timeline_offset: None,
                },
                profile: Some("verbose-2".to_string()),
                enable_deprecated_rules: false,
                exclude_status: None,
                min_level: "informational".to_string(),
                exact_level: None,
                enable_noisy_rules: false,
                end_timeline: None,
                start_timeline: None,
                eid_filter: false,
                european_time: false,
                iso_8601: false,
                rfc_2822: false,
                rfc_3339: false,
                us_military_time: false,
                us_time: false,
                utc: false,
                visualize_timeline: false,
                rules: Path::new("./rules").to_path_buf(),
                html_report: None,
                no_summary: true,
                common_options: CommonOptions {
                    no_color: false,
                    quiet: false,
                },
                detect_common_options: DetectCommonOption {
                    evtx_file_ext: None,
                    thread_number: None,
                    quiet_errors: false,
                    config: Path::new("./rules/config").to_path_buf(),
                    verbose: false,
                    json_input: false,
                    include_computer: None,
                    exclude_computer: None,
                },
                enable_unsupported_rules: false,
                clobber: false,
                proven_rules: false,
                include_tag: None,
                exclude_tag: None,
                include_category: None,
                exclude_category: None,
                include_eid: None,
                exclude_eid: None,
                no_field: false,
                remove_duplicate_data: false,
                remove_duplicate_detections: false,
            },
            geo_ip: None,
            output: Some(Path::new("./test_emit_csv_multiline.csv").to_path_buf()),
            multiline: true,
        });
        let dummy_config = Some(Config {
            action: Some(dummy_action),
            debug: false,
        });
        let stored_static = StoredStatic::create_static_data(dummy_config);
        let output_profile: Vec<(CompactString, Profile)> = load_profile(
            "test_files/config/default_profile.yaml",
            "test_files/config/profiles.yaml",
            Some(&stored_static),
        )
        .unwrap_or_default();
        {
            let messages = &message::MESSAGES;
            messages.clear();
            let val = r#"
                {
                    "Event": {
                        "EventData": {
                            "CommandRLine": "hoge",
                            "Test1": "hogetest1",
                            "Test2": "hogetest2"
                        },
                        "System": {
                            "TimeCreated_attributes": {
                                "SystemTime": "1996-02-27T01:05:01Z"
                            }
                        }
                    }
                }
            "#;
            let event: Value = serde_json::from_str(val).unwrap();
            let output_option = OutputOption {
                input_args: InputOption {
                    directory: None,
                    filepath: None,
                    live_analysis: false,
                    recover_records: false,
                    timeline_offset: None,
                },
                profile: Some("verbose-2".to_string()),
                enable_deprecated_rules: false,
                exclude_status: None,
                min_level: "informational".to_string(),
                exact_level: None,
                enable_noisy_rules: false,
                end_timeline: None,
                start_timeline: None,
                eid_filter: false,
                european_time: false,
                iso_8601: false,
                rfc_2822: false,
                rfc_3339: false,
                us_military_time: false,
                us_time: false,
                utc: false,
                visualize_timeline: false,
                rules: Path::new("./rules").to_path_buf(),
                html_report: None,
                no_summary: false,
                common_options: CommonOptions {
                    no_color: false,
                    quiet: false,
                },
                detect_common_options: DetectCommonOption {
                    evtx_file_ext: None,
                    thread_number: None,
                    quiet_errors: false,
                    config: Path::new("./rules/config").to_path_buf(),
                    verbose: false,
                    json_input: false,
                    include_computer: None,
                    exclude_computer: None,
                },
                enable_unsupported_rules: false,
                clobber: false,
                proven_rules: false,
                include_tag: None,
                exclude_tag: None,
                include_category: None,
                exclude_category: None,
                include_eid: None,
                exclude_eid: None,
                no_field: false,
                remove_duplicate_data: false,
                remove_duplicate_detections: false,
            };
            let ch = mock_ch_filter
                .get(&CompactString::from("security"))
                .unwrap_or(&CompactString::default())
                .clone();
            let mut profile_converter: HashMap<&str, Profile> = HashMap::from([
                (
                    "Timestamp",
                    Profile::Timestamp(format_time(&expect_time, false, &output_option).into()),
                ),
                ("Computer", Profile::Computer(test_computername2.into())),
                ("Channel", Profile::Channel(ch.into())),
                ("Level", Profile::Level(test_level.into())),
                ("EventID", Profile::EventID(test_eventid.into())),
                ("MitreAttack", Profile::MitreTactics(test_attack.into())),
                ("RecordID", Profile::RecordID(test_record_id.into())),
                ("RuleTitle", Profile::RuleTitle(test_title.into())),
                ("AllFieldInfo", Profile::AllFieldInfo(test_recinfo.into())),
                ("RuleFile", Profile::RuleFile(test_rulepath.into())),
                ("EvtxFile", Profile::EvtxFile(test_filepath.into())),
                ("Tags", Profile::MitreTags(test_attack.into())),
            ]);
            let eventkey_alias = load_eventkey_alias(
                utils::check_setting_path(
                    &CURRENT_EXE_PATH.to_path_buf(),
                    "rules/config/eventkey_alias.txt",
                    true,
                )
                .unwrap()
                .to_str()
                .unwrap(),
            );
            message::insert(
                &event,
                CompactString::new(output),
                DetectInfo {
                    rulepath: CompactString::from(test_rulepath),
                    ruleid: test_rule_id.into(),
                    ruletitle: CompactString::from(test_title),
                    level: CompactString::from(test_level),
                    computername: CompactString::from(test_computername2),
                    eventid: CompactString::from(test_eventid),
                    detail: CompactString::default(),
                    ext_field: output_profile.to_owned(),
                    is_condition: false,
                    details_convert_map: HashMap::default(),
                },
                expect_time,
                &profile_converter,
                (false, false, true),
                (&eventkey_alias, &FieldDataMapKey::default(), &None),
            );
            *profile_converter.get_mut("Computer").unwrap() =
                Profile::Computer(test_computername.into());

            message::insert(
                &event,
                CompactString::new(output),
                DetectInfo {
                    rulepath: CompactString::from(test_rulepath),
                    ruleid: test_rule_id.into(),
                    ruletitle: CompactString::from(test_title),
                    level: CompactString::from(test_level),
                    computername: CompactString::from(test_computername),
                    eventid: CompactString::from(test_eventid),
                    detail: CompactString::default(),
                    ext_field: output_profile.to_owned(),
                    is_condition: false,
                    details_convert_map: HashMap::default(),
                },
                expect_time,
                &profile_converter,
                (false, false, true),
                (&eventkey_alias, &FieldDataMapKey::default(), &None),
            );
            let multi = message::MESSAGES.get(&expect_time).unwrap();
            let (_, detect_infos) = multi.pair();

            println!("message: {detect_infos:?}");
        }
        let expect =
            "\"Timestamp\",\"Computer\",\"Channel\",\"EventID\",\"Level\",\"Tags\",\"RecordID\",\"RuleTitle\",\"Details\",\"AllFieldInfo\"\n\""
                .to_string()
                + &expect_tz.with_timezone(&Local).format("%Y-%m-%d %H:%M:%S%.3f %:z").to_string()
                + "\",\""
                + test_computername
                + "\",\""
                + test_channel
                + "\","
                + test_eventid
                + ",\""
                + test_level
                + "\",\""
                + test_attack
                + "\","
                + test_record_id
                + ",\""
                + test_title
                + "\",\""
                + output
                + "\",\""
                + &test_recinfo.replace(" ¦ ", "\r\n")
                + "\"\n\""
                + &expect_tz.with_timezone(&Local).format("%Y-%m-%d %H:%M:%S%.3f %:z")
                .to_string()
                + "\",\""
                + test_computername2
                + "\",\""
                + test_channel
                + "\","
                + test_eventid
                + ",\""
                + test_level
                + "\",\""
                + test_attack
                + "\","
                + test_record_id
                + ",\""
                + test_title
                + "\",\""
                + output
                + "\",\""
                + &test_recinfo.replace(" ¦ ", "\r\n")
                + "\"\n";
        let mut file: Box<dyn io::Write> =
            Box::new(File::create("./test_emit_csv_multiline.csv").unwrap());

        assert!(emit_csv(
            &mut file,
            false,
            HashMap::new(),
            (1, 0),
            &output_profile,
            &stored_static,
            (&Some(expect_tz), &Some(expect_tz))
        )
        .is_ok());
        match read_to_string("./test_emit_csv_multiline.csv") {
            Err(_) => panic!("Failed to open file."),
            Ok(s) => {
                assert_eq!(s, expect);
            }
        };
        assert!(remove_file("./test_emit_csv_multiline.csv").is_ok());
    }

    #[test]
    fn test_emit_csv_output_with_remove_duplicate_opt() {
        let mock_ch_filter = message::create_output_filter_config(
            "test_files/config/channel_abbreviations.txt",
            true,
        );
        let test_filepath: &str = "test.evtx";
        let test_rulepath: &str = "test-rule.yml";
        let test_rule_id: &str = "00000000-0000-0000-0000-000000000000";
        let test_title = "test_title";
        let test_level = "high";
        let test_computername = "testcomputer";
        let test_computername2 = "testcomputer2";
        let test_eventid = "1111";
        let test_channel = "Sec";
        let output = "pokepoke";
        let test_attack = "execution/txxxx.yyy";
        let test_recinfo = "CommandRLine: hoge";
        let test_record_id = "11111";
        let expect_naivetime =
            NaiveDateTime::parse_from_str("1996-02-27T01:05:01Z", "%Y-%m-%dT%H:%M:%SZ").unwrap();
        let expect_time = Utc.from_local_datetime(&expect_naivetime).unwrap();
        let expect_tz = expect_time.with_timezone(&Utc);
        let dummy_action = Action::CsvTimeline(CsvOutputOption {
            output_options: OutputOption {
                input_args: InputOption {
                    directory: None,
                    filepath: None,
                    live_analysis: false,
                    recover_records: false,
                    timeline_offset: None,
                },
                profile: None,
                enable_deprecated_rules: false,
                exclude_status: None,
                min_level: "informational".to_string(),
                exact_level: None,
                enable_noisy_rules: false,
                end_timeline: None,
                start_timeline: None,
                eid_filter: false,
                european_time: false,
                iso_8601: false,
                rfc_2822: false,
                rfc_3339: false,
                us_military_time: false,
                us_time: false,
                utc: false,
                visualize_timeline: false,
                rules: Path::new("./rules").to_path_buf(),
                html_report: None,
                no_summary: true,
                common_options: CommonOptions {
                    no_color: false,
                    quiet: false,
                },
                detect_common_options: DetectCommonOption {
                    evtx_file_ext: None,
                    thread_number: None,
                    quiet_errors: false,
                    config: Path::new("./rules/config").to_path_buf(),
                    verbose: false,
                    json_input: false,
                    include_computer: None,
                    exclude_computer: None,
                },
                enable_unsupported_rules: false,
                clobber: false,
                proven_rules: false,
                include_tag: None,
                exclude_tag: None,
                include_category: None,
                exclude_category: None,
                include_eid: None,
                exclude_eid: None,
                no_field: false,
                remove_duplicate_data: true,
                remove_duplicate_detections: false,
            },
            geo_ip: None,
            output: Some(Path::new("./test_emit_csv_remove_duplicate.csv").to_path_buf()),
            multiline: false,
        });
        let dummy_config = Some(Config {
            action: Some(dummy_action),
            debug: false,
        });
        let stored_static = StoredStatic::create_static_data(dummy_config);
        let output_profile: Vec<(CompactString, Profile)> = load_profile(
            "test_files/config/default_profile.yaml",
            "test_files/config/profiles.yaml",
            Some(&stored_static),
        )
        .unwrap_or_default();
        {
            let messages = &message::MESSAGES;
            messages.clear();
            let val = r#"
                {
                    "Event": {
                        "EventData": {
                            "CommandRLine": "hoge"
                        },
                        "System": {
                            "TimeCreated_attributes": {
                                "SystemTime": "1996-02-27T01:05:01Z"
                            }
                        }
                    }
                }
            "#;
            let event: Value = serde_json::from_str(val).unwrap();
            let output_option = OutputOption {
                input_args: InputOption {
                    directory: None,
                    filepath: None,
                    live_analysis: false,
                    recover_records: false,
                    timeline_offset: None,
                },
                profile: None,
                enable_deprecated_rules: false,
                exclude_status: None,
                min_level: "informational".to_string(),
                exact_level: None,
                enable_noisy_rules: false,
                end_timeline: None,
                start_timeline: None,
                eid_filter: false,
                european_time: false,
                iso_8601: false,
                rfc_2822: false,
                rfc_3339: false,
                us_military_time: false,
                us_time: false,
                utc: false,
                visualize_timeline: false,
                rules: Path::new("./rules").to_path_buf(),
                html_report: None,
                no_summary: false,
                common_options: CommonOptions {
                    no_color: false,
                    quiet: false,
                },
                detect_common_options: DetectCommonOption {
                    evtx_file_ext: None,
                    thread_number: None,
                    quiet_errors: false,
                    config: Path::new("./rules/config").to_path_buf(),
                    verbose: false,
                    json_input: false,
                    include_computer: None,
                    exclude_computer: None,
                },
                enable_unsupported_rules: false,
                clobber: false,
                proven_rules: false,
                include_tag: None,
                exclude_tag: None,
                include_category: None,
                exclude_category: None,
                include_eid: None,
                exclude_eid: None,
                no_field: false,
                remove_duplicate_data: false,
                remove_duplicate_detections: false,
            };
            let ch = mock_ch_filter
                .get(&CompactString::from("security"))
                .unwrap_or(&CompactString::default())
                .clone();
            let mut profile_converter: HashMap<&str, Profile> = HashMap::from([
                (
                    "Timestamp",
                    Profile::Timestamp(format_time(&expect_time, false, &output_option).into()),
                ),
                ("Computer", Profile::Computer(test_computername2.into())),
                ("Channel", Profile::Channel(ch.into())),
                ("Level", Profile::Level(test_level.into())),
                ("EventID", Profile::EventID(test_eventid.into())),
                ("MitreAttack", Profile::MitreTactics(test_attack.into())),
                ("RecordID", Profile::RecordID(test_record_id.into())),
                ("RuleTitle", Profile::RuleTitle(test_title.into())),
                (
                    "RecordInformation",
                    Profile::AllFieldInfo(test_recinfo.into()),
                ),
                ("RuleFile", Profile::RuleFile(test_rulepath.into())),
                ("EvtxFile", Profile::EvtxFile(test_filepath.into())),
                ("Tags", Profile::MitreTags(test_attack.into())),
            ]);
            let eventkey_alias = load_eventkey_alias(
                utils::check_setting_path(
                    &CURRENT_EXE_PATH.to_path_buf(),
                    "rules/config/eventkey_alias.txt",
                    true,
                )
                .unwrap()
                .to_str()
                .unwrap(),
            );
            message::insert(
                &event,
                CompactString::new(output),
                DetectInfo {
                    rulepath: CompactString::from(test_rulepath),
                    ruleid: test_rule_id.into(),
                    ruletitle: CompactString::from(test_title),
                    level: CompactString::from(test_level),
                    computername: CompactString::from(test_computername2),
                    eventid: CompactString::from(test_eventid),
                    detail: CompactString::default(),
                    ext_field: output_profile.to_owned(),
                    is_condition: false,
                    details_convert_map: HashMap::default(),
                },
                expect_time,
                &profile_converter,
                (false, false, false),
                (&eventkey_alias, &FieldDataMapKey::default(), &None),
            );
            *profile_converter.get_mut("Computer").unwrap() =
                Profile::Computer(test_computername.into());

            message::insert(
                &event,
                CompactString::new(output),
                DetectInfo {
                    rulepath: CompactString::from(test_rulepath),
                    ruleid: test_rule_id.into(),
                    ruletitle: CompactString::from(test_title),
                    level: CompactString::from(test_level),
                    computername: CompactString::from(test_computername),
                    eventid: CompactString::from(test_eventid),
                    detail: CompactString::default(),
                    ext_field: output_profile.to_owned(),
                    is_condition: false,
                    details_convert_map: HashMap::default(),
                },
                expect_time,
                &profile_converter,
                (false, false, false),
                (&eventkey_alias, &FieldDataMapKey::default(), &None),
            );
            let multi = message::MESSAGES.get(&expect_time).unwrap();
            let (_, detect_infos) = multi.pair();

            println!("message: {detect_infos:?}");
        }
        let expect =
            "\"Timestamp\",\"Computer\",\"Channel\",\"Level\",\"EventID\",\"MitreAttack\",\"RecordID\",\"RuleTitle\",\"Details\",\"RecordInformation\",\"RuleFile\",\"EvtxFile\",\"Tags\"\n\""
                .to_string()
                + &expect_tz.with_timezone(&Local).format("%Y-%m-%d %H:%M:%S%.3f %:z").to_string()
                + "\",\""
                + test_computername
                + "\",\""
                + test_channel
                + "\",\""
                + test_level
                + "\","
                + test_eventid
                + ",\""
                + test_attack
                + "\","
                + test_record_id
                + ",\""
                + test_title
                + "\",\""
                + output
                + "\",\""
                + test_recinfo
                + "\",\""
                + test_rulepath
                + "\",\""
                + test_filepath
                + "\",\""
                + test_attack
                + "\"\n\""
                + &expect_tz.with_timezone(&Local).format("%Y-%m-%d %H:%M:%S%.3f %:z")
                .to_string()
                + "\",\""
                + test_computername2
                + "\",\""
                + test_channel
                + "\",\""
                + test_level
                + "\","
                + test_eventid
                + ",\""
                + test_attack
                + "\","
                + test_record_id
                + ",\""
                + test_title
                + "\",\"DUP\",\"DUP\",\""
                + test_rulepath
                + "\",\""
                + test_filepath
                + "\",\""
                + test_attack
                + "\"\n";
        let mut file: Box<dyn io::Write> =
            Box::new(File::create("./test_emit_csv_remove_duplicate.csv").unwrap());

        assert!(emit_csv(
            &mut file,
            false,
            HashMap::new(),
            (1, 0),
            &output_profile,
            &stored_static,
            (&Some(expect_tz), &Some(expect_tz))
        )
        .is_ok());
        match read_to_string("./test_emit_csv_remove_duplicate.csv") {
            Err(_) => panic!("Failed to open file."),
            Ok(s) => {
                assert_eq!(s, expect);
            }
        };
        assert!(remove_file("./test_emit_csv_remove_duplicate.csv").is_ok());
    }

    #[test]
    fn test_emit_json_output_with_remove_duplicate_opt() {
        let mock_ch_filter = message::create_output_filter_config(
            "test_files/config/channel_abbreviations.txt",
            true,
        );
        let test_filepath: &str = "test.evtx";
        let test_rulepath: &str = "test-rule.yml";
        let test_rule_id: &str = "00000000-0000-0000-0000-000000000000";
        let test_title = "test_title";
        let test_level = "high";
        let test_computername = "testcomputer";
        let test_computername2 = "testcomputer2";
        let test_eventid = "1111";
        let test_channel = "Sec";
        let output = "pokepoke";
        let test_attack = "execution/txxxx.yyy";
        let test_recinfo = "CommandRLine: hoge";
        let test_record_id = "11111";
        let expect_naivetime =
            NaiveDateTime::parse_from_str("1996-02-27T01:05:01Z", "%Y-%m-%dT%H:%M:%SZ").unwrap();
        let expect_time = Utc.from_local_datetime(&expect_naivetime).unwrap();
        let expect_tz = expect_time.with_timezone(&Utc);
        let dummy_action = Action::JsonTimeline(JSONOutputOption {
            output_options: OutputOption {
                input_args: InputOption {
                    directory: None,
                    filepath: None,
                    live_analysis: false,
                    recover_records: false,
                    timeline_offset: None,
                },
                profile: None,
                enable_deprecated_rules: false,
                exclude_status: None,
                min_level: "informational".to_string(),
                exact_level: None,
                enable_noisy_rules: false,
                end_timeline: None,
                start_timeline: None,
                eid_filter: false,
                european_time: false,
                iso_8601: false,
                rfc_2822: false,
                rfc_3339: false,
                us_military_time: false,
                us_time: false,
                utc: false,
                visualize_timeline: false,
                rules: Path::new("./rules").to_path_buf(),
                html_report: None,
                no_summary: true,
                common_options: CommonOptions {
                    no_color: false,
                    quiet: false,
                },
                detect_common_options: DetectCommonOption {
                    evtx_file_ext: None,
                    thread_number: None,
                    quiet_errors: false,
                    config: Path::new("./rules/config").to_path_buf(),
                    verbose: false,
                    json_input: false,
                    include_computer: None,
                    exclude_computer: None,
                },
                enable_unsupported_rules: false,
                clobber: false,
                proven_rules: false,
                include_tag: None,
                exclude_tag: None,
                include_category: None,
                exclude_category: None,
                include_eid: None,
                exclude_eid: None,
                no_field: false,
                remove_duplicate_data: true,
                remove_duplicate_detections: false,
            },
            geo_ip: None,
            output: Some(Path::new("./test_emit_csv_remove_duplicate.json").to_path_buf()),
            jsonl_timeline: false,
        });
        let dummy_config = Some(Config {
            action: Some(dummy_action),
            debug: false,
        });
        let stored_static = StoredStatic::create_static_data(dummy_config);
        let output_profile: Vec<(CompactString, Profile)> = load_profile(
            "test_files/config/default_profile.yaml",
            "test_files/config/profiles.yaml",
            Some(&stored_static),
        )
        .unwrap_or_default();
        {
            let messages = &message::MESSAGES;
            messages.clear();
            let val = r#"
                {
                    "Event": {
                        "EventData": {
                            "CommandRLine": "hoge"
                        },
                        "System": {
                            "TimeCreated_attributes": {
                                "SystemTime": "1996-02-27T01:05:01Z"
                            }
                        }
                    }
                }
            "#;
            let event: Value = serde_json::from_str(val).unwrap();
            let output_option = OutputOption {
                input_args: InputOption {
                    directory: None,
                    filepath: None,
                    live_analysis: false,
                    recover_records: false,
                    timeline_offset: None,
                },
                profile: None,
                enable_deprecated_rules: false,
                exclude_status: None,
                min_level: "informational".to_string(),
                exact_level: None,
                enable_noisy_rules: false,
                end_timeline: None,
                start_timeline: None,
                eid_filter: false,
                european_time: false,
                iso_8601: false,
                rfc_2822: false,
                rfc_3339: false,
                us_military_time: false,
                us_time: false,
                utc: false,
                visualize_timeline: false,
                rules: Path::new("./rules").to_path_buf(),
                html_report: None,
                no_summary: false,
                common_options: CommonOptions {
                    no_color: false,
                    quiet: false,
                },
                detect_common_options: DetectCommonOption {
                    evtx_file_ext: None,
                    thread_number: None,
                    quiet_errors: false,
                    config: Path::new("./rules/config").to_path_buf(),
                    verbose: false,
                    json_input: false,
                    include_computer: None,
                    exclude_computer: None,
                },
                enable_unsupported_rules: false,
                clobber: false,
                proven_rules: false,
                include_tag: None,
                exclude_tag: None,
                include_category: None,
                exclude_category: None,
                include_eid: None,
                exclude_eid: None,
                no_field: false,
                remove_duplicate_data: true,
                remove_duplicate_detections: false,
            };
            let ch = mock_ch_filter
                .get(&CompactString::from("security"))
                .unwrap_or(&CompactString::default())
                .clone();
            let mut profile_converter: HashMap<&str, Profile> = HashMap::from([
                (
                    "Timestamp",
                    Profile::Timestamp(format_time(&expect_time, false, &output_option).into()),
                ),
                ("Computer", Profile::Computer(test_computername2.into())),
                ("Channel", Profile::Channel(ch.into())),
                ("Level", Profile::Level(test_level.into())),
                ("EventID", Profile::EventID(test_eventid.into())),
                ("MitreAttack", Profile::MitreTactics(test_attack.into())),
                ("RecordID", Profile::RecordID(test_record_id.into())),
                ("RuleTitle", Profile::RuleTitle(test_title.into())),
                (
                    "RecordInformation",
                    Profile::AllFieldInfo(test_recinfo.into()),
                ),
                ("RuleFile", Profile::RuleFile(test_rulepath.into())),
                ("EvtxFile", Profile::EvtxFile(test_filepath.into())),
                ("Tags", Profile::MitreTags(test_attack.into())),
            ]);
            let eventkey_alias = load_eventkey_alias(
                utils::check_setting_path(
                    &CURRENT_EXE_PATH.to_path_buf(),
                    "rules/config/eventkey_alias.txt",
                    true,
                )
                .unwrap()
                .to_str()
                .unwrap(),
            );
            let details_convert_map: HashMap<CompactString, Vec<CompactString>> =
                HashMap::from_iter([("#AllFieldInfo".into(), vec![test_recinfo.into()])]);
            message::insert(
                &event,
                CompactString::new(output),
                DetectInfo {
                    rulepath: CompactString::from(test_rulepath),
                    ruleid: test_rule_id.into(),
                    ruletitle: CompactString::from(test_title),
                    level: CompactString::from(test_level),
                    computername: CompactString::from(test_computername2),
                    eventid: CompactString::from(test_eventid),
                    detail: CompactString::default(),
                    ext_field: output_profile.to_owned(),
                    is_condition: false,
                    details_convert_map,
                },
                expect_time,
                &profile_converter,
<<<<<<< HEAD
                (false, true, true),
=======
                (false, false, false),
>>>>>>> f294361e
                (&eventkey_alias, &FieldDataMapKey::default(), &None),
            );
            *profile_converter.get_mut("Computer").unwrap() =
                Profile::Computer(test_computername.into());

            message::insert(
                &event,
                CompactString::new(output),
                DetectInfo {
                    rulepath: CompactString::from(test_rulepath),
                    ruleid: test_rule_id.into(),
                    ruletitle: CompactString::from(test_title),
                    level: CompactString::from(test_level),
                    computername: CompactString::from(test_computername),
                    eventid: CompactString::from(test_eventid),
                    detail: CompactString::default(),
                    ext_field: output_profile.to_owned(),
                    is_condition: false,
                    details_convert_map: HashMap::default(),
                },
                expect_time,
                &profile_converter,
<<<<<<< HEAD
                (false, true, true),
=======
                (false, false, false),
>>>>>>> f294361e
                (&eventkey_alias, &FieldDataMapKey::default(), &None),
            );
            let multi = message::MESSAGES.get(&expect_time).unwrap();
            let (_, detect_infos) = multi.pair();

            println!("message: {detect_infos:?}");
        }

        let expect_target = vec![
            vec![
                (
                    "Timestamp",
                    CompactString::from(
                        "\"".to_string()
                            + &expect_tz
                                .with_timezone(&Local)
                                .format("%Y-%m-%d %H:%M:%S%.3f %:z")
                                .to_string()
                            + "\"",
                    ),
                ),
                (
                    "Computer",
                    CompactString::from("\"".to_string() + test_computername + "\""),
                ),
                (
                    "Channel",
                    CompactString::from("\"".to_string() + test_channel + "\""),
                ),
                (
                    "Level",
                    CompactString::from("\"".to_string() + test_level + "\""),
                ),
                ("EventID", CompactString::from(test_eventid)),
                (
                    "MitreAttack",
                    CompactString::from("[\n        \"".to_string() + test_attack + "\"\n    ]"),
                ),
                ("RecordID", CompactString::from(test_record_id)),
                (
                    "RuleTitle",
                    CompactString::from("\"".to_string() + test_title + "\""),
                ),
                (
                    "Details",
                    CompactString::from("\"".to_string() + output + "\""),
                ),
                (
                    "RecordInformation",
                    CompactString::from("{\n        \"CommandRLine\": \"hoge\"\n    }"),
                ),
                (
                    "RuleFile",
                    CompactString::from("\"".to_string() + test_rulepath + "\""),
                ),
                (
                    "EvtxFile",
                    CompactString::from("\"".to_string() + test_filepath + "\""),
                ),
                (
                    "Tags",
                    CompactString::from("[\n        \"".to_string() + test_attack + "\"\n    ]"),
                ),
            ],
            vec![
                (
                    "Timestamp",
                    CompactString::from(
                        "\"".to_string()
                            + &expect_tz
                                .with_timezone(&Local)
                                .format("%Y-%m-%d %H:%M:%S%.3f %:z")
                                .to_string()
                            + "\"",
                    ),
                ),
                (
                    "Computer",
                    CompactString::from("\"".to_string() + test_computername2 + "\""),
                ),
                (
                    "Channel",
                    CompactString::from("\"".to_string() + test_channel + "\""),
                ),
                (
                    "Level",
                    CompactString::from("\"".to_string() + test_level + "\""),
                ),
                ("EventID", test_eventid.into()),
                (
                    "MitreAttack",
                    CompactString::from("[\n        \"".to_string() + test_attack + "\"\n    ]"),
                ),
                ("RecordID", test_record_id.into()),
                (
                    "RuleTitle",
                    CompactString::from("\"".to_string() + test_title + "\""),
                ),
                ("Details", "\"DUP\"".into()),
                ("RecordInformation", "\"DUP\"".into()),
                (
                    "RuleFile",
                    CompactString::from("\"".to_string() + test_rulepath + "\""),
                ),
                (
                    "EvtxFile",
                    CompactString::from("\"".to_string() + test_filepath + "\""),
                ),
                (
                    "Tags",
                    CompactString::from("[\n        \"".to_string() + test_attack + "\"\n    ]"),
                ),
            ],
        ];
        let mut expect_str = String::default();
        for (target_idx, target) in expect_target.iter().enumerate() {
            let mut expect_json = "{\n".to_string();
            for (idx, (key, value)) in target.iter().enumerate() {
                expect_json = expect_json + "    \"" + key + "\": " + value;
                if idx != target.len() - 1 {
                    expect_json += ",\n";
                } else {
                    expect_json += "\n";
                }
            }
            expect_json += "}";
            if target_idx != expect_target.len() - 1 {
                expect_json += "\n";
            }
            expect_str = expect_str.to_string() + &expect_json;
        }

        let mut file: Box<dyn io::Write> =
            Box::new(File::create("./test_emit_csv_remove_duplicate.json").unwrap());

        assert!(emit_csv(
            &mut file,
            false,
            HashMap::new(),
            (1, 0),
            &output_profile,
            &stored_static,
            (&Some(expect_tz), &Some(expect_tz))
        )
        .is_ok());
        match read_to_string("./test_emit_csv_remove_duplicate.json") {
            Err(_) => panic!("Failed to open file."),
            Ok(s) => {
                assert_eq!(s, expect_str);
            }
        };
        assert!(remove_file("./test_emit_csv_remove_duplicate.json").is_ok());
    }

    #[test]
    fn test_emit_csv_display() {
        let test_title = "test_title2";
        let test_level = "medium";
        let test_computername = "testcomputer2";
        let test_eventid = "2222";
        let test_channel = "Sysmon";
        let output = "displaytest";
        let test_recinfo = "testinfo";
        let test_recid = "22222";
        let test_naivetime =
            NaiveDateTime::parse_from_str("1996-02-27T01:05:01Z", "%Y-%m-%dT%H:%M:%SZ").unwrap();
        let test_timestamp = Utc.from_local_datetime(&test_naivetime).unwrap();
        let expect_header = "Timestamp ‖ Computer ‖ Channel ‖ EventID ‖ Level ‖ RecordID ‖ RuleTitle ‖ Details ‖ RecordInformation\n";
        let expect_tz = test_timestamp.with_timezone(&Local);

        let expect_no_header = expect_tz.format("%Y-%m-%d %H:%M:%S%.3f %:z").to_string()
            + " ‖ "
            + test_computername
            + " ‖ "
            + test_channel
            + " ‖ "
            + test_eventid
            + " ‖ "
            + test_level
            + " ‖ "
            + test_recid
            + " ‖ "
            + test_title
            + " ‖ "
            + output
            + " ‖ "
            + test_recinfo
            + "\n";
        let output_option = OutputOption {
            input_args: InputOption {
                directory: None,
                filepath: None,
                live_analysis: false,
                recover_records: false,
                timeline_offset: None,
            },
            profile: None,
            enable_deprecated_rules: false,
            exclude_status: None,
            min_level: "informational".to_string(),
            exact_level: None,
            enable_noisy_rules: false,
            end_timeline: None,
            start_timeline: None,
            eid_filter: false,
            european_time: false,
            iso_8601: false,
            rfc_2822: false,
            rfc_3339: false,
            us_military_time: false,
            us_time: false,
            utc: false,
            visualize_timeline: false,
            rules: Path::new("./rules").to_path_buf(),
            html_report: None,
            no_summary: false,
            common_options: CommonOptions {
                no_color: false,
                quiet: false,
            },
            detect_common_options: DetectCommonOption {
                evtx_file_ext: None,
                thread_number: None,
                quiet_errors: false,
                config: Path::new("./rules/config").to_path_buf(),
                verbose: false,
                json_input: false,
                include_computer: None,
                exclude_computer: None,
            },
            enable_unsupported_rules: false,
            clobber: false,
            proven_rules: false,
            include_tag: None,
            exclude_tag: None,
            include_category: None,
            exclude_category: None,
            include_eid: None,
            exclude_eid: None,
            no_field: false,
            remove_duplicate_data: false,
            remove_duplicate_detections: false,
        };
        let data: Vec<(CompactString, Profile)> = vec![
            (
                CompactString::new("Timestamp"),
                Profile::Timestamp(format_time(&test_timestamp, false, &output_option).into()),
            ),
            (
                CompactString::new("Computer"),
                Profile::Computer(test_computername.into()),
            ),
            (
                CompactString::new("Channel"),
                Profile::Channel(test_channel.into()),
            ),
            (
                CompactString::new("EventID"),
                Profile::EventID(test_eventid.into()),
            ),
            (
                CompactString::new("Level"),
                Profile::Level(test_level.into()),
            ),
            (
                CompactString::new("RecordID"),
                Profile::RecordID(test_recid.into()),
            ),
            (
                CompactString::new("RuleTitle"),
                Profile::RuleTitle(test_title.into()),
            ),
            (
                CompactString::new("Details"),
                Profile::Details(output.into()),
            ),
            (
                CompactString::new("RecordInformation"),
                Profile::AllFieldInfo(test_recinfo.into()),
            ),
        ];
        assert_eq!(_get_serialized_disp_output(&data, true), expect_header);
        assert_eq!(_get_serialized_disp_output(&data, false), expect_no_header);
    }

    fn check_hashmap_data(
        target: HashMap<CompactString, Colors>,
        expected: HashMap<CompactString, Colors>,
    ) {
        assert_eq!(target.len(), expected.len());
        for (k, v) in target {
            assert!(expected.get(&k).is_some());
            assert_eq!(format!("{v:?}"), format!("{:?}", expected.get(&k).unwrap()));
        }
    }

    #[test]
    /// To confirm that empty character color mapping data is returned when the no_color flag is given.
    fn test_set_output_color_no_color_flag() {
        let expect: HashMap<CompactString, Colors> = HashMap::new();
        check_hashmap_data(set_output_color(true), expect);
    }

    #[test]
    fn test_emit_csv_json_output() {
        let mock_ch_filter = message::create_output_filter_config(
            "test_files/config/channel_abbreviations.txt",
            true,
        );
        let test_filepath: &str = "test.evtx";
        let test_rulepath: &str = "test-rule.yml";
        let test_rule_id: &str = "00000000-0000-0000-0000-000000000000";
        let test_title = "test_title";
        let test_level = "high";
        let test_computername = "testcomputer";
        let test_computername2 = "testcomputer";
        let test_eventid = "1111";
        let output = "pokepoke";
        let test_attack = "execution/txxxx.yyy";
        let test_recinfo = "CommandRLine: hoge";
        let test_record_id = "11111";
        let expect_naivetime =
            NaiveDateTime::parse_from_str("1996-02-27T01:05:01Z", "%Y-%m-%dT%H:%M:%SZ").unwrap();
        let expect_time = Utc.from_local_datetime(&expect_naivetime).unwrap();
        let expect_tz = expect_time.with_timezone(&Utc);
        let json_dummy_action = Action::JsonTimeline(JSONOutputOption {
            output_options: OutputOption {
                input_args: InputOption {
                    directory: None,
                    filepath: None,
                    live_analysis: false,
                    recover_records: false,
                    timeline_offset: None,
                },
                profile: None,
                enable_deprecated_rules: false,
                exclude_status: None,
                min_level: "informational".to_string(),
                exact_level: None,
                enable_noisy_rules: false,
                end_timeline: None,
                start_timeline: None,
                eid_filter: false,
                european_time: false,
                iso_8601: false,
                rfc_2822: false,
                rfc_3339: false,
                us_military_time: false,
                us_time: false,
                utc: false,
                visualize_timeline: false,
                rules: Path::new("./rules").to_path_buf(),
                html_report: None,
                no_summary: true,
                common_options: CommonOptions {
                    no_color: false,
                    quiet: false,
                },
                detect_common_options: DetectCommonOption {
                    evtx_file_ext: None,
                    thread_number: None,
                    quiet_errors: false,
                    config: Path::new("./rules/config").to_path_buf(),
                    verbose: false,
                    json_input: false,
                    include_computer: None,
                    exclude_computer: None,
                },
                enable_unsupported_rules: false,
                clobber: false,
                proven_rules: false,
                include_tag: None,
                exclude_tag: None,
                include_category: None,
                exclude_category: None,
                include_eid: None,
                exclude_eid: None,
                no_field: false,
                remove_duplicate_data: false,
                remove_duplicate_detections: false,
            },
            geo_ip: None,
            output: Some(Path::new("./test_emit_csv_json.json").to_path_buf()),
            jsonl_timeline: false,
        });

        let dummy_config = Some(Config {
            action: Some(json_dummy_action),
            debug: false,
        });
        let stored_static = StoredStatic::create_static_data(dummy_config);
        let output_profile: Vec<(CompactString, Profile)> = load_profile(
            "test_files/config/default_profile.yaml",
            "test_files/config/profiles.yaml",
            Some(&stored_static),
        )
        .unwrap_or_default();
        {
            let val = r#"
                {
                    "Event": {
                        "EventData": {
                            "CommandRLine": "hoge"
                        },
                        "System": {
                            "TimeCreated_attributes": {
                                "SystemTime": "1996-02-27T01:05:01Z"
                            }
                        }
                    }
                }
            "#;
            let event: Value = serde_json::from_str(val).unwrap();
            let output_option = OutputOption {
                input_args: InputOption {
                    directory: None,
                    filepath: None,
                    live_analysis: false,
                    recover_records: false,
                    timeline_offset: None,
                },
                profile: None,
                enable_deprecated_rules: false,
                exclude_status: None,
                min_level: "informational".to_string(),
                exact_level: None,
                enable_noisy_rules: false,
                end_timeline: None,
                start_timeline: None,
                eid_filter: false,
                european_time: false,
                iso_8601: false,
                rfc_2822: false,
                rfc_3339: false,
                us_military_time: false,
                us_time: false,
                utc: true,
                visualize_timeline: false,
                rules: Path::new("./rules").to_path_buf(),
                html_report: None,
                no_summary: false,
                common_options: CommonOptions {
                    no_color: false,
                    quiet: false,
                },
                detect_common_options: DetectCommonOption {
                    evtx_file_ext: None,
                    thread_number: None,
                    quiet_errors: false,
                    config: Path::new("./rules/config").to_path_buf(),
                    verbose: false,
                    json_input: false,
                    include_computer: None,
                    exclude_computer: None,
                },
                enable_unsupported_rules: false,
                clobber: false,
                proven_rules: false,
                include_tag: None,
                exclude_tag: None,
                include_category: None,
                exclude_category: None,
                include_eid: None,
                exclude_eid: None,
                no_field: false,
                remove_duplicate_data: false,
                remove_duplicate_detections: false,
            };
            let ch = mock_ch_filter
                .get(&CompactString::from("security"))
                .unwrap_or(&CompactString::default())
                .clone();
            let mut profile_converter: HashMap<&str, Profile> = HashMap::from([
                (
                    "Timestamp",
                    Profile::Timestamp(format_time(&expect_time, false, &output_option).into()),
                ),
                ("Computer", Profile::Computer(test_computername2.into())),
                ("Channel", Profile::Channel(ch.into())),
                ("Level", Profile::Level(test_level.into())),
                ("EventID", Profile::EventID(test_eventid.into())),
                ("MitreAttack", Profile::MitreTactics(test_attack.into())),
                ("RecordID", Profile::RecordID(test_record_id.into())),
                ("RuleTitle", Profile::RuleTitle(test_title.into())),
                (
                    "RecordInformation",
                    Profile::AllFieldInfo(test_recinfo.into()),
                ),
                ("RuleFile", Profile::RuleFile(test_rulepath.into())),
                ("EvtxFile", Profile::EvtxFile(test_filepath.into())),
                ("Tags", Profile::MitreTags(test_attack.into())),
            ]);
            let eventkey_alias = load_eventkey_alias(
                utils::check_setting_path(
                    &CURRENT_EXE_PATH.to_path_buf(),
                    "rules/config/eventkey_alias.txt",
                    true,
                )
                .unwrap()
                .to_str()
                .unwrap(),
            );
            let messages = &message::MESSAGES;
            messages.clear();
            let details_convert_map: HashMap<CompactString, Vec<CompactString>> =
                HashMap::from_iter([("#AllFieldInfo".into(), vec![test_recinfo.into()])]);
            message::insert(
                &event,
                CompactString::new(output),
                DetectInfo {
                    rulepath: CompactString::from(test_rulepath),
                    ruleid: test_rule_id.into(),
                    ruletitle: CompactString::from(test_title),
                    level: CompactString::from(test_level),
                    computername: CompactString::from(test_computername2),
                    eventid: CompactString::from(test_eventid),
                    detail: CompactString::default(),
                    ext_field: output_profile.to_owned(),
                    is_condition: false,
                    details_convert_map,
                },
                expect_time,
                &profile_converter,
<<<<<<< HEAD
                (false, true, true),
=======
                (false, false, false),
>>>>>>> f294361e
                (&eventkey_alias, &FieldDataMapKey::default(), &None),
            );
            *profile_converter.get_mut("Computer").unwrap() =
                Profile::Computer(test_computername.into());
        }
        let expect = vec![
            "{",
            "\"Timestamp\": \"1996-02-27 01:05:01.000 +00:00\",",
            "\"Computer\": \"testcomputer\",",
            "\"Channel\": \"Sec\",",
            "\"Level\": \"high\",",
            "\"EventID\": 1111,",
            "\"MitreAttack\": [\n        \"execution/txxxx.yyy\"\n    ],",
            "\"RecordID\": 11111,",
            "\"RuleTitle\": \"test_title\",",
            "\"Details\": \"pokepoke\",",
            "\"RecordInformation\": {\n        \"CommandRLine\": \"hoge\"\n    },",
            "\"RuleFile\": \"test-rule.yml\",",
            "\"EvtxFile\": \"test.evtx\",",
            "\"Tags\": [\n        \"execution/txxxx.yyy\"\n    ]",
        ];
        let mut file: Box<dyn io::Write> =
            Box::new(File::create("./test_emit_csv_json.json").unwrap());
        assert!(emit_csv(
            &mut file,
            false,
            HashMap::new(),
            (1, 0),
            &output_profile,
            &stored_static,
            (&Some(expect_tz), &Some(expect_tz))
        )
        .is_ok());
        match read_to_string("./test_emit_csv_json.json") {
            Err(_) => panic!("Failed to open file."),
            Ok(s) => {
                assert_eq!(s, format!("{}\n}}", expect.join("\n    ")));
            }
        };
        assert!(remove_file("./test_emit_csv_json.json").is_ok());
    }

    #[test]
    fn test_emit_csv_jsonl_output() {
        let mock_ch_filter = message::create_output_filter_config(
            "test_files/config/channel_abbreviations.txt",
            true,
        );
        let test_filepath: &str = "test.evtx";
        let test_rulepath: &str = "test-rule.yml";
        let test_rule_id: &str = "00000000-0000-0000-0000-000000000000";
        let test_title = "test_title";
        let test_level = "high";
        let test_computername = "testcomputer";
        let test_computername2 = "testcomputer";
        let test_eventid = "1111";
        let output = "pokepoke";
        let test_attack = "execution/txxxx.yyy";
        let test_recinfo = "CommandRLine: hoge";
        let test_record_id = "11111";
        let expect_naivetime =
            NaiveDateTime::parse_from_str("1996-02-27T01:05:01Z", "%Y-%m-%dT%H:%M:%SZ").unwrap();
        let expect_time = Utc.from_local_datetime(&expect_naivetime).unwrap();
        let expect_tz = expect_time.with_timezone(&Utc);
        let json_dummy_action = Action::JsonTimeline(JSONOutputOption {
            output_options: OutputOption {
                input_args: InputOption {
                    directory: None,
                    filepath: None,
                    live_analysis: false,
                    recover_records: false,
                    timeline_offset: None,
                },
                profile: None,
                enable_deprecated_rules: false,
                exclude_status: None,
                min_level: "informational".to_string(),
                exact_level: None,
                enable_noisy_rules: false,
                end_timeline: None,
                start_timeline: None,
                eid_filter: false,
                european_time: false,
                iso_8601: false,
                rfc_2822: false,
                rfc_3339: false,
                us_military_time: false,
                us_time: false,
                utc: false,
                visualize_timeline: false,
                rules: Path::new("./rules").to_path_buf(),
                html_report: None,
                no_summary: true,
                common_options: CommonOptions {
                    no_color: false,
                    quiet: false,
                },
                detect_common_options: DetectCommonOption {
                    evtx_file_ext: None,
                    thread_number: None,
                    quiet_errors: false,
                    config: Path::new("./rules/config").to_path_buf(),
                    verbose: false,
                    json_input: false,
                    include_computer: None,
                    exclude_computer: None,
                },
                enable_unsupported_rules: false,
                clobber: false,
                proven_rules: false,
                include_tag: None,
                exclude_tag: None,
                include_category: None,
                exclude_category: None,
                include_eid: None,
                exclude_eid: None,
                no_field: false,
                remove_duplicate_data: false,
                remove_duplicate_detections: false,
            },
            geo_ip: None,
            output: Some(Path::new("./test_emit_csv_jsonl.jsonl").to_path_buf()),
            jsonl_timeline: true,
        });

        let dummy_config = Some(Config {
            action: Some(json_dummy_action),
            debug: false,
        });
        let stored_static = StoredStatic::create_static_data(dummy_config);
        let output_profile: Vec<(CompactString, Profile)> = load_profile(
            "test_files/config/default_profile.yaml",
            "test_files/config/profiles.yaml",
            Some(&stored_static),
        )
        .unwrap_or_default();
        {
            let val = r#"
                {
                    "Event": {
                        "EventData": {
                            "CommandRLine": "hoge"
                        },
                        "System": {
                            "TimeCreated_attributes": {
                                "SystemTime": "1996-02-27T01:05:01Z"
                            }
                        }
                    }
                }
            "#;
            let event: Value = serde_json::from_str(val).unwrap();
            let output_option = OutputOption {
                input_args: InputOption {
                    directory: None,
                    filepath: None,
                    live_analysis: false,
                    recover_records: false,
                    timeline_offset: None,
                },
                profile: None,
                enable_deprecated_rules: false,
                exclude_status: None,
                min_level: "informational".to_string(),
                exact_level: None,
                enable_noisy_rules: false,
                end_timeline: None,
                start_timeline: None,
                eid_filter: false,
                european_time: false,
                iso_8601: false,
                rfc_2822: false,
                rfc_3339: false,
                us_military_time: false,
                us_time: false,
                utc: true,
                visualize_timeline: false,
                rules: Path::new("./rules").to_path_buf(),
                html_report: None,
                no_summary: false,
                common_options: CommonOptions {
                    no_color: false,
                    quiet: false,
                },
                detect_common_options: DetectCommonOption {
                    evtx_file_ext: None,
                    thread_number: None,
                    quiet_errors: false,
                    config: Path::new("./rules/config").to_path_buf(),
                    verbose: false,
                    json_input: false,
                    include_computer: None,
                    exclude_computer: None,
                },
                enable_unsupported_rules: false,
                clobber: false,
                proven_rules: false,
                include_tag: None,
                exclude_tag: None,
                include_category: None,
                exclude_category: None,
                include_eid: None,
                exclude_eid: None,
                no_field: false,
                remove_duplicate_data: false,
                remove_duplicate_detections: false,
            };
            let ch = mock_ch_filter
                .get(&CompactString::from("security"))
                .unwrap_or(&CompactString::default())
                .clone();
            let mut profile_converter: HashMap<&str, Profile> = HashMap::from([
                (
                    "Timestamp",
                    Profile::Timestamp(format_time(&expect_time, false, &output_option).into()),
                ),
                ("Computer", Profile::Computer(test_computername2.into())),
                ("Channel", Profile::Channel(ch.into())),
                ("Level", Profile::Level(test_level.into())),
                ("EventID", Profile::EventID(test_eventid.into())),
                ("MitreAttack", Profile::MitreTactics(test_attack.into())),
                ("RecordID", Profile::RecordID(test_record_id.into())),
                ("RuleTitle", Profile::RuleTitle(test_title.into())),
                (
                    "RecordInformation",
                    Profile::AllFieldInfo(test_recinfo.into()),
                ),
                ("RuleFile", Profile::RuleFile(test_rulepath.into())),
                ("EvtxFile", Profile::EvtxFile(test_filepath.into())),
                ("Tags", Profile::MitreTags(test_attack.into())),
            ]);
            let details_convert_map: HashMap<CompactString, Vec<CompactString>> =
                HashMap::from_iter([("#AllFieldInfo".into(), vec![test_recinfo.into()])]);
            let eventkey_alias = load_eventkey_alias(
                utils::check_setting_path(
                    &CURRENT_EXE_PATH.to_path_buf(),
                    "rules/config/eventkey_alias.txt",
                    true,
                )
                .unwrap()
                .to_str()
                .unwrap(),
            );
            let messages = &message::MESSAGES;
            messages.clear();
            message::insert(
                &event,
                CompactString::new(output),
                DetectInfo {
                    rulepath: CompactString::from(test_rulepath),
                    ruleid: test_rule_id.into(),
                    ruletitle: CompactString::from(test_title),
                    level: CompactString::from(test_level),
                    computername: CompactString::from(test_computername2),
                    eventid: CompactString::from(test_eventid),
                    detail: CompactString::default(),
                    ext_field: output_profile.to_owned(),
                    is_condition: false,
                    details_convert_map,
                },
                expect_time,
                &profile_converter,
<<<<<<< HEAD
                (false, true, true),
=======
                (false, false, false),
>>>>>>> f294361e
                (&eventkey_alias, &FieldDataMapKey::default(), &None),
            );
            *profile_converter.get_mut("Computer").unwrap() =
                Profile::Computer(test_computername.into());
        }
        let expect = vec![
            "{ ",
            "\"Timestamp\": \"1996-02-27 01:05:01.000 +00:00\",",
            "\"Computer\": \"testcomputer\",",
            "\"Channel\": \"Sec\",",
            "\"Level\": \"high\",",
            "\"EventID\": 1111,",
            "\"MitreAttack\": [\"execution/txxxx.yyy\"],",
            "\"RecordID\": 11111,",
            "\"RuleTitle\": \"test_title\",",
            "\"Details\": \"pokepoke\",",
            "\"RecordInformation\": {\"CommandRLine\": \"hoge\"},",
            "\"RuleFile\": \"test-rule.yml\",",
            "\"EvtxFile\": \"test.evtx\",",
            "\"Tags\": [\"execution/txxxx.yyy\"]",
        ];
        let mut file: Box<dyn io::Write> =
            Box::new(File::create("./test_emit_csv_jsonl.jsonl").unwrap());
        assert!(emit_csv(
            &mut file,
            false,
            HashMap::new(),
            (1, 0),
            &output_profile,
            &stored_static,
            (&Some(expect_tz), &Some(expect_tz))
        )
        .is_ok());
        match read_to_string("./test_emit_csv_jsonl.jsonl") {
            Err(_) => panic!("Failed to open file."),
            Ok(s) => {
                assert_eq!(s, format!("{} }}", expect.join("")));
            }
        };
        assert!(remove_file("./test_emit_csv_jsonl.jsonl").is_ok());
    }
}<|MERGE_RESOLUTION|>--- conflicted
+++ resolved
@@ -3008,11 +3008,7 @@
                 },
                 expect_time,
                 &profile_converter,
-<<<<<<< HEAD
                 (false, true, true),
-=======
-                (false, false, false),
->>>>>>> f294361e
                 (&eventkey_alias, &FieldDataMapKey::default(), &None),
             );
             *profile_converter.get_mut("Computer").unwrap() =
@@ -3035,11 +3031,7 @@
                 },
                 expect_time,
                 &profile_converter,
-<<<<<<< HEAD
                 (false, true, true),
-=======
-                (false, false, false),
->>>>>>> f294361e
                 (&eventkey_alias, &FieldDataMapKey::default(), &None),
             );
             let multi = message::MESSAGES.get(&expect_time).unwrap();
@@ -3563,11 +3555,7 @@
                 },
                 expect_time,
                 &profile_converter,
-<<<<<<< HEAD
                 (false, true, true),
-=======
-                (false, false, false),
->>>>>>> f294361e
                 (&eventkey_alias, &FieldDataMapKey::default(), &None),
             );
             *profile_converter.get_mut("Computer").unwrap() =
@@ -3830,11 +3818,7 @@
                 },
                 expect_time,
                 &profile_converter,
-<<<<<<< HEAD
                 (false, true, true),
-=======
-                (false, false, false),
->>>>>>> f294361e
                 (&eventkey_alias, &FieldDataMapKey::default(), &None),
             );
             *profile_converter.get_mut("Computer").unwrap() =
