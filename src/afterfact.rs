--- conflicted
+++ resolved
@@ -1808,14 +1808,10 @@
                 },
                 enable_unsupported_rules: false,
                 clobber: false,
-<<<<<<< HEAD
                 include_tags: None,
                 exclude_tags: None,
-=======
-                tags: None,
                 include_category: None,
                 exclude_category: None,
->>>>>>> d71c2b9d
             },
             geo_ip: None,
             output: Some(Path::new("./test_emit_csv.csv").to_path_buf()),
@@ -1891,14 +1887,10 @@
                 },
                 enable_unsupported_rules: false,
                 clobber: false,
-<<<<<<< HEAD
                 include_tags: None,
                 exclude_tags: None,
-=======
-                tags: None,
                 include_category: None,
                 exclude_category: None,
->>>>>>> d71c2b9d
             };
             let ch = mock_ch_filter
                 .get(&CompactString::from("security"))
@@ -2121,14 +2113,10 @@
                 },
                 enable_unsupported_rules: false,
                 clobber: false,
-<<<<<<< HEAD
                 include_tags: None,
                 exclude_tags: None,
-=======
-                tags: None,
                 include_category: None,
                 exclude_category: None,
->>>>>>> d71c2b9d
             },
             geo_ip: None,
             output: Some(Path::new("./test_emit_csv_multiline.csv").to_path_buf()),
@@ -2206,14 +2194,10 @@
                 },
                 enable_unsupported_rules: false,
                 clobber: false,
-<<<<<<< HEAD
                 include_tags: None,
                 exclude_tags: None,
-=======
-                tags: None,
                 include_category: None,
                 exclude_category: None,
->>>>>>> d71c2b9d
             };
             let ch = mock_ch_filter
                 .get(&CompactString::from("security"))
@@ -2422,14 +2406,10 @@
                 },
                 enable_unsupported_rules: false,
                 clobber: false,
-<<<<<<< HEAD
                 include_tags: None,
                 exclude_tags: None,
-=======
-                tags: None,
                 include_category: None,
                 exclude_category: None,
->>>>>>> d71c2b9d
             },
             geo_ip: None,
             output: Some(Path::new("./test_emit_csv_remove_duplicate.csv").to_path_buf()),
@@ -2505,14 +2485,10 @@
                 },
                 enable_unsupported_rules: false,
                 clobber: false,
-<<<<<<< HEAD
                 include_tags: None,
                 exclude_tags: None,
-=======
-                tags: None,
                 include_category: None,
                 exclude_category: None,
->>>>>>> d71c2b9d
             };
             let ch = mock_ch_filter
                 .get(&CompactString::from("security"))
@@ -2743,14 +2719,10 @@
             },
             enable_unsupported_rules: false,
             clobber: false,
-<<<<<<< HEAD
             include_tags: None,
             exclude_tags: None,
-=======
-            tags: None,
             include_category: None,
             exclude_category: None,
->>>>>>> d71c2b9d
         };
         let data: Vec<(CompactString, Profile)> = vec![
             (
@@ -2875,14 +2847,10 @@
                 },
                 enable_unsupported_rules: false,
                 clobber: false,
-<<<<<<< HEAD
                 include_tags: None,
                 exclude_tags: None,
-=======
-                tags: None,
                 include_category: None,
                 exclude_category: None,
->>>>>>> d71c2b9d
             },
             geo_ip: None,
             output: Some(Path::new("./test_emit_csv_json.json").to_path_buf()),
@@ -2956,14 +2924,10 @@
                 },
                 enable_unsupported_rules: false,
                 clobber: false,
-<<<<<<< HEAD
                 include_tags: None,
                 exclude_tags: None,
-=======
-                tags: None,
                 include_category: None,
                 exclude_category: None,
->>>>>>> d71c2b9d
             };
             let ch = mock_ch_filter
                 .get(&CompactString::from("security"))
@@ -3123,14 +3087,10 @@
                 },
                 enable_unsupported_rules: false,
                 clobber: false,
-<<<<<<< HEAD
                 include_tags: None,
                 exclude_tags: None,
-=======
-                tags: None,
                 include_category: None,
                 exclude_category: None,
->>>>>>> d71c2b9d
             },
             geo_ip: None,
             output: Some(Path::new("./test_emit_csv_jsonl.jsonl").to_path_buf()),
@@ -3204,14 +3164,10 @@
                 },
                 enable_unsupported_rules: false,
                 clobber: false,
-<<<<<<< HEAD
                 include_tags: None,
                 exclude_tags: None,
-=======
-                tags: None,
                 include_category: None,
                 exclude_category: None,
->>>>>>> d71c2b9d
             };
             let ch = mock_ch_filter
                 .get(&CompactString::from("security"))
