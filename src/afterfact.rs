--- conflicted
+++ resolved
@@ -459,10 +459,6 @@
             .datetime_from_str("1996-02-27T01:05:01Z", "%Y-%m-%dT%H:%M:%SZ")
             .unwrap();
         let expect_tz = expect_time.with_timezone(&Local);
-<<<<<<< HEAD
-
-=======
->>>>>>> df30adfd
         let expect_header = "Timestamp|Computer|EventID|Level|RuleTitle|Details\n";
         let expect_colored = expect_header.to_string()
             + &get_white_color_string(
