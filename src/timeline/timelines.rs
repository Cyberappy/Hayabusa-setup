use std::fs::File;
use std::io::BufWriter;

use crate::detections::message::{AlertMessage, CH_CONFIG, LOGONSUMMARY_FLAG, METRICS_FLAG};
use crate::detections::{configs::CONFIG, detection::EvtxRecordInfo};
<<<<<<< HEAD
use comfy_table::*;
=======
use comfy_table::modifiers::UTF8_ROUND_CORNERS;
use comfy_table::presets::UTF8_FULL;
use comfy_table::*;
use csv::WriterBuilder;
use downcast_rs::__std::process;
>>>>>>> d91fd313

use super::metrics::EventMetrics;
use hashbrown::HashMap;

#[derive(Debug, Clone)]
pub struct Timeline {
    pub stats: EventMetrics,
}

impl Default for Timeline {
    fn default() -> Self {
        Self::new()
    }
}

impl Timeline {
    pub fn new() -> Timeline {
        let totalcnt = 0;
        let filepath = String::default();
        let starttm = String::default();
        let endtm = String::default();
        let statslst = HashMap::new();
        let statsloginlst = HashMap::new();

        let statistic =
            EventMetrics::new(totalcnt, filepath, starttm, endtm, statslst, statsloginlst);
        Timeline { stats: statistic }
    }

    pub fn start(&mut self, records: &[EvtxRecordInfo]) {
        self.stats.evt_stats_start(records);
        self.stats.logon_stats_start(records);
    }

    pub fn tm_stats_dsp_msg(&mut self) {
        if !*METRICS_FLAG {
            return;
        }
        // 出力メッセージ作成
        let mut sammsges: Vec<String> = Vec::new();
<<<<<<< HEAD
        sammsges.push("---------------------------------------".to_string());
        sammsges.push(format!("Evtx File Path: {}", self.stats.filepath));
        sammsges.push(format!("Total Event Records: {}\n", self.stats.total));
        sammsges.push(format!("First Timestamp: {}", self.stats.start_time));
        sammsges.push(format!("Last Timestamp: {}\n", self.stats.end_time));
=======
        let total_event_record = format!("\nTotal Event Records: {}\n", self.stats.total);
        if CONFIG.read().unwrap().args.filepath.is_some() {
            sammsges.push(format!("Evtx File Path: {}", self.stats.filepath));
            sammsges.push(total_event_record);
            sammsges.push(format!("First Timestamp: {}", self.stats.start_time));
            sammsges.push(format!("Last Timestamp: {}\n", self.stats.end_time));
        } else {
            sammsges.push(total_event_record);
        }

        let header = vec!["Count", "Percent", "Channel", "ID", "Event"];
        let target;
        let mut wtr = if let Some(csv_path) = &CONFIG.read().unwrap().args.output {
            // output to file
            match File::create(csv_path) {
                Ok(file) => {
                    target = Box::new(BufWriter::new(file));
                    Some(WriterBuilder::new().from_writer(target))
                }
                Err(err) => {
                    AlertMessage::alert(&format!("Failed to open file. {}", err)).ok();
                    process::exit(1);
                }
            }
        } else {
            None
        };
        if let Some(ref mut w) = wtr {
            w.write_record(&header).ok();
        }

        let mut stats_tb = Table::new();
        stats_tb
            .load_preset(UTF8_FULL)
            .apply_modifier(UTF8_ROUND_CORNERS);
        stats_tb.set_header(header);
>>>>>>> d91fd313

        // 集計件数でソート
        let mut mapsorted: Vec<_> = self.stats.stats_list.iter().collect();
        mapsorted.sort_by(|x, y| y.1.cmp(x.1));

<<<<<<< HEAD
        for msgprint in sammsges.iter() {
            println!("{}", msgprint);
        }
        // イベントID毎の出力メッセージ生成
        self.tm_stats_set_msg(mapsorted);
=======
        // イベントID毎の出力メッセージ生成
        let stats_msges: Vec<Vec<String>> = self.tm_stats_set_msg(mapsorted);

        for msgprint in sammsges.iter() {
            println!("{}", msgprint);
        }
        if CONFIG.read().unwrap().args.output.is_some() {
            for msg in stats_msges.iter() {
                if let Some(ref mut w) = wtr {
                    w.write_record(msg).ok();
                }
            }
        }
        stats_tb.add_rows(stats_msges);
        println!("{stats_tb}");
>>>>>>> d91fd313
    }

    pub fn tm_logon_stats_dsp_msg(&mut self) {
        if !*LOGONSUMMARY_FLAG {
            return;
        }
        // 出力メッセージ作成
        let mut sammsges: Vec<String> = Vec::new();
        let total_event_record = format!("\nTotal Event Records: {}\n", self.stats.total);
        if CONFIG.read().unwrap().args.filepath.is_some() {
            sammsges.push(format!("Evtx File Path: {}", self.stats.filepath));
            sammsges.push(total_event_record);
            sammsges.push(format!("First Timestamp: {}", self.stats.start_time));
            sammsges.push(format!("Last Timestamp: {}\n", self.stats.end_time));
        } else {
            sammsges.push(total_event_record);
        }
        for msgprint in sammsges.iter() {
            println!("{}", msgprint);
        }

        self.tm_loginstats_tb_set_msg();
    }

    // イベントID毎の出力メッセージ生成
<<<<<<< HEAD
    fn tm_stats_set_msg(&self, mapsorted: Vec<(&std::string::String, &usize)>) {
        let mut eid_metrics_tb = Table::new();
        eid_metrics_tb.set_header(vec!["Count", "Percent(%)", "channel,ID", "Eventtitle"]);
=======
    fn tm_stats_set_msg(
        &self,
        mapsorted: Vec<(&(std::string::String, std::string::String), &usize)>,
    ) -> Vec<Vec<String>> {
        let mut msges: Vec<Vec<String>> = Vec::new();
>>>>>>> d91fd313

        for ((event_id, channel), event_cnt) in mapsorted.iter() {
            // 件数の割合を算出
            let rate: f32 = **event_cnt as f32 / self.stats.total as f32;

            // channelとIDを分割
            let ch_id = event_id.split(',').fold(Vec::new(), |mut s, i| {
                s.push(i.to_string());
                s
            });
            println!("{:?}", ch_id);

            // イベント情報取得(eventtitleなど)
            let conf = CONFIG
                .read()
                .unwrap()
                .event_timeline_config
                .get_event_id(event_id)
                .is_some();
            // event_id_info.txtに登録あるものは情報設定
            // 出力メッセージ1行作成
            let fmted_channel = channel.replace('\"', "");
            let ch = CH_CONFIG
                .get(fmted_channel.to_lowercase().as_str())
                .unwrap_or(&fmted_channel)
                .to_string();
            if conf {
<<<<<<< HEAD
                eid_metrics_tb.add_row(vec![
                    Cell::new(&event_cnt),
                    Cell::new(&rate),
                    Cell::new(&event_id),
                    Cell::new(
                        &CONFIG
                            .read()
                            .unwrap()
                            .event_timeline_config
                            .get_event_id(*event_id)
                            .unwrap()
                            .evttitle,
                    ),
                ]);
            } else {
                // 出力メッセージ1行作成
                eid_metrics_tb.add_row(vec![
                    Cell::new(&event_cnt),
                    Cell::new(&rate),
                    Cell::new(&event_id),
                    Cell::new(&"Unknown".to_string()),
                ]);
            }
        }
        println!("{eid_metrics_tb}");
        println!();
=======
                msges.push(vec![
                    event_cnt.to_string(),
                    format!("{:.1}%", (rate * 1000.0).round() / 10.0),
                    ch,
                    event_id.to_string(),
                    CONFIG
                        .read()
                        .unwrap()
                        .event_timeline_config
                        .get_event_id(event_id)
                        .unwrap()
                        .evttitle
                        .to_string(),
                ]);
            } else {
                msges.push(vec![
                    event_cnt.to_string(),
                    format!("{:.1}%", (rate * 1000.0).round() / 10.0),
                    ch,
                    event_id.replace('\"', ""),
                    "Unknown".to_string(),
                ]);
            }
        }
        msges
>>>>>>> d91fd313
    }

    /// ユーザ毎のログイン統計情報出力メッセージ生成
    fn tm_loginstats_tb_set_msg(&self) {
        println!("Logon Summary");
        if self.stats.stats_login_list.is_empty() {
            let mut loginmsges: Vec<String> = Vec::new();
            loginmsges.push("-----------------------------------------".to_string());
            loginmsges.push("|     No logon events were detected.    |".to_string());
            loginmsges.push("-----------------------------------------\n".to_string());
            for msgprint in loginmsges.iter() {
                println!("{}", msgprint);
            }
        } else {
            let header = vec!["User", "Failed", "Successful"];
            let target;
            let mut wtr = if let Some(csv_path) = &CONFIG.read().unwrap().args.output {
                // output to file
                match File::create(csv_path) {
                    Ok(file) => {
                        target = Box::new(BufWriter::new(file));
                        Some(WriterBuilder::new().from_writer(target))
                    }
                    Err(err) => {
                        AlertMessage::alert(&format!("Failed to open file. {}", err)).ok();
                        process::exit(1);
                    }
                }
            } else {
                None
            };
            if let Some(ref mut w) = wtr {
                w.write_record(&header).ok();
            }

            let mut logins_stats_tb = Table::new();
<<<<<<< HEAD
            logins_stats_tb.set_header(vec!["User", "Failed", "Successful"]);
=======
            logins_stats_tb
                .load_preset(UTF8_FULL)
                .apply_modifier(UTF8_ROUND_CORNERS);
            logins_stats_tb.set_header(&header);
>>>>>>> d91fd313
            // 集計件数でソート
            let mut mapsorted: Vec<_> = self.stats.stats_login_list.iter().collect();
            mapsorted.sort_by(|x, y| x.0.cmp(y.0));

            for (key, values) in &mapsorted {
                let mut username: String = key.to_string();
                username.pop();
                username.remove(0);
<<<<<<< HEAD
                logins_stats_tb.add_row(vec![
                    Cell::new(&username),
                    Cell::new(&values[1].to_string()),
                    Cell::new(&values[0].to_string()),
                ]);
=======
                let record_data = vec![username, values[1].to_string(), values[0].to_string()];
                if let Some(ref mut w) = wtr {
                    w.write_record(&record_data).ok();
                }
                logins_stats_tb.add_row(record_data);
>>>>>>> d91fd313
            }
            println!("{logins_stats_tb}");
            println!();
        }
    }
}<|MERGE_RESOLUTION|>--- conflicted
+++ resolved
@@ -3,15 +3,11 @@
 
 use crate::detections::message::{AlertMessage, CH_CONFIG, LOGONSUMMARY_FLAG, METRICS_FLAG};
 use crate::detections::{configs::CONFIG, detection::EvtxRecordInfo};
-<<<<<<< HEAD
-use comfy_table::*;
-=======
 use comfy_table::modifiers::UTF8_ROUND_CORNERS;
 use comfy_table::presets::UTF8_FULL;
 use comfy_table::*;
 use csv::WriterBuilder;
 use downcast_rs::__std::process;
->>>>>>> d91fd313
 
 use super::metrics::EventMetrics;
 use hashbrown::HashMap;
@@ -52,13 +48,6 @@
         }
         // 出力メッセージ作成
         let mut sammsges: Vec<String> = Vec::new();
-<<<<<<< HEAD
-        sammsges.push("---------------------------------------".to_string());
-        sammsges.push(format!("Evtx File Path: {}", self.stats.filepath));
-        sammsges.push(format!("Total Event Records: {}\n", self.stats.total));
-        sammsges.push(format!("First Timestamp: {}", self.stats.start_time));
-        sammsges.push(format!("Last Timestamp: {}\n", self.stats.end_time));
-=======
         let total_event_record = format!("\nTotal Event Records: {}\n", self.stats.total);
         if CONFIG.read().unwrap().args.filepath.is_some() {
             sammsges.push(format!("Evtx File Path: {}", self.stats.filepath));
@@ -95,19 +84,11 @@
             .load_preset(UTF8_FULL)
             .apply_modifier(UTF8_ROUND_CORNERS);
         stats_tb.set_header(header);
->>>>>>> d91fd313
 
         // 集計件数でソート
         let mut mapsorted: Vec<_> = self.stats.stats_list.iter().collect();
         mapsorted.sort_by(|x, y| y.1.cmp(x.1));
 
-<<<<<<< HEAD
-        for msgprint in sammsges.iter() {
-            println!("{}", msgprint);
-        }
-        // イベントID毎の出力メッセージ生成
-        self.tm_stats_set_msg(mapsorted);
-=======
         // イベントID毎の出力メッセージ生成
         let stats_msges: Vec<Vec<String>> = self.tm_stats_set_msg(mapsorted);
 
@@ -123,7 +104,6 @@
         }
         stats_tb.add_rows(stats_msges);
         println!("{stats_tb}");
->>>>>>> d91fd313
     }
 
     pub fn tm_logon_stats_dsp_msg(&mut self) {
@@ -149,17 +129,11 @@
     }
 
     // イベントID毎の出力メッセージ生成
-<<<<<<< HEAD
-    fn tm_stats_set_msg(&self, mapsorted: Vec<(&std::string::String, &usize)>) {
-        let mut eid_metrics_tb = Table::new();
-        eid_metrics_tb.set_header(vec!["Count", "Percent(%)", "channel,ID", "Eventtitle"]);
-=======
     fn tm_stats_set_msg(
         &self,
         mapsorted: Vec<(&(std::string::String, std::string::String), &usize)>,
     ) -> Vec<Vec<String>> {
         let mut msges: Vec<Vec<String>> = Vec::new();
->>>>>>> d91fd313
 
         for ((event_id, channel), event_cnt) in mapsorted.iter() {
             // 件数の割合を算出
@@ -187,34 +161,6 @@
                 .unwrap_or(&fmted_channel)
                 .to_string();
             if conf {
-<<<<<<< HEAD
-                eid_metrics_tb.add_row(vec![
-                    Cell::new(&event_cnt),
-                    Cell::new(&rate),
-                    Cell::new(&event_id),
-                    Cell::new(
-                        &CONFIG
-                            .read()
-                            .unwrap()
-                            .event_timeline_config
-                            .get_event_id(*event_id)
-                            .unwrap()
-                            .evttitle,
-                    ),
-                ]);
-            } else {
-                // 出力メッセージ1行作成
-                eid_metrics_tb.add_row(vec![
-                    Cell::new(&event_cnt),
-                    Cell::new(&rate),
-                    Cell::new(&event_id),
-                    Cell::new(&"Unknown".to_string()),
-                ]);
-            }
-        }
-        println!("{eid_metrics_tb}");
-        println!();
-=======
                 msges.push(vec![
                     event_cnt.to_string(),
                     format!("{:.1}%", (rate * 1000.0).round() / 10.0),
@@ -240,7 +186,6 @@
             }
         }
         msges
->>>>>>> d91fd313
     }
 
     /// ユーザ毎のログイン統計情報出力メッセージ生成
@@ -277,14 +222,10 @@
             }
 
             let mut logins_stats_tb = Table::new();
-<<<<<<< HEAD
-            logins_stats_tb.set_header(vec!["User", "Failed", "Successful"]);
-=======
             logins_stats_tb
                 .load_preset(UTF8_FULL)
                 .apply_modifier(UTF8_ROUND_CORNERS);
             logins_stats_tb.set_header(&header);
->>>>>>> d91fd313
             // 集計件数でソート
             let mut mapsorted: Vec<_> = self.stats.stats_login_list.iter().collect();
             mapsorted.sort_by(|x, y| x.0.cmp(y.0));
@@ -293,19 +234,11 @@
                 let mut username: String = key.to_string();
                 username.pop();
                 username.remove(0);
-<<<<<<< HEAD
-                logins_stats_tb.add_row(vec![
-                    Cell::new(&username),
-                    Cell::new(&values[1].to_string()),
-                    Cell::new(&values[0].to_string()),
-                ]);
-=======
                 let record_data = vec![username, values[1].to_string(), values[0].to_string()];
                 if let Some(ref mut w) = wtr {
                     w.write_record(&record_data).ok();
                 }
                 logins_stats_tb.add_row(record_data);
->>>>>>> d91fd313
             }
             println!("{logins_stats_tb}");
             println!();
