use crate::detections::message::{LOGONSUMMARY_FLAG, METRICS_FLAG};
use crate::detections::{detection::EvtxRecordInfo, utils};
use hashbrown::HashMap;

<<<<<<< HEAD
#[derive(Debug)]
pub struct LogEventInfo {
    pub channel: String,
    pub eventid: String,
}

impl LogEventInfo {
    pub fn new(channel: String, eventid: String) -> LogEventInfo {
        LogEventInfo { channel, eventid }
    }
}

#[derive(Debug)]
=======
#[derive(Debug, Clone)]
>>>>>>> d91fd313
pub struct EventMetrics {
    pub total: usize,
    pub filepath: String,
    pub start_time: String,
    pub end_time: String,
    pub stats_list: HashMap<(String, String), usize>,
    pub stats_login_list: HashMap<String, [usize; 2]>,
}
/**
* Windows Event Logの統計情報を出力する
*/
impl EventMetrics {
    pub fn new(
        total: usize,
        filepath: String,
        start_time: String,
        end_time: String,
        stats_list: HashMap<(String, String), usize>,
        stats_login_list: HashMap<String, [usize; 2]>,
    ) -> EventMetrics {
        EventMetrics {
            total,
            filepath,
            start_time,
            end_time,
            stats_list,
            stats_login_list,
        }
    }

    pub fn evt_stats_start(&mut self, records: &[EvtxRecordInfo]) {
        // 引数でmetricsオプションが指定されている時だけ、統計情報を出力する。
        if !*METRICS_FLAG {
            return;
        }

        //let mut filesize = 0;
        // _recordsから、EventIDを取り出す。
        self.stats_time_cnt(records);

        // EventIDで集計
        //let evtstat_map = HashMap::new();
        self.stats_eventid(records);
    }

    pub fn logon_stats_start(&mut self, records: &[EvtxRecordInfo]) {
        // 引数でlogon-summaryオプションが指定されている時だけ、統計情報を出力する。
        if !*LOGONSUMMARY_FLAG {
            return;
        }

        self.stats_time_cnt(records);

        self.stats_login_eventid(records);
    }

    fn stats_time_cnt(&mut self, records: &[EvtxRecordInfo]) {
        if records.is_empty() {
            return;
        }
        self.filepath = records[0].evtx_filepath.as_str().to_owned();
        // sortしなくてもイベントログのTimeframeを取得できるように修正しました。
        // sortしないことにより計算量が改善されています。
        for record in records.iter() {
            if let Some(evttime) = utils::get_event_value(
                "Event.System.TimeCreated_attributes.SystemTime",
                &record.record,
            )
            .map(|evt_value| evt_value.to_string())
            {
                if self.start_time.is_empty() || evttime < self.start_time {
                    self.start_time = evttime.to_string();
                }
                if self.end_time.is_empty() || evttime > self.end_time {
                    self.end_time = evttime;
                }
            };
        }
        self.total += records.len();
    }

    /// EventID`で集計
    fn stats_eventid(&mut self, records: &[EvtxRecordInfo]) {
        //        let mut evtstat_map = HashMap::new();
        for record in records.iter() {
<<<<<<< HEAD
            let channel = utils::get_event_value("Channel", &record.record);
            let evtid = utils::get_event_value("EventID", &record.record);
            if channel.is_none() {
                continue;
            }
            if evtid.is_none() {
                continue;
            }
            let ch = channel.unwrap().to_string();
            let id = evtid.unwrap().to_string();
            let mut chandid = ch + "," + &id;
            chandid.retain(|c| c != '"');
            //let logdata = LogEventInfo::new(ch , id);
            //println!("{:?},{:?}", logdata.channel, logdata.eventid);
            let count: &mut usize = self.stats_list.entry(chandid).or_insert(0);
            *count += 1;
=======
            let channel = if let Some(ch) = utils::get_event_value("Channel", &record.record) {
                ch.to_string()
            } else {
                "-".to_string()
            };
            if let Some(idnum) = utils::get_event_value("EventID", &record.record) {
                let count: &mut usize = self
                    .stats_list
                    .entry((idnum.to_string(), channel))
                    .or_insert(0);
                *count += 1;
            };
>>>>>>> d91fd313
        }
    }
    // Login event
    fn stats_login_eventid(&mut self, records: &[EvtxRecordInfo]) {
        for record in records.iter() {
            if let Some(evtid) = utils::get_event_value("EventID", &record.record) {
                let idnum: i64 = if evtid.is_number() {
                    evtid.as_i64().unwrap()
                } else {
                    evtid.as_str().unwrap().parse::<i64>().unwrap_or_default()
                };
                if !(idnum == 4624 || idnum == 4625) {
                    continue;
                }

                let username = utils::get_event_value("TargetUserName", &record.record);
                let countlist: [usize; 2] = [0, 0];
                if idnum == 4624 {
                    let count: &mut [usize; 2] = self
                        .stats_login_list
                        .entry(username.unwrap().to_string())
                        .or_insert(countlist);
                    count[0] += 1;
                } else if idnum == 4625 {
                    let count: &mut [usize; 2] = self
                        .stats_login_list
                        .entry(username.unwrap().to_string())
                        .or_insert(countlist);
                    count[1] += 1;
                }
            };
        }
    }
}<|MERGE_RESOLUTION|>--- conflicted
+++ resolved
@@ -2,23 +2,7 @@
 use crate::detections::{detection::EvtxRecordInfo, utils};
 use hashbrown::HashMap;
 
-<<<<<<< HEAD
-#[derive(Debug)]
-pub struct LogEventInfo {
-    pub channel: String,
-    pub eventid: String,
-}
-
-impl LogEventInfo {
-    pub fn new(channel: String, eventid: String) -> LogEventInfo {
-        LogEventInfo { channel, eventid }
-    }
-}
-
-#[derive(Debug)]
-=======
 #[derive(Debug, Clone)]
->>>>>>> d91fd313
 pub struct EventMetrics {
     pub total: usize,
     pub filepath: String,
@@ -104,24 +88,6 @@
     fn stats_eventid(&mut self, records: &[EvtxRecordInfo]) {
         //        let mut evtstat_map = HashMap::new();
         for record in records.iter() {
-<<<<<<< HEAD
-            let channel = utils::get_event_value("Channel", &record.record);
-            let evtid = utils::get_event_value("EventID", &record.record);
-            if channel.is_none() {
-                continue;
-            }
-            if evtid.is_none() {
-                continue;
-            }
-            let ch = channel.unwrap().to_string();
-            let id = evtid.unwrap().to_string();
-            let mut chandid = ch + "," + &id;
-            chandid.retain(|c| c != '"');
-            //let logdata = LogEventInfo::new(ch , id);
-            //println!("{:?},{:?}", logdata.channel, logdata.eventid);
-            let count: &mut usize = self.stats_list.entry(chandid).or_insert(0);
-            *count += 1;
-=======
             let channel = if let Some(ch) = utils::get_event_value("Channel", &record.record) {
                 ch.to_string()
             } else {
@@ -134,7 +100,6 @@
                     .or_insert(0);
                 *count += 1;
             };
->>>>>>> d91fd313
         }
     }
     // Login event
