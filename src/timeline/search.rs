--- conflicted
+++ resolved
@@ -148,65 +148,8 @@
                 };
                 utils::contains_str(&search_target, &converted_key)
             }) {
-<<<<<<< HEAD
                 let (timestamp, hostname, channel, eventid, recordid, allfieldinfo) =
                     extract_search_event_info(record, eventkey_alias);
-=======
-                let timestamp = utils::get_event_value(
-                    "Event.System.TimeCreated_attributes.SystemTime",
-                    &record.record,
-                    eventkey_alias,
-                )
-                .map(|evt_value| {
-                    evt_value
-                        .as_str()
-                        .unwrap_or_default()
-                        .replace("\\\"", "")
-                        .replace('"', "")
-                })
-                .unwrap_or_else(|| "n/a".into())
-                .replace(['"', '\''], "");
-
-                let hostname = CompactString::from(
-                    utils::get_serde_number_to_string(
-                        utils::get_event_value("Computer", &record.record, eventkey_alias)
-                            .unwrap_or(&serde_json::Value::Null),
-                        true,
-                    )
-                    .unwrap_or_else(|| "n/a".into())
-                    .replace(['"', '\''], ""),
-                );
-
-                let channel = utils::get_serde_number_to_string(
-                    &record.record["Event"]["System"]["Channel"],
-                    false,
-                )
-                .unwrap_or_default();
-                let mut eventid = String::new();
-                match utils::get_event_value("EventID", &record.record, eventkey_alias) {
-                    Some(evtid) if evtid.is_u64() => {
-                        eventid.push_str(evtid.to_string().as_str());
-                    }
-                    _ => {
-                        eventid.push('-');
-                    }
-                }
-
-                let recordid = match utils::get_serde_number_to_string(
-                    &record.record["Event"]["System"]["EventRecordID"],
-                    true,
-                ) {
-                    Some(recid) => recid,
-                    _ => CompactString::new("-"),
-                };
-
-                let datainfo = utils::create_recordinfos(&record.record);
-                let allfieldinfo = if !datainfo.is_empty() {
-                    datainfo.into()
-                } else {
-                    CompactString::new("-")
-                };
->>>>>>> 140c621b
 
                 self.search_result.insert((
                     timestamp,
