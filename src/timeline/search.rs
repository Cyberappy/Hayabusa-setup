--- conflicted
+++ resolved
@@ -374,16 +374,13 @@
                 .as_str(),
             &stored_static.disp_abbr_general_values,
         );
-<<<<<<< HEAD
 
         let all_field_info = if output.is_some() && stored_static.multiline_flag {
             all_field_info.replace(" ¦ ", "\r\n")
         } else {
             all_field_info.to_string()
         };
-=======
         let fmt_all_field_info = all_field_info.split_whitespace().join(" ");
->>>>>>> d1f5aa51
         let record_data = vec![
             timestamp.as_str(),
             hostname.as_str(),
