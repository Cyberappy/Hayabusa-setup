extern crate lazy_static;
use crate::detections::configs::CURRENT_EXE_PATH;
use crate::detections::field_data_map::{convert_field_data, FieldDataMap, FieldDataMapKey};
use crate::detections::utils::{self, get_serde_number_to_string, write_color_buffer};
use crate::options::profile::Profile::{
    self, AllFieldInfo, Details, ExtraFieldInfo, Literal, SrcASN, SrcCity, SrcCountry, TgtASN,
    TgtCity, TgtCountry,
};
use chrono::{DateTime, Local, Utc};
use compact_str::CompactString;
use dashmap::DashMap;
use hashbrown::HashMap;
use hashbrown::HashSet;
use itertools::Itertools;
use lazy_static::lazy_static;
use nested::Nested;
use regex::Regex;
use serde_json::Value;
use std::env;
use std::fs::{create_dir, File};
use std::io::{self, BufWriter, Write};
use std::path::Path;
use std::sync::Mutex;
use termcolor::{BufferWriter, ColorChoice};

use super::configs::EventKeyAliasConfig;
use super::utils::remove_sp_char;

#[derive(Debug, Clone, PartialEq, Eq, Default)]
pub struct DetectInfo {
    pub rulepath: CompactString,
    pub ruleid: CompactString,
    pub ruletitle: CompactString,
    pub level: CompactString,
    pub computername: CompactString,
    pub eventid: CompactString,
    pub detail: CompactString,
    pub ext_field: Vec<(CompactString, Profile)>,
    pub is_condition: bool,
    pub details_convert_map: HashMap<CompactString, Vec<CompactString>>,
}

pub struct AlertMessage {}

lazy_static! {
    #[derive(Debug,PartialEq, Eq, Ord, PartialOrd)]
    pub static ref MESSAGES: DashMap<DateTime<Utc>, Vec<DetectInfo>> = DashMap::new();
    pub static ref MESSAGEKEYS: Mutex<HashSet<DateTime<Utc>>> = Mutex::new(HashSet::new());
    pub static ref ALIASREGEX: Regex = Regex::new(r"%[a-zA-Z0-9-_\[\]]+%").unwrap();
    pub static ref SUFFIXREGEX: Regex = Regex::new(r"\[([0-9]+)\]").unwrap();
    pub static ref ERROR_LOG_STACK: Mutex<Nested<String>> = Mutex::new(Nested::<String>::new());
    pub static ref TAGS_CONFIG: HashMap<CompactString, CompactString> = create_output_filter_config(
        utils::check_setting_path(&CURRENT_EXE_PATH.to_path_buf(), "config/mitre_tactics.txt", true)
            .unwrap().to_str()
            .unwrap(),
        true
    );
    pub static ref LEVEL_ABBR_MAP:HashMap<&'static str, &'static str> = HashMap::from_iter(vec![
        ("critical", "crit"),
        ("high", "high"),
        ("medium", "med "),
        ("low", "low "),
        ("informational", "info"),
    ]
);
    pub static ref LEVEL_FULL: HashMap<&'static str, &'static str> = HashMap::from([
        ("crit", "critical"),
        ("high", "high"),
        ("med ", "medium"),
        ("low ", "low"),
        ("info", "informational")
    ]);
}

/// ファイルパスで記載されたtagでのフル名、表示の際に置き換えられる文字列のHashMapを作成する関数。
/// ex. attack.impact,Impact
pub fn create_output_filter_config(
    path: &str,
    is_lower_case: bool,
) -> HashMap<CompactString, CompactString> {
    let mut ret: HashMap<CompactString, CompactString> = HashMap::new();
    let read_result = match utils::read_csv(path) {
        Ok(c) => c,
        Err(e) => {
            AlertMessage::alert(&e).ok();
            return HashMap::default();
        }
    };
    read_result.iter().for_each(|line| {
        if line.len() != 2 {
            return;
        }

        let key = if is_lower_case {
            line[0].trim().to_ascii_lowercase()
        } else {
            line[0].trim().to_string()
        };
        ret.insert(
            CompactString::from(key),
            CompactString::from(line[1].trim()),
        );
    });
    ret
}

/// メッセージの設定を行う関数。aggcondition対応のためrecordではなく出力をする対象時間がDatetime形式での入力としている
pub fn insert_message(detect_info: DetectInfo, event_time: DateTime<Utc>) {
    MESSAGEKEYS.lock().unwrap().insert(event_time);
    let mut v = MESSAGES.entry(event_time).or_default();
    let (_, info) = v.pair_mut();
    info.push(detect_info);
}

/// メッセージを設定 TODO 要リファクタリング
pub fn insert(
    event_record: &Value,
    output: CompactString,
    mut detect_info: DetectInfo,
    time: DateTime<Utc>,
    profile_converter: &HashMap<&str, Profile>,
    (is_agg, is_json_timeline): (bool, bool),
    (eventkey_alias, field_data_map_key, field_data_map): (
        &EventKeyAliasConfig,
        &FieldDataMapKey,
        &Option<FieldDataMap>,
    ),
) {
    let mut record_details_info_map = HashMap::new();
    if !is_agg {
        //ここの段階でdetailsの内容でaliasを置き換えた内容と各種、key,valueの組み合わせのmapを取得する
        let (removed_sp_parsed_detail, details_in_record) = parse_message(
            event_record,
            &output,
            eventkey_alias,
            is_json_timeline,
            field_data_map_key,
            field_data_map,
        );

        let mut sp_removed_details_in_record = vec![];
        details_in_record.iter().for_each(|v| {
            sp_removed_details_in_record.push(remove_sp_char(v.clone()));
        });
        record_details_info_map.insert("#Details".into(), sp_removed_details_in_record);
        // 特殊文字の除外のためのretain処理
        // Details内にある改行文字は除外しないために絵文字を含めた特殊な文字に変換することで対応する
        let parsed_detail = remove_sp_char(removed_sp_parsed_detail);
        detect_info.detail = if parsed_detail.is_empty() {
            CompactString::from("-")
        } else {
            parsed_detail
        };
    }
    let mut replaced_profiles: Vec<(CompactString, Profile)> = vec![];
    for (key, profile) in detect_info.ext_field.iter() {
        match profile {
            Details(_) => {
                // Detailsの要素がすでにreplaced_profilesに存在する場合は次の処理に進み
                let existed_flag = replaced_profiles
                    .iter()
                    .any(|(_, y)| matches!(y, Details(_)));
                if existed_flag {
                    continue;
                }
                if detect_info.detail.is_empty() {
                    //Detailsの中身が何も入っていない場合はそのままの値を入れる
                    replaced_profiles.push((key.to_owned(), profile.to_owned()));
                } else {
                    replaced_profiles
                        .push((key.to_owned(), Details(detect_info.detail.clone().into())));
                    detect_info.details_convert_map.insert(
                        "#Details".into(),
                        detect_info.detail.split(" ¦ ").map(|x| x.into()).collect(),
                    );
                    if is_agg {
                        if output != "-" {
                            record_details_info_map.insert("#Details".into(), vec![output.clone()]);
                        } else if detect_info.detail != "-" {
                            record_details_info_map
                                .insert("#Details".into(), vec![detect_info.detail.clone()]);
                        } else {
                            record_details_info_map.insert("#Details".into(), vec!["-".into()]);
                        }
                    }
                    // メモリの節約のためにDetailsの中身を空にする
                    detect_info.detail = CompactString::default();
                }
            }
            AllFieldInfo(_) => {
                if is_agg {
                    replaced_profiles.push((key.to_owned(), AllFieldInfo("-".into())));
                } else {
                    let recinfos = if let Some(c) = record_details_info_map.get("#AllFieldInfo") {
                        c.to_owned()
                    } else {
                        utils::create_recordinfos(event_record, field_data_map_key, field_data_map)
                    };
                    let rec = if recinfos.is_empty() {
                        "-".to_string()
                    } else if !is_json_timeline {
                        recinfos.join(" ¦ ")
                    } else {
                        String::default()
                    };
                    if is_json_timeline {
                        record_details_info_map.insert("#AllFieldInfo".into(), recinfos);
                        replaced_profiles.push((key.to_owned(), AllFieldInfo("".into())));
                    } else {
                        replaced_profiles.push((key.to_owned(), AllFieldInfo(rec.into())));
                    }
                }
            }
            Literal(_) => replaced_profiles.push((key.to_owned(), profile.to_owned())),
            ExtraFieldInfo(_) => {
                if is_agg {
                    if is_json_timeline {
                        record_details_info_map
                            .insert("#ExtraFieldInfo".into(), vec![CompactString::from("-")]);
                        replaced_profiles.push((key.to_owned(), ExtraFieldInfo("".into())));
                    } else {
                        replaced_profiles.push((key.to_owned(), ExtraFieldInfo("-".into())));
                    }
                    continue;
                }
                let record_details_info_ref = record_details_info_map.clone();
                let profile_all_field_info_prof = record_details_info_ref.get("#AllFieldInfo");
<<<<<<< HEAD
                let empty = vec![];
                let details_splits: HashSet<&str> = HashSet::from_iter(
                    record_details_info_ref
                        .get("#Details")
                        .unwrap_or(&empty)
                        .iter()
                        .map(|x| x.split_once(": ").unwrap_or_default().1),
                );
=======
                let details_splits: HashSet<&str> =
                    HashSet::from_iter(sp_removed_details_in_record_trim_newline.iter().map(|x| {
                        let v = x.split_once(": ").unwrap_or_default().1;
                        // 末尾のカンマが含まれている場合と含まれていない場合でExtraFieldInfoでの一致判定が変わってしまうため判定用のハッシュセットの末尾のカンマを削除する
                        v.strip_suffix(',').unwrap_or(v)
                    }));
>>>>>>> f6e1c3b6
                let profile_all_field_info = if let Some(all_field_info_val) =
                    profile_all_field_info_prof
                {
                    all_field_info_val.to_owned()
                } else {
                    let recinfo =
                        utils::create_recordinfos(event_record, field_data_map_key, field_data_map);
                    record_details_info_map.insert("#AllFieldInfo".into(), recinfo.clone());
                    recinfo
                };
                let extra_field_vec = profile_all_field_info
                    .iter()
                    .filter(|x| {
                        let value = x.split_once(": ").unwrap_or_default().1;
                        !details_splits.contains(value)
                    })
                    .map(|y| y.to_owned())
                    .sorted_unstable()
                    .collect();
                if is_json_timeline {
                    record_details_info_map.insert("#ExtraFieldInfo".into(), extra_field_vec);
                    replaced_profiles.push((key.to_owned(), ExtraFieldInfo("".into())));
                } else if extra_field_vec.is_empty() {
                    replaced_profiles.push((key.to_owned(), ExtraFieldInfo("-".into())));
                } else {
                    replaced_profiles.push((
                        key.to_owned(),
                        ExtraFieldInfo(extra_field_vec.join(" ¦ ").into()),
                    ));
                }
            }
            SrcASN(_) | SrcCountry(_) | SrcCity(_) | TgtASN(_) | TgtCountry(_) | TgtCity(_) => {
                replaced_profiles.push((
                    key.to_owned(),
                    profile_converter.get(key.as_str()).unwrap().to_owned(),
                ))
            }
            _ => {
                if let Some(p) = profile_converter.get(key.as_str()) {
                    let (parsed_message, _) = &parse_message(
                        event_record,
                        &CompactString::new(p.to_value()),
                        eventkey_alias,
                        is_json_timeline,
                        field_data_map_key,
                        field_data_map,
                    );
                    replaced_profiles.push((key.to_owned(), profile.convert(parsed_message)))
                }
            }
        }
    }
    detect_info.ext_field = replaced_profiles;
    detect_info.details_convert_map = record_details_info_map;
    insert_message(detect_info, time)
}

/// メッセージ内の%で囲まれた箇所をエイリアスとしてレコード情報を参照して置き換える関数
pub fn parse_message(
    event_record: &Value,
    output: &CompactString,
    eventkey_alias: &EventKeyAliasConfig,
    json_timeline_flag: bool,
    field_data_map_key: &FieldDataMapKey,
    field_data_map: &Option<FieldDataMap>,
) -> (CompactString, Vec<CompactString>) {
    let mut return_message = output.clone();
    let mut hash_map: HashMap<CompactString, Vec<CompactString>> = HashMap::new();
    let details_key: Vec<&str> = output.split(" ¦ ").collect();
    for caps in ALIASREGEX.captures_iter(&return_message) {
        let full_target_str = &caps[0];
        let target_str = full_target_str
            .strip_suffix('%')
            .unwrap()
            .strip_prefix('%')
            .unwrap();
        let array_str = if let Some(_array_str) = eventkey_alias.get_event_key(target_str) {
            _array_str.to_string()
        } else {
            format!("Event.EventData.{target_str}")
        };

        let mut tmp_event_record: &Value = event_record;
        let mut field = "";
        for s in array_str.split('.') {
            if let Some(record) = tmp_event_record.get(s) {
                tmp_event_record = record;
                field = s;
            }
        }
        let suffix_match = SUFFIXREGEX.captures(target_str);
        let suffix: i64 = match suffix_match {
            Some(cap) => cap.get(1).map_or(-1, |a| a.as_str().parse().unwrap_or(-1)),
            None => -1,
        };
        if suffix >= 1 {
            tmp_event_record = tmp_event_record
                .get("Data")
                .unwrap()
                .get((suffix - 1) as usize)
                .unwrap_or(tmp_event_record);
        }
        let hash_value = get_serde_number_to_string(tmp_event_record, false);
        if hash_value.is_some() {
            if let Some(hash_value) = hash_value {
                let field_data = if field_data_map.is_none() || field.is_empty() {
                    hash_value
                } else {
                    let converted_str = convert_field_data(
                        field_data_map.as_ref().unwrap(),
                        field_data_map_key,
                        field.to_lowercase().as_str(),
                        hash_value.as_str(),
                    );
                    converted_str.unwrap_or(hash_value)
                };
                if json_timeline_flag {
                    hash_map.insert(CompactString::from(full_target_str), [field_data].to_vec());
                } else {
                    hash_map.insert(
                        CompactString::from(full_target_str),
                        [field_data.split_ascii_whitespace().join(" ").into()].to_vec(),
                    );
                }
            }
        } else {
            hash_map.insert(
                CompactString::from(full_target_str),
                ["n/a".into()].to_vec(),
            );
        }
    }
    let mut details_key_and_value: Vec<CompactString> = vec![];
    for (k, v) in hash_map.iter() {
        // JSON出力の場合は各種のaliasを置き換える処理はafterfactの出力用の関数で行うため、ここでは行わない
        if !json_timeline_flag {
            return_message = CompactString::new(return_message.replace(k.as_str(), v[0].as_str()));
        }
        for detail_contents in details_key.iter() {
            if detail_contents.contains(k.as_str()) {
                let key = detail_contents.split_once(": ").unwrap_or_default().0;
                details_key_and_value.push(format!("{}: {}", key, v[0]).into());
                break;
            }
        }
    }
    details_key_and_value.sort_unstable();
    (return_message, details_key_and_value)
}

/// メッセージを返す
pub fn get(time: DateTime<Utc>) -> Vec<DetectInfo> {
    match MESSAGES.get(&time) {
        Some(v) => v.to_vec(),
        None => Vec::new(),
    }
}

pub fn get_event_time(event_record: &Value, json_input_flag: bool) -> Option<DateTime<Utc>> {
    let system_time = if json_input_flag {
        &event_record["Event"]["System"]["@timestamp"]
    } else {
        &event_record["Event"]["System"]["TimeCreated_attributes"]["SystemTime"]
    };
    return utils::str_time_to_datetime(system_time.as_str().unwrap_or(""));
}

impl AlertMessage {
    ///対象のディレクトリが存在することを確認後、最初の定型文を追加して、ファイルのbufwriterを返す関数
    pub fn create_error_log(quiet_errors_flag: bool) {
        if quiet_errors_flag {
            return;
        }
        let file_path = format!(
            "./logs/errorlog-{}.log",
            Local::now().format("%Y%m%d_%H%M%S")
        );
        let path = Path::new(&file_path);
        if !path.parent().unwrap().exists() {
            create_dir(path.parent().unwrap()).ok();
        }
        let mut error_log_writer = BufWriter::new(File::create(path).unwrap());
        error_log_writer
            .write_all(
                format!(
                    "user input: {:?}\n",
                    format_args!(
                        "{}",
                        env::args().collect::<Nested<String>>().iter().join(" ")
                    )
                )
                .as_bytes(),
            )
            .ok();
        let error_logs = ERROR_LOG_STACK.lock().unwrap();
        error_logs.iter().for_each(|error_log| {
            writeln!(error_log_writer, "{error_log}").ok();
        });
        println!("Errors were generated. Please check {file_path} for details.");
        println!();
    }

    /// ERRORメッセージを表示する関数
    pub fn alert(contents: &str) -> io::Result<()> {
        write_color_buffer(
            &BufferWriter::stderr(ColorChoice::Always),
            None,
            &format!("[ERROR] {contents}"),
            true,
        )
    }

    /// WARNメッセージを表示する関数
    pub fn warn(contents: &str) -> io::Result<()> {
        write_color_buffer(
            &BufferWriter::stderr(ColorChoice::Always),
            None,
            &format!("[WARN] {contents}"),
            true,
        )
    }
}

#[cfg(test)]
mod tests {
    use crate::detections::configs::{load_eventkey_alias, StoredStatic, CURRENT_EXE_PATH};
    use crate::detections::field_data_map::FieldDataMapKey;
    use crate::detections::message::{get, insert_message, AlertMessage, DetectInfo};
    use crate::detections::message::{parse_message, MESSAGES};
    use crate::detections::utils;
    use chrono::Utc;
    use compact_str::CompactString;
    use hashbrown::HashMap;
    use rand::Rng;
    use serde_json::Value;
    use std::thread;
    use std::time::Duration;

    use super::create_output_filter_config;

    #[test]
    fn test_error_message() {
        let input = "TEST!";
        AlertMessage::alert(input).expect("[ERROR] TEST!");
    }

    #[test]
    fn test_warn_message() {
        let input = "TESTWarn!";
        AlertMessage::warn(input).expect("[WARN] TESTWarn!");
    }

    #[test]
    /// outputで指定されているキー(eventkey_alias.txt内で設定済み)から対象のレコード内の情報でメッセージをパースしているか確認する関数
    fn test_parse_message() {
        MESSAGES.clear();
        let json_str = r#"
        {
            "Event": {
                "EventData": {
                    "CommandLine": "parsetest1"
                },
                "System": {
                    "Computer": "testcomputer1",
                    "TimeCreated_attributes": {
                        "SystemTime": "1996-02-27T01:05:01Z"
                    }
                }
            }
        }
    "#;
        let event_record: Value = serde_json::from_str(json_str).unwrap();
        let expected = "commandline:parsetest1 computername:testcomputer1";
        assert_eq!(
            parse_message(
                &event_record,
                &CompactString::new("commandline:%CommandLine% computername:%ComputerName%"),
                &load_eventkey_alias(
                    utils::check_setting_path(
                        &CURRENT_EXE_PATH.to_path_buf(),
                        "rules/config/eventkey_alias.txt",
                        true,
                    )
                    .unwrap()
                    .to_str()
                    .unwrap(),
                ),
                false,
                &FieldDataMapKey::default(),
                &None
            )
            .0,
            expected,
        );
    }

    #[test]
    fn test_parse_message_auto_search() {
        MESSAGES.clear();
        let json_str = r#"
        {
            "Event": {
                "EventData": {
                    "NoAlias": "no_alias"
                }
            }
        }
    "#;
        let event_record: Value = serde_json::from_str(json_str).unwrap();
        let expected = "alias:no_alias";
        assert_eq!(
            parse_message(
                &event_record,
                &CompactString::new("alias:%NoAlias%"),
                &load_eventkey_alias(
                    utils::check_setting_path(
                        &CURRENT_EXE_PATH.to_path_buf(),
                        "rules/config/eventkey_alias.txt",
                        true,
                    )
                    .unwrap()
                    .to_str()
                    .unwrap(),
                ),
                false,
                &FieldDataMapKey::default(),
                &None
            )
            .0,
            expected,
        );
    }

    #[test]
    /// outputで指定されているキーが、eventkey_alias.txt内で設定されていない場合の出力テスト
    fn test_parse_message_not_exist_key_in_output() {
        MESSAGES.clear();
        let json_str = r#"
        {
            "Event": {
                "EventData": {
                    "CommandLine": "parsetest2"
                },
                "System": {
                    "TimeCreated_attributes": {
                        "SystemTime": "1996-02-27T01:05:01Z"
                    }
                }
            }
        }
    "#;
        let event_record: Value = serde_json::from_str(json_str).unwrap();
        let expected = "NoExistAlias:n/a";
        assert_eq!(
            parse_message(
                &event_record,
                &CompactString::new("NoExistAlias:%NoAliasNoHit%"),
                &load_eventkey_alias(
                    utils::check_setting_path(
                        &CURRENT_EXE_PATH.to_path_buf(),
                        "rules/config/eventkey_alias.txt",
                        true,
                    )
                    .unwrap()
                    .to_str()
                    .unwrap(),
                ),
                false,
                &FieldDataMapKey::default(),
                &None
            )
            .0,
            expected,
        );
    }
    #[test]
    /// output test when no exist info in target record output and described key-value data in eventkey_alias.txt
    fn test_parse_message_not_exist_value_in_record() {
        MESSAGES.clear();
        let json_str = r#"
        {
            "Event": {
                "EventData": {
                    "CommandLine": "parsetest3"
                },
                "System": {
                    "TimeCreated_attributes": {
                        "SystemTime": "1996-02-27T01:05:01Z"
                    }
                }
            }
        }
    "#;
        let event_record: Value = serde_json::from_str(json_str).unwrap();
        let expected = "commandline:parsetest3 computername:n/a";
        assert_eq!(
            parse_message(
                &event_record,
                &CompactString::new("commandline:%CommandLine% computername:%ComputerName%"),
                &load_eventkey_alias(
                    utils::check_setting_path(
                        &CURRENT_EXE_PATH.to_path_buf(),
                        "rules/config/eventkey_alias.txt",
                        true,
                    )
                    .unwrap()
                    .to_str()
                    .unwrap(),
                ),
                false,
                &FieldDataMapKey::default(),
                &None
            )
            .0,
            expected,
        );
    }
    #[test]
    /// output test when no exist info in target record output and described key-value data in eventkey_alias.txt
    fn test_parse_message_multiple_no_suffix_in_record() {
        MESSAGES.clear();
        let json_str = r#"
        {
            "Event": {
                "EventData": {
                    "CommandLine": "parsetest3",
                    "Data": [
                        "data1",
                        "data2",
                        "data3"
                    ]
                },
                "System": {
                    "TimeCreated_attributes": {
                        "SystemTime": "1996-02-27T01:05:01Z"
                    }
                }
            }
        }
    "#;
        let event_record: Value = serde_json::from_str(json_str).unwrap();
        let expected = "commandline:parsetest3 data:[\"data1\",\"data2\",\"data3\"]";
        assert_eq!(
            parse_message(
                &event_record,
                &CompactString::new("commandline:%CommandLine% data:%Data%"),
                &load_eventkey_alias(
                    utils::check_setting_path(
                        &CURRENT_EXE_PATH.to_path_buf(),
                        "rules/config/eventkey_alias.txt",
                        true,
                    )
                    .unwrap()
                    .to_str()
                    .unwrap(),
                ),
                false,
                &FieldDataMapKey::default(),
                &None
            )
            .0,
            expected,
        );
    }
    #[test]
    /// output test when no exist info in target record output and described key-value data in eventkey_alias.txt
    fn test_parse_message_multiple_with_suffix_in_record() {
        MESSAGES.clear();
        let json_str = r#"
        {
            "Event": {
                "EventData": {
                    "CommandLine": "parsetest3",
                    "Data": [
                        "data1",
                        "data2",
                        "data3"
                    ]
                },
                "System": {
                    "TimeCreated_attributes": {
                        "SystemTime": "1996-02-27T01:05:01Z"
                    }
                }
            }
        }
    "#;
        let event_record: Value = serde_json::from_str(json_str).unwrap();
        let expected = "commandline:parsetest3 data:data2";
        assert_eq!(
            parse_message(
                &event_record,
                &CompactString::new("commandline:%CommandLine% data:%Data[2]%"),
                &load_eventkey_alias(
                    utils::check_setting_path(
                        &CURRENT_EXE_PATH.to_path_buf(),
                        "rules/config/eventkey_alias.txt",
                        true,
                    )
                    .unwrap()
                    .to_str()
                    .unwrap(),
                ),
                false,
                &FieldDataMapKey::default(),
                &None
            )
            .0,
            expected,
        );
    }
    #[test]
    /// output test when no exist info in target record output and described key-value data in eventkey_alias.txt
    fn test_parse_message_multiple_no_exist_in_record() {
        MESSAGES.clear();
        let json_str = r#"
        {
            "Event": {
                "EventData": {
                    "CommandLine": "parsetest3",
                    "Data": [
                        "data1",
                        "data2",
                        "data3"
                    ]
                },
                "System": {
                    "TimeCreated_attributes": {
                        "SystemTime": "1996-02-27T01:05:01Z"
                    }
                }
            }
        }
    "#;
        let event_record: Value = serde_json::from_str(json_str).unwrap();
        let expected = "commandline:parsetest3 data:n/a";
        assert_eq!(
            parse_message(
                &event_record,
                &CompactString::new("commandline:%CommandLine% data:%Data[0]%"),
                &load_eventkey_alias(
                    utils::check_setting_path(
                        &CURRENT_EXE_PATH.to_path_buf(),
                        "rules/config/eventkey_alias.txt",
                        true,
                    )
                    .unwrap()
                    .to_str()
                    .unwrap(),
                ),
                false,
                &FieldDataMapKey::default(),
                &None
            )
            .0,
            expected,
        );
    }
    #[test]
    /// test of loading output filter config by mitre_tactics.txt
    fn test_load_mitre_tactics_log() {
        let actual = create_output_filter_config("test_files/config/mitre_tactics.txt", true);
        let expected: HashMap<CompactString, CompactString> = HashMap::from([
            ("attack.impact".into(), "Impact".into()),
            ("xxx".into(), "yyy".into()),
        ]);
        _check_hashmap_element(&expected, actual);
    }

    #[test]
    /// loading test to channel_abbrevations.txt
    fn test_load_abbrevations() {
        let actual =
            create_output_filter_config("test_files/config/channel_abbreviations.txt", true);
        let actual2 =
            create_output_filter_config("test_files/config/channel_abbreviations.txt", true);
        let expected: HashMap<CompactString, CompactString> = HashMap::from([
            ("security".into(), "Sec".into()),
            ("xxx".into(), "yyy".into()),
        ]);
        _check_hashmap_element(&expected, actual);
        _check_hashmap_element(&expected, actual2);
    }

    #[test]
    fn _get_default_defails() {
        let expected: HashMap<CompactString, CompactString> = HashMap::from([
            ("Microsoft-Windows-PowerShell_4104".into(),"%ScriptBlockText%".into()),("Microsoft-Windows-Security-Auditing_4624".into(), "User: %TargetUserName% | Comp: %WorkstationName% | IP Addr: %IpAddress% | LID: %TargetLogonId% | Process: %ProcessName%".into()),
            ("Microsoft-Windows-Sysmon_1".into(), "Cmd: %CommandLine% | Process: %Image% | User: %User% | Parent Cmd: %ParentCommandLine% | LID: %LogonId% | PID: %ProcessId% | PGUID: %ProcessGuid%".into()),
            ("Service Control Manager_7031".into(), "Svc: %param1% | Crash Count: %param2% | Action: %param5%".into()),
        ]);
        let actual = StoredStatic::get_default_details("test_files/config/default_details.txt");
        _check_hashmap_element(&expected, actual);
    }

    /// check two HashMap element length and value
    fn _check_hashmap_element(
        expected: &HashMap<CompactString, CompactString>,
        actual: HashMap<CompactString, CompactString>,
    ) {
        assert_eq!(expected.len(), actual.len());
        for (k, v) in expected.iter() {
            assert!(actual.get(k).unwrap_or(&CompactString::default()) == v);
        }
    }

    #[test]
    fn test_insert_message_race_condition() {
        MESSAGES.clear();

        // Setup test detect_info before starting threads.
        let mut sample_detects = vec![];
        let mut rng = rand::thread_rng();
        let sample_event_time = Utc::now();
        for i in 1..2001 {
            let detect_info = DetectInfo {
                rulepath: CompactString::default(),
                ruleid: CompactString::default(),
                ruletitle: CompactString::default(),
                level: CompactString::default(),
                computername: CompactString::default(),
                eventid: CompactString::from(i.to_string()),
                detail: CompactString::default(),
                ext_field: vec![],
                is_condition: false,
                details_convert_map: HashMap::default(),
            };
            sample_detects.push((sample_event_time, detect_info, rng.gen_range(0..10)));
        }

        // Starting threads and randomly insert_message in parallel.
        let mut handles = vec![];
        for (event_time, detect_info, random_num) in sample_detects {
            let handle = thread::spawn(move || {
                thread::sleep(Duration::from_micros(random_num));
                insert_message(detect_info, event_time);
            });
            handles.push(handle);
        }

        // Wait for all threads execution completion.
        for handle in handles {
            handle.join().unwrap();
        }

        // Expect all sample_detects to be included, but the len() size will be different each time I run it
        assert_eq!(get(sample_event_time).len(), 2000)
    }
}<|MERGE_RESOLUTION|>--- conflicted
+++ resolved
@@ -225,23 +225,12 @@
                 }
                 let record_details_info_ref = record_details_info_map.clone();
                 let profile_all_field_info_prof = record_details_info_ref.get("#AllFieldInfo");
-<<<<<<< HEAD
-                let empty = vec![];
-                let details_splits: HashSet<&str> = HashSet::from_iter(
-                    record_details_info_ref
-                        .get("#Details")
-                        .unwrap_or(&empty)
-                        .iter()
-                        .map(|x| x.split_once(": ").unwrap_or_default().1),
-                );
-=======
                 let details_splits: HashSet<&str> =
                     HashSet::from_iter(sp_removed_details_in_record_trim_newline.iter().map(|x| {
                         let v = x.split_once(": ").unwrap_or_default().1;
                         // 末尾のカンマが含まれている場合と含まれていない場合でExtraFieldInfoでの一致判定が変わってしまうため判定用のハッシュセットの末尾のカンマを削除する
                         v.strip_suffix(',').unwrap_or(v)
                     }));
->>>>>>> f6e1c3b6
                 let profile_all_field_info = if let Some(all_field_info_val) =
                     profile_all_field_info_prof
                 {
