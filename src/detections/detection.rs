--- conflicted
+++ resolved
@@ -1203,14 +1203,10 @@
                     },
                     enable_unsupported_rules: false,
                     clobber: false,
-<<<<<<< HEAD
                     include_tags: None,
                     exclude_tags: None,
-=======
-                    tags: None,
                     include_category: None,
                     exclude_category: None,
->>>>>>> d71c2b9d
                 },
                 geo_ip: None,
                 output: None,
@@ -1458,14 +1454,10 @@
                 },
                 enable_unsupported_rules: false,
                 clobber: false,
-<<<<<<< HEAD
                 include_tags: None,
                 exclude_tags: None,
-=======
-                tags: None,
                 include_category: None,
                 exclude_category: None,
->>>>>>> d71c2b9d
             },
             geo_ip: Some(Path::new("test_files/mmdb").to_path_buf()),
             output: Some(Path::new("./test_emit_csv.csv").to_path_buf()),
@@ -1586,14 +1578,10 @@
                 },
                 enable_unsupported_rules: false,
                 clobber: false,
-<<<<<<< HEAD
                 include_tags: None,
                 exclude_tags: None,
-=======
-                tags: None,
                 include_category: None,
                 exclude_category: None,
->>>>>>> d71c2b9d
             },
             geo_ip: Some(Path::new("test_files/mmdb").to_path_buf()),
             output: Some(Path::new("./test_emit_csv.csv").to_path_buf()),
@@ -1710,14 +1698,10 @@
                 },
                 enable_unsupported_rules: false,
                 clobber: false,
-<<<<<<< HEAD
                 include_tags: None,
                 exclude_tags: None,
-=======
-                tags: None,
                 include_category: None,
                 exclude_category: None,
->>>>>>> d71c2b9d
             },
             geo_ip: None,
             output: Some(Path::new("./test_emit_csv.csv").to_path_buf()),
@@ -1847,14 +1831,10 @@
                 },
                 enable_unsupported_rules: false,
                 clobber: false,
-<<<<<<< HEAD
                 include_tags: None,
                 exclude_tags: None,
-=======
-                tags: None,
                 include_category: None,
                 exclude_category: None,
->>>>>>> d71c2b9d
             },
             geo_ip: None,
             output: Some(Path::new("./test_emit_csv.csv").to_path_buf()),
