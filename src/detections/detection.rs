extern crate csv;

use crate::detections::utils::{create_recordinfos, format_time, write_color_buffer};
use crate::options::profile::Profile::{
    self, Channel, Computer, EventID, EvtxFile, Level, MitreTactics, MitreTags, OtherTags,
    Provider, RecordID, RenderedMessage, RuleAuthor, RuleCreationDate, RuleFile, RuleID,
    RuleModifiedDate, RuleTitle, SrcASN, SrcCity, SrcCountry, Status, TgtASN, TgtCity, TgtCountry,
    Timestamp,
};
use chrono::{TimeZone, Utc};
use compact_str::CompactString;
use itertools::Itertools;
use nested::Nested;
use std::default::Default;
use termcolor::{BufferWriter, Color, ColorChoice};
use yaml_rust::Yaml;

use crate::detections::message::{AlertMessage, DetectInfo, ERROR_LOG_STACK, TAGS_CONFIG};
use crate::detections::pivot::insert_pivot_keyword;
use crate::detections::rule::{self, AggResult, RuleNode};
use crate::detections::utils::{get_serde_number_to_string, make_ascii_titlecase};
use crate::filter;
use crate::options::htmlreport;
use crate::yaml::ParseYaml;
use hashbrown::HashMap;
use serde_json::Value;
use std::fmt::Write;
use std::path::Path;

use crate::detections::configs::STORED_EKEY_ALIAS;
use std::sync::Arc;
use tokio::{runtime::Runtime, spawn, task::JoinHandle};

use super::configs::{
    EventKeyAliasConfig, StoredStatic, GEOIP_DB_PARSER, GEOIP_DB_YAML, GEOIP_FILTER, STORED_STATIC,
};
use super::message::{self, LEVEL_ABBR_MAP};

// イベントファイルの1レコード分の情報を保持する構造体
#[derive(Clone, Debug)]
pub struct EvtxRecordInfo {
    pub evtx_filepath: String, // イベントファイルのファイルパス ログで出力するときに使う
    pub record: Value,         // 1レコード分のデータをJSON形式にシリアライズしたもの
    pub data_string: String,
    pub key_2_value: HashMap<String, String>,
}

impl EvtxRecordInfo {
    pub fn get_value(&self, key: &str) -> Option<&String> {
        self.key_2_value.get(key)
    }
}

#[derive(Debug)]
pub struct Detection {
    rules: Vec<RuleNode>,
}

impl Detection {
    pub fn new(rule_nodes: Vec<RuleNode>) -> Detection {
        Detection { rules: rule_nodes }
    }

    pub fn start(self, rt: &Runtime, records: Vec<EvtxRecordInfo>) -> Self {
        rt.block_on(self.execute_rules(records))
    }

    // ルールファイルをパースします。
    pub fn parse_rule_files(
        min_level: &str,
        target_level: &str,
        rulespath: &Path,
        exclude_ids: &filter::RuleExclude,
        stored_static: &StoredStatic,
    ) -> Vec<RuleNode> {
        // ルールファイルのパースを実行
        let mut rulefile_loader = ParseYaml::new(stored_static);
        let result_readdir = rulefile_loader.read_dir(
            rulespath,
            min_level,
            target_level,
            exclude_ids,
            stored_static,
        );
        if result_readdir.is_err() {
            let errmsg = format!("{}", result_readdir.unwrap_err());
            if stored_static.verbose_flag {
                AlertMessage::alert(&errmsg).ok();
            }
            if !stored_static.quiet_errors_flag {
                ERROR_LOG_STACK
                    .lock()
                    .unwrap()
                    .push(format!("[ERROR] {errmsg}"));
            }
            return vec![];
        }
        let mut parseerror_count = rulefile_loader.errorrule_count;
        let return_if_success = |mut rule: RuleNode| {
            let err_msgs_result = rule.init(stored_static);
            if err_msgs_result.is_ok() {
                return Some(rule);
            }

            // ruleファイルのパースに失敗した場合はエラー出力
            err_msgs_result.err().iter().for_each(|err_msgs| {
                let errmsg_body =
                    format!("Failed to parse rule file. (FilePath : {})", rule.rulepath);
                if stored_static.verbose_flag {
                    AlertMessage::warn(&errmsg_body).ok();
                    err_msgs.iter().for_each(|err_msg| {
                        AlertMessage::warn(err_msg).ok();
                    });
                    println!();
                }
                if !stored_static.quiet_errors_flag {
                    ERROR_LOG_STACK
                        .lock()
                        .unwrap()
                        .push(format!("[WARN] {errmsg_body}"));
                    err_msgs.iter().for_each(|err_msg| {
                        ERROR_LOG_STACK
                            .lock()
                            .unwrap()
                            .push(format!("[WARN] {err_msg}"));
                    });
                }
                parseerror_count += 1;
            });
            None
        };
        // parse rule files
        let ret = rulefile_loader
            .files
            .into_iter()
            .map(|rule_file_tuple| rule::create_rule(rule_file_tuple.0, rule_file_tuple.1))
            .filter_map(return_if_success)
            .collect();
        if !stored_static.logon_summary_flag {
            Detection::print_rule_load_info(
                &rulefile_loader.rulecounter,
                &rulefile_loader.rule_load_cnt,
                &rulefile_loader.rule_status_cnt,
                &parseerror_count,
                stored_static,
            );
        }
        ret
    }

    // 複数のイベントレコードに対して、複数のルールを1個実行します。
    async fn execute_rules(mut self, records: Vec<EvtxRecordInfo>) -> Self {
        let records_arc = Arc::new(records);
        // // 各rule毎にスレッドを作成して、スレッドを起動する。
        let rules = self.rules;
        let handles: Vec<JoinHandle<RuleNode>> = rules
            .into_iter()
            .map(|rule| {
                let records_cloned = Arc::clone(&records_arc);
                spawn(async move { Detection::execute_rule(rule, records_cloned) })
            })
            .collect();

        // 全スレッドの実行完了を待機
        let mut rules = vec![];
        for handle in handles {
            let ret_rule = handle.await.unwrap();
            rules.push(ret_rule);
        }

        // この関数の先頭でrules.into_iter()を呼び出している。それにより所有権がmapのruleを経由し、execute_ruleの引数に渡しているruleに移っているので、self.rulesには所有権が無くなっている。
        // 所有権を失ったメンバー変数を持つオブジェクトをreturnするコードを書くと、コンパイラが怒になるので(E0382という番号のコンパイルエラー)、ここでself.rulesに所有権を戻している。
        // self.rulesが再度所有権を取り戻せるように、Detection::execute_ruleで引数に渡したruleを戻り値として返すようにしている。
        self.rules = rules;

        self
    }

    pub fn add_aggcondition_msges(self, rt: &Runtime, stored_static: &StoredStatic) {
        return rt.block_on(self.add_aggcondition_msg(stored_static));
    }

    async fn add_aggcondition_msg(&self, stored_static: &StoredStatic) {
        for rule in &self.rules {
            if !rule.has_agg_condition() {
                continue;
            }

            for value in rule.judge_satisfy_aggcondition(stored_static) {
                Detection::insert_agg_message(rule, value, stored_static);
            }
        }
    }

    // 複数のイベントレコードに対して、ルールを1個実行します。
    fn execute_rule(mut rule: RuleNode, records: Arc<Vec<EvtxRecordInfo>>) -> RuleNode {
        let agg_condition = rule.has_agg_condition();
        let binding = STORED_STATIC.read().unwrap();
        let stored_static = binding.as_ref().unwrap();
        for record_info in records.as_ref() {
            let result = rule.select(
                record_info,
                stored_static.verbose_flag,
                stored_static.quiet_errors_flag,
                stored_static.json_input_flag,
                &stored_static.eventkey_alias,
            );
            if !result {
                continue;
            }

            if stored_static.pivot_keyword_list_flag {
                insert_pivot_keyword(&record_info.record, &stored_static.eventkey_alias);
                continue;
            }

            // aggregation conditionが存在しない場合はそのまま出力対応を行う
            if !agg_condition {
                Detection::insert_message(&rule, record_info, stored_static);
            }
        }

        rule
    }

    /// 条件に合致したレコードを格納するための関数
    fn insert_message(rule: &RuleNode, record_info: &EvtxRecordInfo, stored_static: &StoredStatic) {
        let tag_info: &Nested<String> = &Detection::get_tag_info(rule);
        let rec_id = if stored_static
            .profiles
            .as_ref()
            .unwrap()
            .iter()
            .any(|(_s, p)| *p == RecordID(Default::default()))
        {
            get_serde_number_to_string(&record_info.record["Event"]["System"]["EventRecordID"])
                .unwrap_or_default()
        } else {
            CompactString::from("")
        };
        let ch_str = &get_serde_number_to_string(&record_info.record["Event"]["System"]["Channel"])
            .unwrap_or_default();
        let provider = &get_serde_number_to_string(
            &record_info.record["Event"]["System"]["Provider_attributes"]["Name"],
        )
        .unwrap_or_default();
        let eid = get_serde_number_to_string(&record_info.record["Event"]["System"]["EventID"])
            .unwrap_or_else(|| "-".into());

        let default_time = Utc.with_ymd_and_hms(1970, 1, 1, 0, 0, 0).unwrap();
        let time = message::get_event_time(&record_info.record, stored_static.json_input_flag)
            .unwrap_or(default_time);
        let level = rule.yaml["level"].as_str().unwrap_or("-").to_string();

        let mut profile_converter: HashMap<&str, Profile> = HashMap::new();
        let tags_config_values: Vec<&CompactString> = TAGS_CONFIG.values().collect();
        let binding = STORED_EKEY_ALIAS.read().unwrap();
        let eventkey_alias = binding.as_ref().unwrap();

        for (key, profile) in stored_static.profiles.as_ref().unwrap().iter() {
            match profile {
                Timestamp(_) => {
                    profile_converter.insert(
                        key.as_str(),
                        Timestamp(
                            format_time(
                                &time,
                                false,
                                stored_static.output_option.as_ref().unwrap(),
                            )
                            .into(),
                        ),
                    );
                }
                Computer(_) => {
                    profile_converter.insert(
                        key.as_str(),
                        Computer(
                            record_info.record["Event"]["System"]["Computer"]
                                .to_string()
                                .replace('\"', "")
                                .into(),
                        ),
                    );
                }
                Channel(_) => {
                    profile_converter.insert(
                        key.as_str(),
                        Channel(
                            stored_static
                                .disp_abbr_generic
                                .replace_all(
                                    stored_static
                                        .ch_config
                                        .get(&CompactString::from(ch_str.to_ascii_lowercase()))
                                        .unwrap_or(ch_str)
                                        .as_str(),
                                    &stored_static.disp_abbr_general_values,
                                )
                                .into(),
                        ),
                    );
                }
                Level(_) => {
                    let str_level = level.as_str();
                    let prof_level = LEVEL_ABBR_MAP
                        .get(str_level)
                        .unwrap_or(&str_level)
                        .to_string();
                    profile_converter.insert(key.as_str(), Level(prof_level.into()));
                }
                EventID(_) => {
                    profile_converter.insert(key.as_str(), EventID(eid.to_string().into()));
                }
                RecordID(_) => {
                    profile_converter.insert(key.as_str(), RecordID(rec_id.to_string().into()));
                }
                RuleTitle(_) => {
                    profile_converter.insert(
                        key.as_str(),
                        RuleTitle(
                            rule.yaml["title"]
                                .as_str()
                                .unwrap_or_default()
                                .to_string()
                                .into(),
                        ),
                    );
                }
                RuleFile(_) => {
                    let rule_file_path = CompactString::from(
                        Path::new(&rule.rulepath)
                            .file_name()
                            .unwrap_or_default()
                            .to_str()
                            .unwrap_or_default(),
                    );
                    profile_converter.insert(key.as_str(), RuleFile(rule_file_path.into()));
                }
                EvtxFile(_) => {
                    profile_converter.insert(
                        key.as_str(),
                        EvtxFile(
                            Path::new(&record_info.evtx_filepath)
                                .display()
                                .to_string()
                                .into(),
                        ),
                    );
                }
                MitreTactics(_) => {
                    let tactics = CompactString::from(
                        &tag_info
                            .iter()
                            .filter(|x| tags_config_values.contains(&&CompactString::from(*x)))
                            .join(" ¦ "),
                    );

                    profile_converter.insert(key.as_str(), MitreTactics(tactics.into()));
                }
                MitreTags(_) => {
                    let techniques = tag_info
                        .iter()
                        .filter(|x| {
                            !tags_config_values.contains(&&CompactString::from(*x))
                                && (x.starts_with("attack.t")
                                    || x.starts_with("attack.g")
                                    || x.starts_with("attack.s"))
                        })
                        .map(|y| {
                            let replaced_tag = y.replace("attack.", "");
                            make_ascii_titlecase(&replaced_tag)
                        })
                        .join(" ¦ ");
                    profile_converter.insert(key.as_str(), MitreTags(techniques.into()));
                }
                OtherTags(_) => {
                    let tags = tag_info
                        .iter()
                        .filter(|x| {
                            !(TAGS_CONFIG.values().contains(&CompactString::from(*x))
                                || x.starts_with("attack.t")
                                || x.starts_with("attack.g")
                                || x.starts_with("attack.s"))
                        })
                        .join(" ¦ ");
                    profile_converter.insert(key.as_str(), OtherTags(tags.into()));
                }
                RuleAuthor(_) => {
<<<<<<< HEAD
                    profile_converter.insert(
                        key.as_str(),
                        RuleAuthor(
                            rule.yaml["author"]
                                .as_str()
                                .unwrap_or("-")
                                .to_string()
                                .into(),
                        ),
                    );
=======
                    let author = if stored_static.multiline_flag {
                        CompactString::from(
                            rule.yaml["author"]
                                .as_str()
                                .unwrap_or("-")
                                .split([',', '/', ';'])
                                .map(|x| x.trim())
                                .join("🛂🛂"),
                        )
                    } else {
                        CompactString::from(rule.yaml["author"].as_str().unwrap_or("-"))
                    };
                    profile_converter.insert(key.as_str(), RuleAuthor(author));
>>>>>>> f2f20efd
                }
                RuleCreationDate(_) => {
                    profile_converter.insert(
                        key.as_str(),
                        RuleCreationDate(
                            rule.yaml["date"].as_str().unwrap_or("-").to_string().into(),
                        ),
                    );
                }
                RuleModifiedDate(_) => {
                    profile_converter.insert(
                        key.as_str(),
                        RuleModifiedDate(
                            rule.yaml["modified"]
                                .as_str()
                                .unwrap_or("-")
                                .to_string()
                                .into(),
                        ),
                    );
                }
                Status(_) => {
                    profile_converter.insert(
                        key.as_str(),
                        Status(
                            rule.yaml["status"]
                                .as_str()
                                .unwrap_or("-")
                                .to_string()
                                .into(),
                        ),
                    );
                }
                RuleID(_) => {
                    profile_converter.insert(
                        key.as_str(),
                        RuleID(rule.yaml["id"].as_str().unwrap_or("-").to_string().into()),
                    );
                }
                Provider(_) => {
                    let provider_value = CompactString::from(
                        record_info.record["Event"]["System"]["Provider_attributes"]["Name"]
                            .to_string()
                            .replace('\"', ""),
                    );
                    profile_converter.insert(
                        key.as_str(),
                        Provider(
                            stored_static
                                .disp_abbr_generic
                                .replace_all(
                                    stored_static
                                        .provider_abbr_config
                                        .get(&provider_value)
                                        .unwrap_or(&provider_value),
                                    &stored_static.disp_abbr_general_values,
                                )
                                .into(),
                        ),
                    );
                }
                RenderedMessage(_) => {
                    let convert_value = if let Some(message) =
                        record_info.record["Event"]["RenderingInfo"]["Message"].as_str()
                    {
                        message
                            .replace('\t', "\\t")
                            .split("\r\n")
                            .map(|x| x.trim())
                            .join("\\r\\n")
                    } else {
                        "n/a".into()
                    };
                    profile_converter.insert(key.as_str(), RenderedMessage(convert_value.into()));
                }
                TgtASN(_) | TgtCountry(_) | TgtCity(_) => {
                    if profile_converter.contains_key(key.as_str()) {
                        continue;
                    }
                    // initialize GeoIP Tgt associated fields
                    profile_converter.insert("TgtASN", TgtASN("-".into()));
                    profile_converter.insert("TgtCountry", TgtCountry("-".into()));
                    profile_converter.insert("TgtCity", TgtCity("-".into()));
                    let binding = GEOIP_DB_YAML.read().unwrap();
                    let geo_ip_mapping = binding.as_ref().unwrap();
                    if geo_ip_mapping.is_empty() {
                        continue;
                    }
                    let target_alias = &geo_ip_mapping.get("TgtIP");
                    if target_alias.is_none() {
                        continue;
                    }
                    let binding = GEOIP_FILTER.read().unwrap();
                    let target_condition = binding.as_ref().unwrap();
                    let mut geoip_target_flag = false;
                    for condition in target_condition.iter() {
                        geoip_target_flag = condition.as_hash().unwrap().iter().any(
                            |(target_channel, target_eids)| {
                                ch_str.as_str() == target_channel.as_str().unwrap()
                                    && target_eids
                                        .as_vec()
                                        .unwrap()
                                        .contains(&Yaml::from_str(eid.as_str()))
                            },
                        );
                        if geoip_target_flag {
                            break;
                        }
                    }
                    if !geoip_target_flag {
                        continue;
                    }
                    let alias_data = Self::get_alias_data(
                        target_alias
                            .unwrap()
                            .as_vec()
                            .unwrap()
                            .iter()
                            .map(|x| x.as_str().unwrap())
                            .collect(),
                        &record_info.record,
                        eventkey_alias,
                    );
                    let geo_data = GEOIP_DB_PARSER
                        .read()
                        .unwrap()
                        .as_ref()
                        .unwrap()
                        .convert_ip_to_geo(&alias_data);
                    if geo_data.is_err() {
                        continue;
                    }
                    let binding = geo_data.unwrap();
                    let mut tgt_data = binding
                        .split('🦅')
                        .map(|x| if x.is_empty() { "-" } else { x });
                    profile_converter
                        .entry("TgtASN")
                        .and_modify(|p| *p = TgtASN(tgt_data.next().unwrap().to_owned().into()));
                    profile_converter.entry("TgtCountry").and_modify(|p| {
                        *p = TgtCountry(tgt_data.next().unwrap().to_owned().into())
                    });
                    profile_converter
                        .entry("TgtCity")
                        .and_modify(|p| *p = TgtCity(tgt_data.next().unwrap().to_owned().into()));
                }
                SrcASN(_) | SrcCountry(_) | SrcCity(_) => {
                    if profile_converter.contains_key(key.as_str()) {
                        continue;
                    }
                    // initialize GeoIP Tgt associated fields
                    profile_converter.insert("SrcASN", SrcASN("-".into()));
                    profile_converter.insert("SrcCountry", SrcCountry("-".into()));
                    profile_converter.insert("SrcCity", SrcCity("-".into()));
                    let binding = GEOIP_DB_YAML.read().unwrap();
                    let geo_ip_mapping = binding.as_ref().unwrap();
                    if geo_ip_mapping.is_empty() {
                        continue;
                    }
                    let target_alias = &geo_ip_mapping.get("SrcIP");
                    if target_alias.is_none() || GEOIP_FILTER.read().unwrap().is_none() {
                        continue;
                    }

                    let binding = GEOIP_FILTER.read().unwrap();
                    let target_condition = binding.as_ref().unwrap();
                    let mut geoip_target_flag = false;
                    for condition in target_condition.iter() {
                        geoip_target_flag = condition.as_hash().unwrap().iter().any(
                            |(target_channel, target_eids)| {
                                ch_str.as_str() == target_channel.as_str().unwrap()
                                    && target_eids
                                        .as_vec()
                                        .unwrap()
                                        .contains(&Yaml::from_str(eid.as_str()))
                            },
                        );
                        if geoip_target_flag {
                            break;
                        }
                    }
                    if !geoip_target_flag {
                        continue;
                    }

                    let alias_data = Self::get_alias_data(
                        target_alias
                            .unwrap()
                            .as_vec()
                            .unwrap()
                            .iter()
                            .map(|x| x.as_str().unwrap())
                            .collect(),
                        &record_info.record,
                        eventkey_alias,
                    );

                    let geo_data = GEOIP_DB_PARSER
                        .read()
                        .unwrap()
                        .as_ref()
                        .unwrap()
                        .convert_ip_to_geo(&alias_data);
                    if geo_data.is_err() {
                        continue;
                    }
                    let binding = geo_data.unwrap();
                    let mut src_data = binding
                        .split('🦅')
                        .map(|x| if x.is_empty() { "-" } else { x });
                    profile_converter
                        .entry("SrcASN")
                        .and_modify(|p| *p = SrcASN(src_data.next().unwrap().to_owned().into()));
                    profile_converter.entry("SrcCountry").and_modify(|p| {
                        *p = SrcCountry(src_data.next().unwrap().to_owned().into())
                    });
                    profile_converter
                        .entry("SrcCity")
                        .and_modify(|p| *p = SrcCity(src_data.next().unwrap().to_owned().into()));
                }
                _ => {}
            }
        }
        let details_fmt_str = match rule.yaml["details"].as_str() {
            Some(s) => s.to_string(),
            None => match stored_static
                .default_details
                .get(&CompactString::from(format!("{provider}_{eid}")))
            {
                Some(str) => str.to_string(),
                None => create_recordinfos(&record_info.record),
            },
        };

        let detect_info = DetectInfo {
            rulepath: CompactString::from(&rule.rulepath),
            ruletitle: CompactString::from(rule.yaml["title"].as_str().unwrap_or("-")),
            level: CompactString::from(
                LEVEL_ABBR_MAP
                    .get(&level.as_str())
                    .unwrap_or(&level.as_str())
                    .to_string(),
            ),
            computername: CompactString::from(
                record_info.record["Event"]["System"]["Computer"]
                    .as_str()
                    .unwrap_or_default()
                    .replace('\"', ""),
            ),
            eventid: eid,
            detail: CompactString::default(),
            ext_field: stored_static.profiles.as_ref().unwrap().to_owned(),
            is_condition: false,
        };
        message::insert(
            &record_info.record,
            CompactString::new(details_fmt_str),
            detect_info,
            time,
            &mut profile_converter,
            false,
            eventkey_alias,
        );
    }

    /// insert aggregation condition detection message to output stack
    fn insert_agg_message(rule: &RuleNode, agg_result: AggResult, stored_static: &StoredStatic) {
        let tag_info: &Nested<String> = &Detection::get_tag_info(rule);
        let output = Detection::create_count_output(rule, &agg_result);

        let mut profile_converter: HashMap<&str, Profile> = HashMap::new();
        let level = rule.yaml["level"].as_str().unwrap_or("-").to_string();
        let tags_config_values: Vec<&CompactString> = TAGS_CONFIG.values().collect();

        for (key, profile) in stored_static.profiles.as_ref().unwrap().iter() {
            match profile {
                Timestamp(_) => {
                    profile_converter.insert(
                        key.as_str(),
                        Timestamp(
                            format_time(
                                &agg_result.start_timedate,
                                false,
                                stored_static.output_option.as_ref().unwrap(),
                            )
                            .into(),
                        ),
                    );
                }
                Computer(_) => {
                    profile_converter.insert(key.as_str(), Computer("-".into()));
                }
                Channel(_) => {
                    profile_converter.insert(key.as_str(), Channel("-".into()));
                }
                Level(_) => {
                    let str_level = level.as_str();
                    let prof_level = LEVEL_ABBR_MAP
                        .get(str_level)
                        .unwrap_or(&str_level)
                        .to_string();

                    profile_converter.insert(key.as_str(), Level(prof_level.into()));
                }
                EventID(_) => {
                    profile_converter.insert(key.as_str(), EventID("-".into()));
                }
                RecordID(_) => {
                    profile_converter.insert(key.as_str(), RecordID("".into()));
                }
                RuleTitle(_) => {
                    profile_converter.insert(
                        key.as_str(),
                        RuleTitle(
                            rule.yaml["title"]
                                .as_str()
                                .unwrap_or_default()
                                .to_owned()
                                .into(),
                        ),
                    );
                }
                RuleFile(_) => {
                    let rule_path = Path::new(&rule.rulepath)
                        .file_name()
                        .unwrap_or_default()
                        .to_str()
                        .unwrap_or_default()
                        .to_string();

                    profile_converter.insert(key.as_str(), RuleFile(rule_path.into()));
                }
                EvtxFile(_) => {
                    profile_converter.insert(key.as_str(), EvtxFile("-".into()));
                }
                MitreTactics(_) => {
                    let tactics = tag_info
                        .iter()
                        .filter(|x| tags_config_values.contains(&&CompactString::from(*x)))
                        .join(" ¦ ");
                    profile_converter.insert(key.as_str(), MitreTactics(tactics.into()));
                }
                MitreTags(_) => {
                    let techniques = tag_info
                        .iter()
                        .filter(|x| {
                            !tags_config_values.contains(&&CompactString::from(*x))
                                && (x.starts_with("attack.t")
                                    || x.starts_with("attack.g")
                                    || x.starts_with("attack.s"))
                        })
                        .map(|y| {
                            let replaced_tag = y.replace("attack.", "");
                            make_ascii_titlecase(&replaced_tag)
                        })
                        .join(" ¦ ");
                    profile_converter.insert(key.as_str(), MitreTags(techniques.into()));
                }
                OtherTags(_) => {
                    let tags = tag_info
                        .iter()
                        .filter(|x| {
                            !(tags_config_values.contains(&&CompactString::from(*x))
                                || x.starts_with("attack.t")
                                || x.starts_with("attack.g")
                                || x.starts_with("attack.s"))
                        })
                        .join(" ¦ ");
                    profile_converter.insert(key.as_str(), OtherTags(tags.into()));
                }
                RuleAuthor(_) => {
<<<<<<< HEAD
                    profile_converter.insert(
                        key.as_str(),
                        RuleAuthor(
                            rule.yaml["author"]
                                .as_str()
                                .unwrap_or("-")
                                .to_owned()
                                .into(),
                        ),
                    );
=======
                    let author = if stored_static.multiline_flag {
                        CompactString::from(
                            rule.yaml["author"]
                                .as_str()
                                .unwrap_or("-")
                                .split([',', '/', ';'])
                                .map(|x| x.trim())
                                .join("🛂🛂"),
                        )
                    } else {
                        CompactString::from(rule.yaml["author"].as_str().unwrap_or("-"))
                    };
                    profile_converter.insert(key.as_str(), RuleAuthor(author));
>>>>>>> f2f20efd
                }
                RuleCreationDate(_) => {
                    profile_converter.insert(
                        key.as_str(),
                        RuleCreationDate(
                            rule.yaml["date"].as_str().unwrap_or("-").to_owned().into(),
                        ),
                    );
                }
                RuleModifiedDate(_) => {
                    profile_converter.insert(
                        key.as_str(),
                        RuleModifiedDate(
                            rule.yaml["modified"]
                                .as_str()
                                .unwrap_or("-")
                                .to_owned()
                                .into(),
                        ),
                    );
                }
                Status(_) => {
                    profile_converter.insert(
                        key.as_str(),
                        Status(
                            rule.yaml["status"]
                                .as_str()
                                .unwrap_or("-")
                                .to_owned()
                                .into(),
                        ),
                    );
                }
                RuleID(_) => {
                    profile_converter.insert(
                        key.as_str(),
                        RuleID(rule.yaml["id"].as_str().unwrap_or("-").to_owned().into()),
                    );
                }
                Provider(_) => {
                    profile_converter.insert(key.as_str(), Provider("-".into()));
                }
                RenderedMessage(_) => {
                    profile_converter.insert(key.as_str(), RenderedMessage("-".into()));
                }
                TgtASN(_) | TgtCountry(_) | TgtCity(_) => {
                    if profile_converter.contains_key(key.as_str()) {
                        continue;
                    }
                    profile_converter.insert("TgtASN", TgtASN("-".into()));
                    profile_converter.insert("TgtCountry", TgtCountry("-".into()));
                    profile_converter.insert("TgtCity", TgtCity("-".into()));
                }
                SrcASN(_) | SrcCountry(_) | SrcCity(_) => {
                    if profile_converter.contains_key(key.as_str()) {
                        continue;
                    }
                    profile_converter.insert("SrcASN", SrcASN("-".into()));
                    profile_converter.insert("SrcCountry", SrcCountry("-".into()));
                    profile_converter.insert("SrcCity", SrcCity("-".into()));
                }
                _ => {}
            }
        }
        let str_level = level.as_str();
        let detect_info = DetectInfo {
            rulepath: CompactString::from(&rule.rulepath),
            ruletitle: CompactString::from(rule.yaml["title"].as_str().unwrap_or("-")),
            level: CompactString::from(
                LEVEL_ABBR_MAP
                    .get(str_level)
                    .unwrap_or(&str_level)
                    .to_string(),
            ),
            computername: CompactString::from("-"),
            eventid: CompactString::from("-"),
            detail: output,
            ext_field: stored_static.profiles.as_ref().unwrap().to_owned(),
            is_condition: true,
        };
        let binding = STORED_EKEY_ALIAS.read().unwrap();
        let eventkey_alias = binding.as_ref().unwrap();
        message::insert(
            &Value::default(),
            CompactString::new(rule.yaml["details"].as_str().unwrap_or("-")),
            detect_info,
            agg_result.start_timedate,
            &mut profile_converter,
            true,
            eventkey_alias,
        )
    }

    /// rule内のtagsの内容を配列として返却する関数
    fn get_tag_info(rule: &RuleNode) -> Nested<String> {
        match TAGS_CONFIG.is_empty() {
            false => Nested::from_iter(
                rule.yaml["tags"]
                    .as_vec()
                    .unwrap_or(&Vec::default())
                    .iter()
                    .map(|info| {
                        if let Some(tag) = TAGS_CONFIG.get(info.as_str().unwrap_or_default()) {
                            tag.to_owned()
                        } else {
                            CompactString::from(info.as_str().unwrap_or_default())
                        }
                    }),
            ),
            true => Nested::from_iter(
                rule.yaml["tags"]
                    .as_vec()
                    .unwrap_or(&Vec::default())
                    .iter()
                    .map(|info| {
                        match TAGS_CONFIG.get(info.as_str().unwrap_or(&String::default())) {
                            Some(s) => s.to_owned(),
                            _ => CompactString::from(info.as_str().unwrap_or("")),
                        }
                    }),
            ),
        }
    }

    ///aggregation conditionのcount部分の検知出力文の文字列を返す関数
    fn create_count_output(rule: &RuleNode, agg_result: &AggResult) -> CompactString {
        // 条件式部分の出力
        let mut ret: String = "[condition] ".to_string();
        // この関数が呼び出されている段階で既にaggregation conditionは存在する前提なのでunwrap前の確認は行わない
        let agg_condition = rule.get_agg_condition().unwrap();
        let exist_timeframe = rule.yaml["detection"]["timeframe"].as_str().unwrap_or("") != "";
        // この関数が呼び出されている段階で既にaggregation conditionは存在する前提なのでagg_conditionの配列の長さは2となる
        ret.push_str(
            rule.yaml["detection"]["condition"]
                .as_str()
                .unwrap()
                .split('|')
                .nth(1)
                .unwrap_or_default()
                .trim(),
        );
        if exist_timeframe {
            ret.push_str(" in timeframe");
        }

        write!(ret, " [result] count:{}", agg_result.data).ok();
        if agg_condition._field_name.is_some() {
            write!(
                ret,
                " {}:{}",
                agg_condition._field_name.as_ref().unwrap(),
                agg_result.field_values.join("/")
            )
            .ok();
        }

        if agg_condition._by_field_name.is_some() {
            write!(
                ret,
                " {}:{}",
                agg_condition._by_field_name.as_ref().unwrap(),
                agg_result.key
            )
            .ok();
        }

        if exist_timeframe {
            write!(
                ret,
                " timeframe:{}",
                rule.yaml["detection"]["timeframe"].as_str().unwrap()
            )
            .ok();
        }

        CompactString::from(ret)
    }

    pub fn print_rule_load_info(
        rc: &HashMap<CompactString, u128>,
        ld_rc: &HashMap<CompactString, u128>,
        st_rc: &HashMap<CompactString, u128>,
        err_rc: &u128,
        stored_static: &StoredStatic,
    ) {
        if stored_static.metrics_flag {
            return;
        }
        let mut sorted_ld_rc: Vec<(&CompactString, &u128)> = ld_rc.iter().collect();
        sorted_ld_rc.sort_by(|a, b| a.0.cmp(b.0));
        let mut html_report_stock = Nested::<String>::new();

        sorted_ld_rc.into_iter().for_each(|(key, value)| {
            if value != &0_u128 {
                let disable_flag = if key.as_str() == "noisy"
                    && !stored_static
                        .output_option
                        .as_ref()
                        .unwrap()
                        .enable_noisy_rules
                {
                    " (Disabled)"
                } else {
                    ""
                };
                //タイトルに利用するものはascii文字であることを前提として1文字目を大文字にするように変更する
                let output_str = format!(
                    "{} rules: {}{}",
                    make_ascii_titlecase(key),
                    value,
                    disable_flag
                );
                println!("{output_str}");
                if stored_static.html_report_flag {
                    html_report_stock.push(format!("- {output_str}"));
                }
            }
        });
        if err_rc != &0_u128 {
            write_color_buffer(
                &BufferWriter::stdout(ColorChoice::Always),
                Some(Color::Red),
                &format!("Rule parsing errors: {err_rc}"),
                true,
            )
            .ok();
        }
        println!();

        let mut sorted_st_rc: Vec<(&CompactString, &u128)> = st_rc.iter().collect();
        let output_opt = stored_static.output_option.as_ref().unwrap();
        let enable_deprecated_flag = output_opt.enable_deprecated_rules;
        let enable_unsupported_flag = output_opt.enable_unsupported_rules;
        let is_filtered_rule_flag = |x: &CompactString| {
            x == &"deprecated" && !enable_deprecated_flag
                || x == &"unsupported" && !enable_unsupported_flag
        };
        let total_loaded_rule_cnt: u128 = sorted_st_rc
            .iter()
            .filter(|(k, _)| !is_filtered_rule_flag(k))
            .map(|(_, v)| *v)
            .sum();
        sorted_st_rc.sort_by(|a, b| a.0.cmp(b.0));
        sorted_st_rc.into_iter().for_each(|(key, value)| {
            if value != &0_u128 {
                let rate = (*value as f64) / (total_loaded_rule_cnt as f64) * 100.0;
                let disabled_flag = if is_filtered_rule_flag(key) {
                    " (Disabled)"
                } else {
                    ""
                };
                let output_str = format!(
                    "{} rules: {} ({:.2}%){}",
                    make_ascii_titlecase(key),
                    value,
                    rate,
                    disabled_flag
                );
                //タイトルに利用するものはascii文字であることを前提として1文字目を大文字にするように変更する
                write_color_buffer(
                    &BufferWriter::stdout(ColorChoice::Always),
                    None,
                    &output_str,
                    true,
                )
                .ok();
                if stored_static.html_report_flag {
                    html_report_stock.push(format!("- {output_str}"));
                }
            }
        });
        println!();

        let mut sorted_rc: Vec<(&CompactString, &u128)> = rc.iter().collect();
        sorted_rc.sort_by(|a, b| a.0.cmp(b.0));
        sorted_rc.into_iter().for_each(|(key, value)| {
            let output_str = format!("{key} rules: {value}");
            write_color_buffer(
                &BufferWriter::stdout(ColorChoice::Always),
                None,
                &output_str,
                true,
            )
            .ok();
            if stored_static.html_report_flag {
                html_report_stock.push(format!("- {output_str}"));
            }
        });

        let tmp_total_detect_output =
            format!("Total enabled detection rules: {total_loaded_rule_cnt}");
        println!("{tmp_total_detect_output}");
        println!();
        println!("Scanning in progress. Please wait.");
        println!();
        if stored_static.html_report_flag {
            html_report_stock.push(format!("- {tmp_total_detect_output}"));
        }
        if !html_report_stock.is_empty() {
            htmlreport::add_md_data("General Overview {#general_overview}", html_report_stock);
        }
    }

    /// Retrieve the value of a given alias in a record.
    fn get_alias_data(
        target_alias: Vec<&str>,
        record: &Value,
        eventkey_alias: &EventKeyAliasConfig,
    ) -> CompactString {
        for alias in target_alias {
            let search_data =
                message::parse_message(record, CompactString::from(alias), eventkey_alias);
            if search_data != "n/a" {
                return search_data;
            }
        }
        CompactString::from("-")
    }
}

#[cfg(test)]
mod tests {
    use crate::detections;
    use crate::detections::configs::load_eventkey_alias;
    use crate::detections::configs::Action;
    use crate::detections::configs::CommonOptions;
    use crate::detections::configs::Config;
    use crate::detections::configs::CsvOutputOption;
    use crate::detections::configs::DetectCommonOption;
    use crate::detections::configs::InputOption;
    use crate::detections::configs::OutputOption;
    use crate::detections::configs::StoredStatic;
    use crate::detections::configs::CURRENT_EXE_PATH;
    use crate::detections::configs::STORED_EKEY_ALIAS;
    use crate::detections::detection::Detection;
    use crate::detections::message;
    use crate::detections::rule::create_rule;
    use crate::detections::rule::AggResult;
    use crate::detections::rule::RuleNode;
    use crate::detections::utils;
    use crate::filter;
    use crate::options::profile::Profile;
    use chrono::TimeZone;
    use chrono::Utc;
    use compact_str::CompactString;
    use serde_json::Value;
    use std::path::Path;
    use yaml_rust::Yaml;
    use yaml_rust::YamlLoader;

    fn create_dummy_stored_static() -> StoredStatic {
        StoredStatic::create_static_data(Some(Config {
            action: Some(Action::CsvTimeline(CsvOutputOption {
                output_options: OutputOption {
                    input_args: InputOption {
                        directory: None,
                        filepath: None,
                        live_analysis: false,
                    },
                    profile: None,
                    enable_deprecated_rules: false,
                    exclude_status: None,
                    min_level: "informational".to_string(),
                    exact_level: None,
                    enable_noisy_rules: false,
                    end_timeline: None,
                    start_timeline: None,
                    eid_filter: false,
                    european_time: false,
                    iso_8601: false,
                    rfc_2822: false,
                    rfc_3339: false,
                    us_military_time: false,
                    us_time: false,
                    utc: false,
                    visualize_timeline: false,
                    rules: Path::new("./rules").to_path_buf(),
                    html_report: None,
                    no_summary: false,
                    common_options: CommonOptions {
                        no_color: false,
                        quiet: false,
                    },
                    detect_common_options: DetectCommonOption {
                        evtx_file_ext: None,
                        thread_number: None,
                        quiet_errors: false,
                        config: Path::new("./rules/config").to_path_buf(),
                        verbose: false,
                        json_input: false,
                    },
                    enable_unsupported_rules: false,
                },
                geo_ip: None,
                output: None,
                multiline: false,
            })),
            debug: false,
        }))
    }

    #[test]
    fn test_parse_rule_files() {
        let level = "informational";
        let opt_rule_path = Path::new("./test_files/rules/level_yaml");
        let dummy_stored_static = create_dummy_stored_static();
        let cole = Detection::parse_rule_files(
            level,
            "",
            opt_rule_path,
            &filter::exclude_ids(&dummy_stored_static),
            &dummy_stored_static,
        );
        assert_eq!(5, cole.len());
    }

    #[test]
    fn test_output_aggregation_output_with_output() {
        let default_time = Utc.with_ymd_and_hms(1977, 1, 1, 0, 0, 0).unwrap();
        let agg_result: AggResult =
            AggResult::new(2, "_".to_string(), vec![], default_time, ">= 1".to_string());
        let rule_str = r#"
        enabled: true
        detection:
            selection1:
                Channel: 'System'
            selection2:
                EventID: 7040
            selection3:
                param1: 'Windows Event Log'
            condition: selection1 and selection2 and selection3 | count() >= 1
        output: testdata
        "#;
        let mut rule_yaml = YamlLoader::load_from_str(rule_str).unwrap().into_iter();
        let test = rule_yaml.next().unwrap();
        let mut rule_node = create_rule("testpath".to_string(), test);
        rule_node.init(&create_dummy_stored_static()).ok();
        let expected_output = "[condition] count() >= 1 [result] count:2";
        assert_eq!(
            Detection::create_count_output(&rule_node, &agg_result),
            expected_output
        );
    }

    #[test]
    fn test_output_aggregation_output_no_filed_by() {
        let default_time = Utc.with_ymd_and_hms(1977, 1, 1, 0, 0, 0).unwrap();
        let agg_result: AggResult =
            AggResult::new(2, "_".to_string(), vec![], default_time, ">= 1".to_string());
        let rule_str = r#"
        enabled: true
        detection:
            selection1:
                Channel: 'System'
            selection2:
                EventID: 7040
            selection3:
                param1: 'Windows Event Log'
            condition: selection1 and selection2 and selection3 |   count() >= 1
        "#;
        let mut rule_yaml = YamlLoader::load_from_str(rule_str).unwrap().into_iter();
        let test = rule_yaml.next().unwrap();
        let mut rule_node = create_rule("testpath".to_string(), test);
        rule_node.init(&create_dummy_stored_static()).ok();
        let expected_output = "[condition] count() >= 1 [result] count:2";
        assert_eq!(
            Detection::create_count_output(&rule_node, &agg_result),
            expected_output
        );
    }

    #[test]
    fn test_output_aggregation_output_with_timeframe() {
        let default_time = Utc.with_ymd_and_hms(1977, 1, 1, 0, 0, 0).unwrap();
        let agg_result: AggResult =
            AggResult::new(2, "_".to_string(), vec![], default_time, ">= 1".to_string());
        let rule_str = r#"
        enabled: true
        detection:
            selection1:
                Channel: 'System'
            selection2:
                EventID: 7040
            selection3:
                param1: 'Windows Event Log'
            condition: selection1 and selection2 and selection3 |   count() >= 1
            timeframe: 15m
        "#;
        let mut rule_yaml = YamlLoader::load_from_str(rule_str).unwrap().into_iter();
        let test = rule_yaml.next().unwrap();
        let mut rule_node = create_rule("testpath".to_string(), test);
        rule_node.init(&create_dummy_stored_static()).ok();
        let expected_output =
            "[condition] count() >= 1 in timeframe [result] count:2 timeframe:15m";
        assert_eq!(
            Detection::create_count_output(&rule_node, &agg_result),
            expected_output
        );
    }

    #[test]
    fn test_output_aggregation_output_with_field() {
        let default_time = Utc.with_ymd_and_hms(1977, 1, 1, 0, 0, 0).unwrap();
        let agg_result: AggResult = AggResult::new(
            2,
            "_".to_string(),
            vec!["7040".to_owned(), "9999".to_owned()],
            default_time,
            ">= 1".to_string(),
        );
        let rule_str = r#"
        enabled: true
        detection:
            selection1:
                Channel: 'System'
            selection2:
                param1: 'Windows Event Log'
            condition: selection1 and selection2 | count(EventID) >= 1
        "#;
        let mut rule_yaml = YamlLoader::load_from_str(rule_str).unwrap().into_iter();
        let test = rule_yaml.next().unwrap();
        let mut rule_node = create_rule("testpath".to_string(), test);
        rule_node.init(&create_dummy_stored_static()).ok();
        let expected_output = "[condition] count(EventID) >= 1 [result] count:2 EventID:7040/9999";
        assert_eq!(
            Detection::create_count_output(&rule_node, &agg_result),
            expected_output
        );
    }

    #[test]
    fn test_output_aggregation_output_with_field_by() {
        let default_time = Utc.with_ymd_and_hms(1977, 1, 1, 0, 0, 0).unwrap();
        let agg_result: AggResult = AggResult::new(
            2,
            "lsass.exe".to_string(),
            vec!["0000".to_owned(), "1111".to_owned()],
            default_time,
            ">= 1".to_string(),
        );
        let rule_str = r#"
        enabled: true
        detection:
            selection1:
                Channel: 'System'
            selection2:
                param1: 'Windows Event Log'
            condition: selection1 and selection2 | count(EventID) by process >= 1
        "#;
        let mut rule_yaml = YamlLoader::load_from_str(rule_str).unwrap().into_iter();
        let test = rule_yaml.next().unwrap();
        let mut rule_node = create_rule("testpath".to_string(), test);
        rule_node.init(&create_dummy_stored_static()).ok();
        let expected_output = "[condition] count(EventID) by process >= 1 [result] count:2 EventID:0000/1111 process:lsass.exe";
        assert_eq!(
            Detection::create_count_output(&rule_node, &agg_result),
            expected_output
        );
    }
    #[test]
    fn test_output_aggregation_output_with_by() {
        let default_time = Utc.with_ymd_and_hms(1977, 1, 1, 0, 0, 0).unwrap();
        let agg_result: AggResult = AggResult::new(
            2,
            "lsass.exe".to_string(),
            vec![],
            default_time,
            ">= 1".to_string(),
        );
        let rule_str = r#"
        enabled: true
        detection:
            selection1:
                Channel: 'System'
            selection2:
                param1: 'Windows Event Log'
            condition: selection1 and selection2 | count() by process >= 1
        "#;
        let mut rule_yaml = YamlLoader::load_from_str(rule_str).unwrap().into_iter();
        let test = rule_yaml.next().unwrap();
        let mut rule_node = create_rule("testpath".to_string(), test);
        rule_node.init(&create_dummy_stored_static()).ok();
        let expected_output =
            "[condition] count() by process >= 1 [result] count:2 process:lsass.exe";
        assert_eq!(
            Detection::create_count_output(&rule_node, &agg_result),
            expected_output
        );
    }

    #[test]
    fn test_insert_message_with_geoip() {
        let test_filepath: &str = "test.evtx";
        let test_rulepath: &str = "test-rule.yml";
        let expect_time = Utc
            .datetime_from_str("1996-02-27T01:05:01Z", "%Y-%m-%dT%H:%M:%SZ")
            .unwrap();
        let dummy_action = Action::CsvTimeline(CsvOutputOption {
            output_options: OutputOption {
                input_args: InputOption {
                    directory: None,
                    filepath: None,
                    live_analysis: false,
                },
                profile: None,
                enable_deprecated_rules: false,
                exclude_status: None,
                min_level: "informational".to_string(),
                exact_level: None,
                enable_noisy_rules: false,
                end_timeline: None,
                start_timeline: None,
                eid_filter: false,
                european_time: false,
                iso_8601: false,
                rfc_2822: false,
                rfc_3339: false,
                us_military_time: false,
                us_time: false,
                utc: false,
                visualize_timeline: false,
                rules: Path::new("./rules").to_path_buf(),
                html_report: None,
                no_summary: true,
                common_options: CommonOptions {
                    no_color: false,
                    quiet: false,
                },
                detect_common_options: DetectCommonOption {
                    evtx_file_ext: None,
                    thread_number: None,
                    quiet_errors: false,
                    config: Path::new("./rules/config").to_path_buf(),
                    verbose: false,
                    json_input: false,
                },
                enable_unsupported_rules: false,
            },
            geo_ip: Some(Path::new("test_files/mmdb").to_path_buf()),
            output: Some(Path::new("./test_emit_csv.csv").to_path_buf()),
            multiline: false,
        });
        let dummy_config = Some(Config {
            action: Some(dummy_action),
            debug: false,
        });
        let stored_static = StoredStatic::create_static_data(dummy_config);
        {
            let eventkey_alias = load_eventkey_alias(
                utils::check_setting_path(
                    &CURRENT_EXE_PATH.to_path_buf(),
                    "rules/config/eventkey_alias.txt",
                    true,
                )
                .unwrap()
                .to_str()
                .unwrap(),
            );
            *STORED_EKEY_ALIAS.write().unwrap() = Some(eventkey_alias);

            let messages = &message::MESSAGES;
            messages.clear();
            let val = r##"
            {
                "Event": {
                    "EventData": {
                        "CommandRLine": "hoge",
                        "IpAddress": "89.160.20.128",
                        "DestAddress": "2.125.160.216"
                    },
                    "System": {
                        "TimeCreated_attributes": {
                            "SystemTime": "1996-02-27T01:05:01Z"
                        },
                        "EventRecordID": "11111",
                        "Channel": "Security",
                        "EventID": "4624"
                    }
                }
            }
        "##;
            let event: Value = serde_json::from_str(val).unwrap();
            let dummy_rule = RuleNode::new(test_rulepath.to_string(), Yaml::from_str(""));
            let keys = detections::rule::get_detection_keys(&dummy_rule);

            let input_evtxrecord = utils::create_rec_info(event, test_filepath.to_owned(), &keys);
            Detection::insert_message(&dummy_rule, &input_evtxrecord, &stored_static);
            let multi = message::MESSAGES.get(&expect_time).unwrap();
            let (_, detect_infos) = multi.pair();
            assert!(detect_infos.len() == 1);
            let expect_geo_ip_data: Vec<(CompactString, Profile)> = vec![
                ("SrcASN".into(), Profile::SrcASN("Bredband2 AB".into())),
                ("SrcCountry".into(), Profile::SrcCountry("Sweden".into())),
                ("SrcCity".into(), Profile::SrcCity("Linköping".into())),
                ("TgtASN".into(), Profile::TgtASN("-".into())),
                (
                    "TgtCountry".into(),
                    Profile::TgtCountry("United Kingdom".into()),
                ),
                ("TgtCity".into(), Profile::TgtCity("Boxford".into())),
            ];
            let ext_field = detect_infos[0].ext_field.clone();
            for expect in expect_geo_ip_data.iter() {
                assert!(ext_field.contains(expect));
            }
        }
    }

    #[test]
    fn test_filtered_insert_message_with_geoip() {
        let test_filepath: &str = "test.evtx";
        let test_rulepath: &str = "test-rule.yml";
        let expect_time = Utc
            .datetime_from_str("1996-02-27T01:05:01Z", "%Y-%m-%dT%H:%M:%SZ")
            .unwrap();
        let dummy_action = Action::CsvTimeline(CsvOutputOption {
            output_options: OutputOption {
                input_args: InputOption {
                    directory: None,
                    filepath: None,
                    live_analysis: false,
                },
                profile: None,
                enable_deprecated_rules: false,
                exclude_status: None,
                min_level: "informational".to_string(),
                exact_level: None,
                enable_noisy_rules: false,
                end_timeline: None,
                start_timeline: None,
                eid_filter: false,
                european_time: false,
                iso_8601: false,
                rfc_2822: false,
                rfc_3339: false,
                us_military_time: false,
                us_time: false,
                utc: false,
                visualize_timeline: false,
                rules: Path::new("./rules").to_path_buf(),
                html_report: None,
                no_summary: true,
                common_options: CommonOptions {
                    no_color: false,
                    quiet: false,
                },
                detect_common_options: DetectCommonOption {
                    evtx_file_ext: None,
                    thread_number: None,
                    quiet_errors: false,
                    config: Path::new("./rules/config").to_path_buf(),
                    verbose: false,
                    json_input: false,
                },
                enable_unsupported_rules: false,
            },
            geo_ip: Some(Path::new("test_files/mmdb").to_path_buf()),
            output: Some(Path::new("./test_emit_csv.csv").to_path_buf()),
            multiline: false,
        });
        let dummy_config = Some(Config {
            action: Some(dummy_action),
            debug: false,
        });
        let stored_static = StoredStatic::create_static_data(dummy_config);
        {
            let eventkey_alias = load_eventkey_alias(
                utils::check_setting_path(
                    &CURRENT_EXE_PATH.to_path_buf(),
                    "rules/config/eventkey_alias.txt",
                    true,
                )
                .unwrap()
                .to_str()
                .unwrap(),
            );
            *STORED_EKEY_ALIAS.write().unwrap() = Some(eventkey_alias);

            let messages = &message::MESSAGES;
            messages.clear();
            let val = r##"
            {
                "Event": {
                    "EventData": {
                        "CommandRLine": "hoge",
                        "IpAddress": "89.160.20.128",
                        "DestAddress": "2.125.160.216"
                    },
                    "System": {
                        "TimeCreated_attributes": {
                            "SystemTime": "1996-02-27T01:05:01Z"
                        },
                        "EventRecordID": "11111",
                        "Channel": "Dummy",
                        "EventID": "4624"
                    }
                }
            }
        "##;
            let event: Value = serde_json::from_str(val).unwrap();
            let dummy_rule = RuleNode::new(test_rulepath.to_string(), Yaml::from_str(""));
            let keys = detections::rule::get_detection_keys(&dummy_rule);

            let input_evtxrecord = utils::create_rec_info(event, test_filepath.to_owned(), &keys);
            Detection::insert_message(&dummy_rule, &input_evtxrecord, &stored_static);
            let multi = message::MESSAGES.get(&expect_time).unwrap();
            let (_, detect_infos) = multi.pair();
            assert!(detect_infos.len() == 1);
            let expect_geo_ip_data: Vec<(CompactString, Profile)> = vec![
                ("SrcASN".into(), Profile::SrcASN("-".into())),
                ("SrcCountry".into(), Profile::SrcCountry("-".into())),
                ("SrcCity".into(), Profile::SrcCity("-".into())),
                ("TgtASN".into(), Profile::TgtASN("-".into())),
                ("TgtCountry".into(), Profile::TgtCountry("-".into())),
                ("TgtCity".into(), Profile::TgtCity("-".into())),
            ];
            let ext_field = detect_infos[0].ext_field.clone();
            for expect in expect_geo_ip_data.iter() {
                assert!(ext_field.contains(expect));
            }
        }
    }

    #[test]
    fn test_insert_message_multiline_ruleauthor() {
        let test_filepath: &str = "test.evtx";
        let expect_time = Utc
            .datetime_from_str("1996-02-27T01:05:01Z", "%Y-%m-%dT%H:%M:%SZ")
            .unwrap();
        let dummy_action = Action::CsvTimeline(CsvOutputOption {
            output_options: OutputOption {
                input_args: InputOption {
                    directory: None,
                    filepath: None,
                    live_analysis: false,
                },
                profile: None,
                enable_deprecated_rules: false,
                exclude_status: None,
                min_level: "informational".to_string(),
                exact_level: None,
                enable_noisy_rules: false,
                end_timeline: None,
                start_timeline: None,
                eid_filter: false,
                european_time: false,
                iso_8601: false,
                rfc_2822: false,
                rfc_3339: false,
                us_military_time: false,
                us_time: false,
                utc: false,
                visualize_timeline: false,
                rules: Path::new("./rules").to_path_buf(),
                html_report: None,
                no_summary: true,
                common_options: CommonOptions {
                    no_color: false,
                    quiet: false,
                },
                detect_common_options: DetectCommonOption {
                    evtx_file_ext: None,
                    thread_number: None,
                    quiet_errors: false,
                    config: Path::new("./rules/config").to_path_buf(),
                    verbose: false,
                    json_input: false,
                },
                enable_unsupported_rules: false,
            },
            geo_ip: None,
            output: Some(Path::new("./test_emit_csv.csv").to_path_buf()),
            multiline: true,
        });
        let dummy_config = Some(Config {
            action: Some(dummy_action),
            debug: false,
        });
        let mut stored_static = StoredStatic::create_static_data(dummy_config);
        stored_static
            .profiles
            .as_mut()
            .unwrap()
            .push(("RuleAuthor".into(), Profile::RuleAuthor(Default::default())));
        {
            let eventkey_alias = load_eventkey_alias(
                utils::check_setting_path(
                    &CURRENT_EXE_PATH.to_path_buf(),
                    "rules/config/eventkey_alias.txt",
                    true,
                )
                .unwrap()
                .to_str()
                .unwrap(),
            );
            *STORED_EKEY_ALIAS.write().unwrap() = Some(eventkey_alias);

            let messages = &message::MESSAGES;
            messages.clear();
            let val = r##"
            {
                "Event": {
                    "EventData": {
                        "CommandRLine": "hoge",
                        "IpAddress": "89.160.20.128",
                        "DestAddress": "2.125.160.216"
                    },
                    "System": {
                        "TimeCreated_attributes": {
                            "SystemTime": "1996-02-27T01:05:01Z"
                        },
                        "EventRecordID": "11111",
                        "Channel": "Dummy",
                        "EventID": "4624"
                    }
                }
            }
        "##;
            let rule_str = r#"
        enabled: true
        author: "Test, Test2/Test3; Test4 "
        detection:
            selection:
                Channel: 'Dummy'
        details: 'Test'
        "#;
            let event: Value = serde_json::from_str(val).unwrap();
            let rule_yaml = YamlLoader::load_from_str(rule_str);
            assert!(rule_yaml.is_ok());
            let rule_yamls = rule_yaml.unwrap();
            let mut rule_yaml = rule_yamls.into_iter();
            let mut rule_node = create_rule(test_filepath.to_string(), rule_yaml.next().unwrap());
            assert!(rule_node.init(&create_dummy_stored_static()).is_ok());

            let keys = detections::rule::get_detection_keys(&rule_node);
            let input_evtxrecord = utils::create_rec_info(event, test_filepath.to_owned(), &keys);
            Detection::insert_message(&rule_node, &input_evtxrecord, &stored_static.clone());
            let multi = message::MESSAGES.get(&expect_time).unwrap();
            let (_, detect_infos) = multi.pair();
            assert!(detect_infos.len() == 1);
            println!("{:?}", detect_infos[0].ext_field);
            assert!(detect_infos[0].ext_field.iter().any(|x| x
                == &(
                    CompactString::from("RuleAuthor"),
                    Profile::RuleAuthor("Test🛂🛂Test2🛂🛂Test3🛂🛂Test4".into())
                )));
        }
    }
}<|MERGE_RESOLUTION|>--- conflicted
+++ resolved
@@ -387,32 +387,17 @@
                     profile_converter.insert(key.as_str(), OtherTags(tags.into()));
                 }
                 RuleAuthor(_) => {
-<<<<<<< HEAD
-                    profile_converter.insert(
-                        key.as_str(),
-                        RuleAuthor(
-                            rule.yaml["author"]
-                                .as_str()
-                                .unwrap_or("-")
-                                .to_string()
-                                .into(),
-                        ),
-                    );
-=======
                     let author = if stored_static.multiline_flag {
-                        CompactString::from(
                             rule.yaml["author"]
                                 .as_str()
                                 .unwrap_or("-")
                                 .split([',', '/', ';'])
                                 .map(|x| x.trim())
-                                .join("🛂🛂"),
-                        )
+                                .join("🛂🛂")
                     } else {
-                        CompactString::from(rule.yaml["author"].as_str().unwrap_or("-"))
+                        rule.yaml["author"].as_str().unwrap_or("-").to_string()
                     };
-                    profile_converter.insert(key.as_str(), RuleAuthor(author));
->>>>>>> f2f20efd
+                    profile_converter.insert(key.as_str(), RuleAuthor(author.into()));
                 }
                 RuleCreationDate(_) => {
                     profile_converter.insert(
@@ -784,32 +769,17 @@
                     profile_converter.insert(key.as_str(), OtherTags(tags.into()));
                 }
                 RuleAuthor(_) => {
-<<<<<<< HEAD
-                    profile_converter.insert(
-                        key.as_str(),
-                        RuleAuthor(
-                            rule.yaml["author"]
-                                .as_str()
-                                .unwrap_or("-")
-                                .to_owned()
-                                .into(),
-                        ),
-                    );
-=======
                     let author = if stored_static.multiline_flag {
-                        CompactString::from(
                             rule.yaml["author"]
                                 .as_str()
                                 .unwrap_or("-")
                                 .split([',', '/', ';'])
                                 .map(|x| x.trim())
-                                .join("🛂🛂"),
-                        )
+                                .join("🛂🛂")
                     } else {
-                        CompactString::from(rule.yaml["author"].as_str().unwrap_or("-"))
+                        rule.yaml["author"].as_str().unwrap_or("-").to_string()
                     };
-                    profile_converter.insert(key.as_str(), RuleAuthor(author));
->>>>>>> f2f20efd
+                    profile_converter.insert(key.as_str(), RuleAuthor(author.into()));
                 }
                 RuleCreationDate(_) => {
                     profile_converter.insert(
