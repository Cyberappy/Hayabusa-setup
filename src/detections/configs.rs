use crate::detections::print::AlertMessage;
use crate::detections::utils;
use chrono::{DateTime, Utc};
use clap::{App, AppSettings, ArgMatches};
use hashbrown::HashMap;
use hashbrown::HashSet;
use lazy_static::lazy_static;
use std::io::BufWriter;
use std::sync::RwLock;
lazy_static! {
    pub static ref CONFIG: RwLock<ConfigReader> = RwLock::new(ConfigReader::new());
    pub static ref LEVELMAP: HashMap<String, u128> = {
        let mut levelmap = HashMap::new();
        levelmap.insert("INFORMATIONAL".to_owned(), 1);
        levelmap.insert("LOW".to_owned(), 2);
        levelmap.insert("MEDIUM".to_owned(), 3);
        levelmap.insert("HIGH".to_owned(), 4);
        levelmap.insert("CRITICAL".to_owned(), 5);
        return levelmap;
    };
    pub static ref EVENTKEY_ALIAS: EventKeyAliasConfig =
        load_eventkey_alias("config/eventkey_alias.txt");
}

#[derive(Clone)]
pub struct ConfigReader {
    pub args: ArgMatches<'static>,
    pub event_timeline_config: EventInfoConfig,
    pub target_eventids: TargetEventIds,
}

impl ConfigReader {
    pub fn new() -> Self {
        ConfigReader {
            args: build_app(),
            event_timeline_config: load_eventcode_info("config/timeline_event_info.txt"),
            target_eventids: load_target_ids("config/target_eventids.txt"),
        }
    }
}

fn build_app<'a>() -> ArgMatches<'a> {
    let program = std::env::args()
        .nth(0)
        .and_then(|s| {
            std::path::PathBuf::from(s)
                .file_stem()
                .map(|s| s.to_string_lossy().into_owned())
        })
        .unwrap();

    if is_test_mode() {
        return ArgMatches::default();
    }

<<<<<<< HEAD
    let usages = "-d --directory=[DIRECTORY] 'Directory of multiple .evtx files'
    -f --filepath=[FILEPATH] 'File path to one .evtx file'
    -r --rules=[RULEDIRECTORY] 'Rule file directory (default: ./rules)'
    -o --output=[CSV_TIMELINE] 'Save the timeline in CSV format. Example: results.csv'
    -v --verbose 'Output verbose information'
    -D --enable-deprecated-rules 'Enable sigma rules marked as deprecated'
    -n --enable-noisy-rules 'Enable rules marked as noisy'
    -m --min-level=[LEVEL] 'Minimum level for rules (default: informational)'
    --liveanalysis 'Analyze to WINDIR\\System32\\winevt\\Logs (Windows Only. Need Administrator privileges.)'
    --start-timeline=[STARTTIMELINE] 'Start time of the event to load from event file. Example: '2018/11/28 12:00:00 +09:00''
    --end-timeline=[ENDTIMELINE] 'End time of the event to load from event file. Example: '2018/11/28 12:00:00 +09:00''
    --rfc-2822 'Output date and time in RFC 2822 format. Example: Mon, 07 Aug 2006 12:34:56 -0600'
    --rfc-3339 'Output date and time in RFC 3339 format. Example: 2006-08-07T12:34:56.485214 -06:00'
    -u --utc 'Output time in UTC format (default: local time)'
    -t --thread-number=[NUMBER] 'Thread number (default: optimal number for performance)'
    -s --statistics 'Prints statistics of event IDs'
    -q --quiet 'Quiet mode. Do not display the launch banner'
=======
    let usages = "-d --directory=[DIRECTORY] 'Directory of multiple .evtx files.'
    -f --filepath=[FILEPATH] 'File path to one .evtx file.'
    -r --rules=[RULEDIRECTORY/RULEFILE] 'Rule file or directory (default: ./rules)'
    -c --color 'Output with color. (Terminal needs to support True Color.)'
    -o --output=[CSV_TIMELINE] 'Save the timeline in CSV format. (example: results.csv)'
    -v --verbose 'Output verbose information.'
    -D --enable-deprecated-rules 'Enable sigma rules marked as deprecated.'
    -n --enable-noisy-rules 'Enable rules marked as noisy.'
    -m --min-level=[LEVEL] 'Minimum level for rules. (default: informational)'
    --start-timeline=[STARTTIMELINE] 'Start time of the event to load from event file. (example: '2018/11/28 12:00:00 +09:00')'
    --end-timeline=[ENDTIMELINE] 'End time of the event to load from event file. (example: '2018/11/28 12:00:00 +09:00')'
    --rfc-2822 'Output date and time in RFC 2822 format. (example: Mon, 07 Aug 2006 12:34:56 -0600)'
    --rfc-3339 'Output date and time in RFC 3339 format. (example: 2006-08-07T12:34:56.485214 -06:00)'
    -u --utc 'Output time in UTC format. (default: local time)'
    -t --thread-number=[NUMBER] 'Thread number. (default: optimal number for performance.)'
    -s --statistics 'Prints statistics of event IDs.'
    -q --quiet 'Quiet mode. Do not display the launch banner.'
>>>>>>> 9cb54a91
    -Q --quiet-errors 'Quiet errors mode. Do not save error logs.'
    --contributors 'Prints the list of contributors.'";
    App::new(&program)
        .about("Hayabusa: Aiming to be the world's greatest Windows event log analysis tool!")
        .version("1.1.0")
        .author("Yamato Security (https://github.com/Yamato-Security/hayabusa)")
        .setting(AppSettings::VersionlessSubcommands)
        .usage(usages)
        .args_from_usage(usages)
        .get_matches()
}

fn is_test_mode() -> bool {
    for i in std::env::args() {
        if i == "--test" {
            return true;
        }
    }

    return false;
}

#[derive(Debug, Clone)]
pub struct TargetEventIds {
    ids: HashSet<String>,
}

impl TargetEventIds {
    pub fn new() -> TargetEventIds {
        return TargetEventIds {
            ids: HashSet::new(),
        };
    }

    pub fn is_target(&self, id: &String) -> bool {
        // 中身が空の場合は全EventIdを対象とする。
        if self.ids.is_empty() {
            return true;
        }
        return self.ids.contains(id);
    }
}

fn load_target_ids(path: &str) -> TargetEventIds {
    let mut ret = TargetEventIds::new();
    let lines = utils::read_txt(path); // ファイルが存在しなければエラーとする
    if lines.is_err() {
        AlertMessage::alert(
            &mut BufWriter::new(std::io::stderr().lock()),
            &lines.as_ref().unwrap_err(),
        )
        .ok();
        return ret;
    }

    for line in lines.unwrap() {
        if line.is_empty() {
            continue;
        }
        ret.ids.insert(line);
    }

    return ret;
}

#[derive(Debug, Clone)]
pub struct TargetEventTime {
    start_time: Option<DateTime<Utc>>,
    end_time: Option<DateTime<Utc>>,
}

impl TargetEventTime {
    pub fn new() -> Self {
        let start_time =
            if let Some(s_time) = CONFIG.read().unwrap().args.value_of("start-timeline") {
                match DateTime::parse_from_str(s_time, "%Y-%m-%d %H:%M:%S %z") // 2014-11-28 21:00:09 +09:00
                .or_else(|_| DateTime::parse_from_str(s_time, "%Y/%m/%d %H:%M:%S %z")) // 2014/11/28 21:00:09 +09:00
            {
                Ok(dt) => Some(dt.with_timezone(&Utc)),
                Err(err) => {
                    AlertMessage::alert(
                        &mut BufWriter::new(std::io::stderr().lock()),
                        &format!("start-timeline field: {}", err),
                    )
                    .ok();
                    None
                }
            }
            } else {
                None
            };
        let end_time = if let Some(e_time) = CONFIG.read().unwrap().args.value_of("end-timeline") {
            match DateTime::parse_from_str(e_time, "%Y-%m-%d %H:%M:%S %z") // 2014-11-28 21:00:09 +09:00
            .or_else(|_| DateTime::parse_from_str(e_time, "%Y/%m/%d %H:%M:%S %z")) // 2014/11/28 21:00:09 +09:00
        {
            Ok(dt) => Some(dt.with_timezone(&Utc)),
            Err(err) => {
                    AlertMessage::alert(
                        &mut BufWriter::new(std::io::stderr().lock()),
                        &format!("end-timeline field: {}", err),
                    )
                    .ok();
                    None
                }
            }
        } else {
            None
        };
        return Self::set(start_time, end_time);
    }

    pub fn set(
        start_time: Option<chrono::DateTime<chrono::Utc>>,
        end_time: Option<chrono::DateTime<chrono::Utc>>,
    ) -> Self {
        return Self {
            start_time: start_time,
            end_time: end_time,
        };
    }

    pub fn is_target(&self, eventtime: &Option<DateTime<Utc>>) -> bool {
        if eventtime.is_none() {
            return true;
        }
        if let Some(starttime) = self.start_time {
            if eventtime.unwrap() < starttime {
                return false;
            }
        }
        if let Some(endtime) = self.end_time {
            if eventtime.unwrap() > endtime {
                return false;
            }
        }
        return true;
    }
}

#[derive(Debug, Clone)]
pub struct EventKeyAliasConfig {
    key_to_eventkey: HashMap<String, String>,
    key_to_split_eventkey: HashMap<String, Vec<usize>>,
}

impl EventKeyAliasConfig {
    pub fn new() -> EventKeyAliasConfig {
        return EventKeyAliasConfig {
            key_to_eventkey: HashMap::new(),
            key_to_split_eventkey: HashMap::new(),
        };
    }

    pub fn get_event_key(&self, alias: &String) -> Option<&String> {
        return self.key_to_eventkey.get(alias);
    }

    pub fn get_event_key_split(&self, alias: &String) -> Option<&Vec<usize>> {
        return self.key_to_split_eventkey.get(alias);
    }
}

fn load_eventkey_alias(path: &str) -> EventKeyAliasConfig {
    let mut config = EventKeyAliasConfig::new();

    let read_result = utils::read_csv(path);
    if read_result.is_err() {
        AlertMessage::alert(
            &mut BufWriter::new(std::io::stderr().lock()),
            &read_result.as_ref().unwrap_err(),
        )
        .ok();
        return config;
    }
    // eventkey_aliasが読み込めなかったらエラーで終了とする。
    read_result.unwrap().into_iter().for_each(|line| {
        if line.len() != 2 {
            return;
        }

        let empty = &"".to_string();
        let alias = line.get(0).unwrap_or(empty);
        let event_key = line.get(1).unwrap_or(empty);
        if alias.len() == 0 || event_key.len() == 0 {
            return;
        }

        config
            .key_to_eventkey
            .insert(alias.to_owned(), event_key.to_owned());
        let splits = event_key.split(".").map(|s| s.len()).collect();
        config
            .key_to_split_eventkey
            .insert(alias.to_owned(), splits);
    });
    config.key_to_eventkey.shrink_to_fit();
    return config;
}

#[derive(Debug, Clone)]
pub struct EventInfo {
    pub evttitle: String,
    pub detectflg: String,
    pub comment: String,
}

impl EventInfo {
    pub fn new() -> EventInfo {
        let evttitle = "Unknown".to_string();
        let detectflg = "".to_string();
        let comment = "".to_string();
        return EventInfo {
            evttitle,
            detectflg,
            comment,
        };
    }
}
#[derive(Debug, Clone)]
pub struct EventInfoConfig {
    eventinfo: HashMap<String, EventInfo>,
}

impl EventInfoConfig {
    pub fn new() -> EventInfoConfig {
        return EventInfoConfig {
            eventinfo: HashMap::new(),
        };
    }
    pub fn get_event_id(&self, eventid: &String) -> Option<&EventInfo> {
        return self.eventinfo.get(eventid);
    }
}

fn load_eventcode_info(path: &str) -> EventInfoConfig {
    let mut infodata = EventInfo::new();
    let mut config = EventInfoConfig::new();
    let read_result = utils::read_csv(path);
    if read_result.is_err() {
        AlertMessage::alert(
            &mut BufWriter::new(std::io::stderr().lock()),
            &read_result.as_ref().unwrap_err(),
        )
        .ok();
        return config;
    }

    // timeline_event_infoが読み込めなかったらエラーで終了とする。
    read_result.unwrap().into_iter().for_each(|line| {
        if line.len() != 4 {
            return;
        }

        let empty = &"".to_string();
        let eventcode = line.get(0).unwrap_or(empty);
        let event_title = line.get(1).unwrap_or(empty);
        let detect_flg = line.get(2).unwrap_or(empty);
        let comment = line.get(3).unwrap_or(empty);
        infodata = EventInfo {
            evttitle: event_title.to_string(),
            detectflg: detect_flg.to_string(),
            comment: comment.to_string(),
        };
        config
            .eventinfo
            .insert(eventcode.to_owned(), infodata.to_owned());
    });
    return config;
}

#[cfg(test)]
mod tests {
    use crate::detections::configs;
    use chrono::{DateTime, Utc};

    //     #[test]
    //     #[ignore]
    //     fn singleton_read_and_write() {
    //         let message =
    //             "EventKeyAliasConfig { key_to_eventkey: {\"EventID\": \"Event.System.EventID\"} }";
    //         configs::EVENT_KEY_ALIAS_CONFIG =
    //             configs::load_eventkey_alias("test_files/config/eventkey_alias.txt");
    //         let display = format!(
    //             "{}",
    //             format_args!(
    //                 "{:?}",
    //                 configs::CONFIG.write().unwrap().event_key_alias_config
    //             )
    //         );
    //         assert_eq!(message, display);
    //     }
    // }

    #[test]
    fn target_event_time_filter() {
        let start_time = Some("2018-02-20T12:00:09Z".parse::<DateTime<Utc>>().unwrap());
        let end_time = Some("2020-03-30T12:00:09Z".parse::<DateTime<Utc>>().unwrap());
        let time_filter = configs::TargetEventTime::set(start_time, end_time);

        let out_of_range1 = Some("1999-01-01T12:00:09Z".parse::<DateTime<Utc>>().unwrap());
        let within_range = Some("2019-02-27T01:05:01Z".parse::<DateTime<Utc>>().unwrap());
        let out_of_range2 = Some("2021-02-27T01:05:01Z".parse::<DateTime<Utc>>().unwrap());

        assert_eq!(time_filter.is_target(&out_of_range1), false);
        assert_eq!(time_filter.is_target(&within_range), true);
        assert_eq!(time_filter.is_target(&out_of_range2), false);
    }

    #[test]
    fn target_event_time_filter_containes_on_time() {
        let start_time = Some("2018-02-20T12:00:09Z".parse::<DateTime<Utc>>().unwrap());
        let end_time = Some("2020-03-30T12:00:09Z".parse::<DateTime<Utc>>().unwrap());
        let time_filter = configs::TargetEventTime::set(start_time, end_time);

        assert_eq!(time_filter.is_target(&start_time), true);
        assert_eq!(time_filter.is_target(&end_time), true);
    }
}<|MERGE_RESOLUTION|>--- conflicted
+++ resolved
@@ -53,25 +53,6 @@
         return ArgMatches::default();
     }
 
-<<<<<<< HEAD
-    let usages = "-d --directory=[DIRECTORY] 'Directory of multiple .evtx files'
-    -f --filepath=[FILEPATH] 'File path to one .evtx file'
-    -r --rules=[RULEDIRECTORY] 'Rule file directory (default: ./rules)'
-    -o --output=[CSV_TIMELINE] 'Save the timeline in CSV format. Example: results.csv'
-    -v --verbose 'Output verbose information'
-    -D --enable-deprecated-rules 'Enable sigma rules marked as deprecated'
-    -n --enable-noisy-rules 'Enable rules marked as noisy'
-    -m --min-level=[LEVEL] 'Minimum level for rules (default: informational)'
-    --liveanalysis 'Analyze to WINDIR\\System32\\winevt\\Logs (Windows Only. Need Administrator privileges.)'
-    --start-timeline=[STARTTIMELINE] 'Start time of the event to load from event file. Example: '2018/11/28 12:00:00 +09:00''
-    --end-timeline=[ENDTIMELINE] 'End time of the event to load from event file. Example: '2018/11/28 12:00:00 +09:00''
-    --rfc-2822 'Output date and time in RFC 2822 format. Example: Mon, 07 Aug 2006 12:34:56 -0600'
-    --rfc-3339 'Output date and time in RFC 3339 format. Example: 2006-08-07T12:34:56.485214 -06:00'
-    -u --utc 'Output time in UTC format (default: local time)'
-    -t --thread-number=[NUMBER] 'Thread number (default: optimal number for performance)'
-    -s --statistics 'Prints statistics of event IDs'
-    -q --quiet 'Quiet mode. Do not display the launch banner'
-=======
     let usages = "-d --directory=[DIRECTORY] 'Directory of multiple .evtx files.'
     -f --filepath=[FILEPATH] 'File path to one .evtx file.'
     -r --rules=[RULEDIRECTORY/RULEFILE] 'Rule file or directory (default: ./rules)'
@@ -81,6 +62,7 @@
     -D --enable-deprecated-rules 'Enable sigma rules marked as deprecated.'
     -n --enable-noisy-rules 'Enable rules marked as noisy.'
     -m --min-level=[LEVEL] 'Minimum level for rules. (default: informational)'
+    --liveanalysis 'Analyze to WINDIR\\System32\\winevt\\Logs (Windows Only. Need Administrator privileges.)'
     --start-timeline=[STARTTIMELINE] 'Start time of the event to load from event file. (example: '2018/11/28 12:00:00 +09:00')'
     --end-timeline=[ENDTIMELINE] 'End time of the event to load from event file. (example: '2018/11/28 12:00:00 +09:00')'
     --rfc-2822 'Output date and time in RFC 2822 format. (example: Mon, 07 Aug 2006 12:34:56 -0600)'
@@ -89,7 +71,6 @@
     -t --thread-number=[NUMBER] 'Thread number. (default: optimal number for performance.)'
     -s --statistics 'Prints statistics of event IDs.'
     -q --quiet 'Quiet mode. Do not display the launch banner.'
->>>>>>> 9cb54a91
     -Q --quiet-errors 'Quiet errors mode. Do not save error logs.'
     --contributors 'Prints the list of contributors.'";
     App::new(&program)
