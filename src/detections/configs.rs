use crate::detections::pivot::PivotKeyword;
use crate::detections::pivot::PIVOT_KEYWORD;
use crate::detections::print::AlertMessage;
use crate::detections::utils;
use chrono::{DateTime, Utc};
use clap::{ArgMatches, Command, CommandFactory, Parser};
use hashbrown::HashMap;
use hashbrown::HashSet;
use lazy_static::lazy_static;
use regex::Regex;
use std::path::PathBuf;
use std::sync::RwLock;
lazy_static! {
    pub static ref CONFIG: RwLock<ConfigReader<'static>> = RwLock::new(ConfigReader::new());
    pub static ref LEVELMAP: HashMap<String, u128> = {
        let mut levelmap = HashMap::new();
        levelmap.insert("INFORMATIONAL".to_owned(), 1);
        levelmap.insert("LOW".to_owned(), 2);
        levelmap.insert("MEDIUM".to_owned(), 3);
        levelmap.insert("HIGH".to_owned(), 4);
        levelmap.insert("CRITICAL".to_owned(), 5);
        levelmap
    };
    pub static ref EVENTKEY_ALIAS: EventKeyAliasConfig = load_eventkey_alias(&format!(
        "{}/eventkey_alias.txt",
        CONFIG.read().unwrap().folder_path
    ));
    pub static ref IDS_REGEX: Regex =
        Regex::new(r"^[0-9a-z]{8}-[0-9a-z]{4}-[0-9a-z]{4}-[0-9a-z]{4}-[0-9a-z]{12}$").unwrap();
}

#[derive(Clone)]
pub struct ConfigReader<'a> {
    pub cmd: Command<'a>,
    pub args: ArgMatches,
    pub headless_help: String,
    pub folder_path: String,
    pub event_timeline_config: EventInfoConfig,
    pub target_eventids: TargetEventIds,
}

impl Default for ConfigReader<'_> {
    fn default() -> Self {
        Self::new()
    }
}

/// Hayabusa: Aiming to be the world's greatest Windows event log analysis tool!
#[derive(Parser)]
#[clap(
    author = "Yamato Security (https://github.com/Yamato-Security/hayabusa) @SecurityYamato)",
    version
)]
struct Config {
    /// Directory of multiple .evtx files.
    #[clap(short = 'd', long, value_name = "DIRECTORY")]
    directory: Option<PathBuf>,

    /// File path to one .evtx file.
    #[clap(short = 'f', long, value_name = "FILE_PATH")]
    filepath: Option<PathBuf>,

    /// Print all field information.
    #[clap(short = 'F', long = "full-data")]
    full_data: bool,

    /// Rule directory or file.
    #[clap(
        short = 'r',
        long,
        default_value = "./rules",
        value_name = "RULE_DIRECTORY/RULE_FILE"
    )]
    rules: PathBuf,

    /// Rule config folder.
    #[clap(
        short = 'C',
        long,
        default_value = "./rules/config",
        value_name = "RULE_CONFIG_DIRECTORY"
    )]
    config: PathBuf,

    /// Save the timeline in CSV format. (Ex: results.csv)
    #[clap(short = 'o', long, value_name = "CSV_TIMELINE")]
    output: Option<PathBuf>,

    /// Output all tags when saving to a CSV file.
    #[clap(long = "all-tags")]
    all_tags: bool,

    /// Do not display EventRecordID number.
    #[clap(short = 'R', long = "hide-record-id")]
    hide_record_id: bool,

    /// Output verbose information.
    #[clap(short = 'v', long)]
    verbose: bool,

    /// Output event frequency timeline.
    #[clap(short = 'V', long = "visualize-timeline")]
    visualize_timeline: bool,

    /// Enable rules marked as deprecated.
    #[clap(short = 'D', long = "enable-deprecated-rules")]
    enable_deprecated_rules: bool,

    /// Enable rules marked as noisy.
    #[clap(short = 'n', long = "enable-noisy-rules")]
    enable_noisy_rules: bool,

    /// Update to the latest rules in the hayabusa-rules github repository.
    #[clap(short = 'u', long = "update-rules")]
    update: bool,

    /// Minimum level for rules.
    #[clap(
        short = 'm',
        long = "min-level",
        default_value = "informational",
        value_name = "LEVEL"
    )]
    min_level: String,

    /// Analyze the local C:\\Windows\\System32\\winevt\\Logs folder (Windows Only. Administrator privileges required.)
    #[clap(short = 'l', long = "live-analysis")]
    live_analysis: bool,

    /// Start time of the event logs to load. (Ex: "2020-02-22 00:00:00 +09:00")
    #[clap(long = "start-timeline", value_name = "START_TIMELINE")]
    start_timeline: Option<String>,

    /// End time of the event logs to load. (Ex: "2022-02-22 23:59:59 +09:00")
    #[clap(long = "end-timeline", value_name = "END_TIMELINE")]
    end_timeline: Option<String>,

    /// Output timestamp in RFC 2822 format. (Ex: Fri, 22 Feb 2022 22:00:00 -0600)
    #[clap(long = "rfc-2822")]
    rfc_2822: bool,

    /// Output timestamp in RFC 3339 format. (Ex: 2022-02-22 22:00:00.123456-06:00)
    #[clap(long = "rfc-3339")]
    rfc_3339: bool,

    /// Output timestamp in US time format. (Ex: 02-22-2022 10:00:00.123 PM -06:00)
    #[clap(long = "US-time")]
    us_time: bool,

    /// Output timestamp in US military time format. (Ex: 02-22-2022 22:00:00.123 -06:00)
    #[clap(long = "US-military-time")]
    us_military_time: bool,

    /// Output timestamp in European time format. (Ex: 22-02-2022 22:00:00.123 +02:00)
    #[clap(long = "European-time")]
    european_time: bool,

    /// Output time in UTC format. [default: local time]
    #[clap(short = 'U', long = "utc")]
    utc: bool,

    /// Disable color output.
    #[clap(long = "no_color")]
    no_color: bool,

    /// Thread number. [default: Optimal number for performance.]
    #[clap(short, long = "thread-number", value_name = "NUMBER")]
    thread_number: Option<usize>,

    /// Prints statistics of event IDs.
    #[clap(short, long)]
    statistics: bool,

    /// Successful and failed logons summary.
    #[clap(short = 'L', long = "logon-summary")]
    logon_summary: bool,

    /// Tune alert levels.
    #[clap(
        long = "level-tuning",
        default_value = "./rules/config/level_tuning.txt",
        value_name = "LEVEL_TUNING_FILE"
    )]
    level_tuning: PathBuf,

    /// Quiet mode. Do not display the launch banner.
    #[clap(short, long)]
    quiet: bool,

    /// Quiet errors mode. Do not save error logs.
    #[clap(short = 'Q', long = "quiet-errors")]
    quiet_errors: bool,

    /// Create a list of pivot keywords.
    #[clap(short = 'p', long = "pivot-keywords-list")]
    pivot_keywords_list: bool,

    /// Prints the list of contributors.
    #[clap(long)]
    contributors: bool,
}

impl ConfigReader<'_> {
    pub fn new() -> Self {
        let app_str = "hayabusa 1.3.1";
        let custom_usage_and_opt = r#"
USAGE:
    hayabusa.exe -f file.evtx [OPTIONS]
    hayabusa.exe -d evtx-directory [OPTIONS]

OPTIONS:
        --European-time                     Output timestamp in European time format. (Ex: 22-02-2022 22:00:00.123 +02:00)
        --US-military-time                  Output timestamp in US military time format. (Ex: 02-22-2022 22:00:00.123 -06:00)
        --US-time                           Output timestamp in US time format. (Ex: 02-22-2022 10:00:00.123 PM -06:00)
        --all-tags                          Output all tags when saving to a CSV file        
    -C, --config <RULE_CONFIG_DIRECTORY>    Rule config folder [default: .\rules\config]
        --contributors                      Prints the list of contributors
    -d, --directory <DIRECTORY>             Directory of multiple .evtx files
    -D, --enable-deprecated-rules           Enable rules marked as deprecated
        --end-timeline <END_TIMELINE>       End time of the event logs to load. (Ex: "2022-02-22 23:59:59 +09:00")
    -f, --filepath <FILE_PATH>              File path to one .evtx file
    -F, --full-data                         Print all field information
    -h, --help                              Print help information
    -l, --live-analysis                     Analyze the local C:\Windows\System32\winevt\Logs folder (Windows Only. Administrator privileges required.)        
    -L, --logon-summary                     Successful and failed logons summary
        --level-tuning <LEVEL_TUNING_FILE>  Tune alert levels [default: .\rules\config\level_tuning.txt]
    -m, --min-level <LEVEL>                 Minimum level for rules [default: informational]
    -n, --enable-noisy-rules                Enable rules marked as noisy
        --no_color                          Disable color output
    -o, --output <CSV_TIMELINE>             Save the timeline in CSV format. (Ex: results.csv)
    -p, --pivot-keywords-list               Create a list of pivot keywords
    -q, --quiet                             Quiet mode. Do not display the launch banner
    -Q, --quiet-errors                      Quiet errors mode. Do not save error logs
    -r, --rules <RULE_DIRECTORY/RULE_FILE>  Rule directory or file [default: .\rules]
    -R, --hide-record-id                    Do not display EventRecordID number
        --rfc-2822                          Output timestamp in RFC 2822 format. (Ex: Fri, 22 Feb 2022 22:00:00 -0600)
        --rfc-3339                          Output timestamp in RFC 3339 format. (Ex: 2022-02-22 22:00:00.123456-06:00)
    -s, --statistics                        Prints statistics of event IDs
        --start-timeline <START_TIMELINE>   Start time of the event logs to load. (Ex: "2020-02-22 00:00:00 +09:00")
    -t, --thread-number <NUMBER>            Thread number. [default: Optimal number for performance.]
    -u, --update-rules                      Update to the latest rules in the hayabusa-rules github repository
    -U, --utc                               Output time in UTC format. [default: local time]
    -v, --verbose                           Output verbose information
    -V, --visualize-timeline                Output event frequency timeline
        --version                           Print version information"#;
        let build_cmd = Config::command().override_help(r#"hayabusa 1.3.1
Yamato Security (https://github.com/Yamato-Security/hayabusa) @SecurityYamato)\n
Hayabusa: Aiming to be the world's greatest Windows event log analysis tool!\n
USAGE:
    hayabusa.exe -f file.evtx [OPTIONS]
    hayabusa.exe -d evtx-directory [OPTIONS]
OPTIONS:
        --European-time                     Output timestamp in European time format. (Ex: 22-02-2022 22:00:00.123 +02:00)
        --US-military-time                  Output timestamp in US military time format. (Ex: 02-22-2022 22:00:00.123 -06:00)
        --US-time                           Output timestamp in US time format. (Ex: 02-22-2022 10:00:00.123 PM -06:00)
        --all-tags                          Output all tags when saving to a CSV file        
    -C, --config <RULE_CONFIG_DIRECTORY>    Rule config folder [default: .\rules\config]
        --contributors                      Prints the list of contributors
    -d, --directory <DIRECTORY>             Directory of multiple .evtx files
    -D, --enable-deprecated-rules           Enable rules marked as deprecated
        --end-timeline <END_TIMELINE>       End time of the event logs to load. (Ex: "2022-02-22 23:59:59 +09:00")
    -f, --filepath <FILE_PATH>              File path to one .evtx file
    -F, --full-data                         Print all field information
    -h, --help                              Print help information
    -l, --live-analysis                     Analyze the local C:\Windows\System32\winevt\Logs folder (Windows Only. Administrator privileges required.)        
    -L, --logon-summary                     Successful and failed logons summary
        --level-tuning <LEVEL_TUNING_FILE>  Tune alert levels [default: .\rules\config\level_tuning.txt]
    -m, --min-level <LEVEL>                 Minimum level for rules [default: informational]
    -n, --enable-noisy-rules                Enable rules marked as noisy
        --no_color                          Disable color output
    -o, --output <CSV_TIMELINE>             Save the timeline in CSV format. (Ex: results.csv)
    -p, --pivot-keywords-list               Create a list of pivot keywords
    -q, --quiet                             Quiet mode. Do not display the launch banner
    -Q, --quiet-errors                      Quiet errors mode. Do not save error logs
    -r, --rules <RULE_DIRECTORY/RULE_FILE>  Rule directory or file [default: .\rules]
    -R, --hide-record-id                    Do not display EventRecordID number
    --rfc-2822                          Output timestamp in RFC 2822 format. (Ex: Fri, 22 Feb 2022 22:00:00 -0600)
    --rfc-3339                          Output timestamp in RFC 3339 format. (Ex: 2022-02-22 22:00:00.123456-06:00)
    -s, --statistics                        Prints statistics of event IDs
    --start-timeline <START_TIMELINE>   Start time of the event logs to load. (Ex: "2020-02-22 00:00:00 +09:00")
    -t, --thread-number <NUMBER>            Thread number. [default: Optimal number for performance.]
    -u, --update-rules                      Update to the latest rules in the hayabusa-rules github repository
    -U, --utc                               Output time in UTC format. [default: local time]
    -v, --verbose                           Output verbose information
    -V, --visualize-timeline                Output event frequency timeline
        --version                           Print version information
    "#);
        let arg = build_cmd.clone().get_matches();
        let headless_help = format!("{}{}", app_str, custom_usage_and_opt);
        let folder_path = arg.value_of("config").unwrap().to_string();
        ConfigReader {
            cmd: build_cmd,
            args: arg,
            headless_help,
            folder_path,
            event_timeline_config: load_eventcode_info("config/statistics_event_info.txt"),
            target_eventids: load_target_ids("config/target_eventids.txt"),
        }
    }
}
<<<<<<< HEAD
=======

fn build_app<'a>() -> ArgMatches<'a> {
    let program = std::env::args()
        .next()
        .and_then(|s| {
            std::path::PathBuf::from(s)
                .file_stem()
                .map(|s| s.to_string_lossy().into_owned())
        })
        .unwrap();

    if is_test_mode() {
        return ArgMatches::default();
    }

    let usages = "-d, --directory [DIRECTORY] 'Directory of multiple .evtx files.'
    -f, --filepath [FILE_PATH] 'File path to one .evtx file.'
    -F, --full-data 'Print all field information.'
    -r, --rules [RULE_DIRECTORY/RULE_FILE] 'Rule directory or file (Default: .\\rules)'
    -C, --config [RULE_CONFIG_DIRECTORY] 'Rule config folder. (Default: .\\rules\\config)'
    -o, --output [CSV_TIMELINE] 'Save the timeline in CSV format. (Ex: results.csv)'
    --all-tags 'Output all tags when saving to a CSV file.'
    -R, --hide-record-id 'Do not display EventRecordID number.'
    -v, --verbose 'Output verbose information.'
    -V, --visualize-timeline 'Output event frequency timeline.'
    -D, --enable-deprecated-rules 'Enable rules marked as deprecated.'
    -n, --enable-noisy-rules 'Enable rules marked as noisy.'
    -u, --update-rules 'Update to the latest rules in the hayabusa-rules github repository.'
    -m, --min-level [LEVEL] 'Minimum level for rules. (Default: informational)'
    -l, --live-analysis 'Analyze the local C:\\Windows\\System32\\winevt\\Logs folder (Windows Only. Administrator privileges required.)'
    --start-timeline [START_TIMELINE] 'Start time of the event logs to load. (Ex: \"2020-02-22 00:00:00 +09:00\")'
    --end-timeline [END_TIMELINE] 'End time of the event logs to load. (Ex: \"2022-02-22 23:59:59 +09:00\")'
    --rfc-2822 'Output timestamp in RFC 2822 format. (Ex: Fri, 22 Feb 2022 22:00:00 -0600)'
    --rfc-3339 'Output timestamp in RFC 3339 format. (Ex: 2022-02-22 22:00:00.123456-06:00)'
    --US-time 'Output timestamp in US time format. (Ex: 02-22-2022 10:00:00.123 PM -06:00)'
    --US-military-time 'Output timestamp in US military time format. (Ex: 02-22-2022 22:00:00.123 -06:00)'
    --European-time 'Output timestamp in European time format. (Ex: 22-02-2022 22:00:00.123 +02:00)'
    -U, --utc 'Output time in UTC format. (Default: local time)'
    --no-color 'Disable color output.'
    -t, --thread-number [NUMBER] 'Thread number. (Default: Optimal number for performance.)'
    -s, --statistics 'Prints statistics of event IDs.'
    -L, --logon-summary 'Successful and failed logons summary.'
    -q, --quiet 'Quiet mode. Do not display the launch banner.'
    -Q, --quiet-errors 'Quiet errors mode. Do not save error logs.'
    -p, --pivot-keywords-list 'Create a list of pivot keywords.'
    --contributors 'Prints the list of contributors.'";
    App::new(&program)
        .about("Hayabusa: Aiming to be the world's greatest Windows event log analysis tool!")
        .version("1.3.2")
        .author("Yamato Security (https://github.com/Yamato-Security/hayabusa) @SecurityYamato")
        .setting(AppSettings::VersionlessSubcommands)
        .arg(
            // TODO: When update claps to 3.x, these can write in usage texts...
            Arg::from_usage("--level-tuning [LEVEL_TUNING_FILE] 'Tune alert levels. (Default: .\\rules\\config\\level_tuning.txt)'")
                .default_value("./rules/config/level_tuning.txt"),
        )
        .usage(usages)
        .args_from_usage(usages)
        .get_matches()
}

fn is_test_mode() -> bool {
    for i in std::env::args() {
        if i == "--test" {
            return true;
        }
    }

    false
}

>>>>>>> 92560e3b
#[derive(Debug, Clone)]
pub struct TargetEventIds {
    ids: HashSet<String>,
}

impl Default for TargetEventIds {
    fn default() -> Self {
        Self::new()
    }
}

impl TargetEventIds {
    pub fn new() -> TargetEventIds {
        TargetEventIds {
            ids: HashSet::new(),
        }
    }

    pub fn is_target(&self, id: &str) -> bool {
        // 中身が空の場合は全EventIdを対象とする。
        if self.ids.is_empty() {
            return true;
        }
        self.ids.contains(id)
    }
}

fn load_target_ids(path: &str) -> TargetEventIds {
    let mut ret = TargetEventIds::new();
    let lines = utils::read_txt(path); // ファイルが存在しなければエラーとする
    if lines.is_err() {
        AlertMessage::alert(lines.as_ref().unwrap_err()).ok();
        return ret;
    }

    for line in lines.unwrap() {
        if line.is_empty() {
            continue;
        }
        ret.ids.insert(line);
    }

    ret
}

#[derive(Debug, Clone)]
pub struct TargetEventTime {
    parse_success_flag: bool,
    start_time: Option<DateTime<Utc>>,
    end_time: Option<DateTime<Utc>>,
}

impl Default for TargetEventTime {
    fn default() -> Self {
        Self::new()
    }
}

impl TargetEventTime {
    pub fn new() -> Self {
        let mut parse_success_flag = true;
        let start_time =
            if let Some(s_time) = CONFIG.read().unwrap().args.value_of("start-timeline") {
                match DateTime::parse_from_str(s_time, "%Y-%m-%d %H:%M:%S %z") // 2014-11-28 21:00:09 +09:00
                .or_else(|_| DateTime::parse_from_str(s_time, "%Y/%m/%d %H:%M:%S %z")) // 2014/11/28 21:00:09 +09:00
            {
                Ok(dt) => Some(dt.with_timezone(&Utc)),
                Err(_) => {
                    AlertMessage::alert(
                        "start-timeline field: the timestamp format is not correct.",
                    )
                    .ok();
                    parse_success_flag = false;
                    None
                }
            }
            } else {
                None
            };
        let end_time = if let Some(e_time) = CONFIG.read().unwrap().args.value_of("end-timeline") {
            match DateTime::parse_from_str(e_time, "%Y-%m-%d %H:%M:%S %z") // 2014-11-28 21:00:09 +09:00
            .or_else(|_| DateTime::parse_from_str(e_time, "%Y/%m/%d %H:%M:%S %z")) // 2014/11/28 21:00:09 +09:00
        {
            Ok(dt) => Some(dt.with_timezone(&Utc)),
            Err(_) => {
                    AlertMessage::alert(
                        "end-timeline field: the timestamp format is not correct.",
                    )
                    .ok();
                    parse_success_flag = false;
                    None
                }
            }
        } else {
            None
        };
        Self::set(parse_success_flag, start_time, end_time)
    }

    pub fn set(
        input_parse_success_flag: bool,
        input_start_time: Option<chrono::DateTime<chrono::Utc>>,
        input_end_time: Option<chrono::DateTime<chrono::Utc>>,
    ) -> Self {
        Self {
            parse_success_flag: input_parse_success_flag,
            start_time: input_start_time,
            end_time: input_end_time,
        }
    }

    pub fn is_parse_success(&self) -> bool {
        self.parse_success_flag
    }

    pub fn is_target(&self, eventtime: &Option<DateTime<Utc>>) -> bool {
        if eventtime.is_none() {
            return true;
        }
        if let Some(starttime) = self.start_time {
            if eventtime.unwrap() < starttime {
                return false;
            }
        }
        if let Some(endtime) = self.end_time {
            if eventtime.unwrap() > endtime {
                return false;
            }
        }
        true
    }
}

#[derive(Debug, Clone)]
pub struct EventKeyAliasConfig {
    key_to_eventkey: HashMap<String, String>,
    key_to_split_eventkey: HashMap<String, Vec<usize>>,
}

impl EventKeyAliasConfig {
    pub fn new() -> EventKeyAliasConfig {
        EventKeyAliasConfig {
            key_to_eventkey: HashMap::new(),
            key_to_split_eventkey: HashMap::new(),
        }
    }

    pub fn get_event_key(&self, alias: &str) -> Option<&String> {
        self.key_to_eventkey.get(alias)
    }

    pub fn get_event_key_split(&self, alias: &str) -> Option<&Vec<usize>> {
        self.key_to_split_eventkey.get(alias)
    }
}

impl Default for EventKeyAliasConfig {
    fn default() -> Self {
        Self::new()
    }
}

fn load_eventkey_alias(path: &str) -> EventKeyAliasConfig {
    let mut config = EventKeyAliasConfig::new();

    // eventkey_aliasが読み込めなかったらエラーで終了とする。
    let read_result = utils::read_csv(path);
    if read_result.is_err() {
        AlertMessage::alert(read_result.as_ref().unwrap_err()).ok();
        return config;
    }

    read_result.unwrap().into_iter().for_each(|line| {
        if line.len() != 2 {
            return;
        }

        let empty = &"".to_string();
        let alias = line.get(0).unwrap_or(empty);
        let event_key = line.get(1).unwrap_or(empty);
        if alias.is_empty() || event_key.is_empty() {
            return;
        }

        config
            .key_to_eventkey
            .insert(alias.to_owned(), event_key.to_owned());
        let splits = event_key.split('.').map(|s| s.len()).collect();
        config
            .key_to_split_eventkey
            .insert(alias.to_owned(), splits);
    });
    config.key_to_eventkey.shrink_to_fit();
    config
}

///設定ファイルを読み込み、keyとfieldsのマップをPIVOT_KEYWORD大域変数にロードする。
pub fn load_pivot_keywords(path: &str) {
    let read_result = utils::read_txt(path);
    if read_result.is_err() {
        AlertMessage::alert(read_result.as_ref().unwrap_err()).ok();
    }

    read_result.unwrap().into_iter().for_each(|line| {
        let map: Vec<&str> = line.split('.').collect();
        if map.len() != 2 {
            return;
        }

        //存在しなければ、keyを作成
        PIVOT_KEYWORD
            .write()
            .unwrap()
            .entry(map[0].to_string())
            .or_insert(PivotKeyword::new());

        PIVOT_KEYWORD
            .write()
            .unwrap()
            .get_mut(&map[0].to_string())
            .unwrap()
            .fields
            .insert(map[1].to_string());
    });
}

#[derive(Debug, Clone)]
pub struct EventInfo {
    pub evttitle: String,
}

impl Default for EventInfo {
    fn default() -> Self {
        Self::new()
    }
}

impl EventInfo {
    pub fn new() -> EventInfo {
        let evttitle = "Unknown".to_string();
        EventInfo { evttitle }
    }
}
#[derive(Debug, Clone)]
pub struct EventInfoConfig {
    eventinfo: HashMap<String, EventInfo>,
}

impl Default for EventInfoConfig {
    fn default() -> Self {
        Self::new()
    }
}

impl EventInfoConfig {
    pub fn new() -> EventInfoConfig {
        EventInfoConfig {
            eventinfo: HashMap::new(),
        }
    }
    pub fn get_event_id(&self, eventid: &str) -> Option<&EventInfo> {
        self.eventinfo.get(eventid)
    }
}

fn load_eventcode_info(path: &str) -> EventInfoConfig {
    let mut infodata = EventInfo::new();
    let mut config = EventInfoConfig::new();
    let read_result = utils::read_csv(path);
    if read_result.is_err() {
        AlertMessage::alert(read_result.as_ref().unwrap_err()).ok();
        return config;
    }

    // statistics_event_infoが読み込めなかったらエラーで終了とする。
    read_result.unwrap().into_iter().for_each(|line| {
        if line.len() != 2 {
            return;
        }

        let empty = &"".to_string();
        let eventcode = line.get(0).unwrap_or(empty);
        let event_title = line.get(1).unwrap_or(empty);
        infodata = EventInfo {
            evttitle: event_title.to_string(),
        };
        config
            .eventinfo
            .insert(eventcode.to_owned(), infodata.to_owned());
    });
    config
}

#[cfg(test)]
mod tests {
    use crate::detections::configs;
    use chrono::{DateTime, Utc};

    //     #[test]
    //     #[ignore]
    //     fn singleton_read_and_write() {
    //         let message =
    //             "EventKeyAliasConfig { key_to_eventkey: {\"EventID\": \"Event.System.EventID\"} }";
    //         configs::EVENT_KEY_ALIAS_CONFIG =
    //             configs::load_eventkey_alias("test_files/config/eventkey_alias.txt");
    //         let display = format!(
    //             "{}",
    //             format_args!(
    //                 "{:?}",
    //                 configs::CONFIG.write().unwrap().event_key_alias_config
    //             )
    //         );
    //         assert_eq!(message, display);
    //     }
    // }

    #[test]
    fn target_event_time_filter() {
        let start_time = Some("2018-02-20T12:00:09Z".parse::<DateTime<Utc>>().unwrap());
        let end_time = Some("2020-03-30T12:00:09Z".parse::<DateTime<Utc>>().unwrap());
        let time_filter = configs::TargetEventTime::set(true, start_time, end_time);

        let out_of_range1 = Some("1999-01-01T12:00:09Z".parse::<DateTime<Utc>>().unwrap());
        let within_range = Some("2019-02-27T01:05:01Z".parse::<DateTime<Utc>>().unwrap());
        let out_of_range2 = Some("2021-02-27T01:05:01Z".parse::<DateTime<Utc>>().unwrap());

        assert!(!time_filter.is_target(&out_of_range1));
        assert!(time_filter.is_target(&within_range));
        assert!(!time_filter.is_target(&out_of_range2));
    }

    #[test]
    fn target_event_time_filter_containes_on_time() {
        let start_time = Some("2018-02-20T12:00:09Z".parse::<DateTime<Utc>>().unwrap());
        let end_time = Some("2020-03-30T12:00:09Z".parse::<DateTime<Utc>>().unwrap());
        let time_filter = configs::TargetEventTime::set(true, start_time, end_time);

        assert!(time_filter.is_target(&start_time));
        assert!(time_filter.is_target(&end_time));
    }
}<|MERGE_RESOLUTION|>--- conflicted
+++ resolved
@@ -298,80 +298,7 @@
         }
     }
 }
-<<<<<<< HEAD
-=======
-
-fn build_app<'a>() -> ArgMatches<'a> {
-    let program = std::env::args()
-        .next()
-        .and_then(|s| {
-            std::path::PathBuf::from(s)
-                .file_stem()
-                .map(|s| s.to_string_lossy().into_owned())
-        })
-        .unwrap();
-
-    if is_test_mode() {
-        return ArgMatches::default();
-    }
-
-    let usages = "-d, --directory [DIRECTORY] 'Directory of multiple .evtx files.'
-    -f, --filepath [FILE_PATH] 'File path to one .evtx file.'
-    -F, --full-data 'Print all field information.'
-    -r, --rules [RULE_DIRECTORY/RULE_FILE] 'Rule directory or file (Default: .\\rules)'
-    -C, --config [RULE_CONFIG_DIRECTORY] 'Rule config folder. (Default: .\\rules\\config)'
-    -o, --output [CSV_TIMELINE] 'Save the timeline in CSV format. (Ex: results.csv)'
-    --all-tags 'Output all tags when saving to a CSV file.'
-    -R, --hide-record-id 'Do not display EventRecordID number.'
-    -v, --verbose 'Output verbose information.'
-    -V, --visualize-timeline 'Output event frequency timeline.'
-    -D, --enable-deprecated-rules 'Enable rules marked as deprecated.'
-    -n, --enable-noisy-rules 'Enable rules marked as noisy.'
-    -u, --update-rules 'Update to the latest rules in the hayabusa-rules github repository.'
-    -m, --min-level [LEVEL] 'Minimum level for rules. (Default: informational)'
-    -l, --live-analysis 'Analyze the local C:\\Windows\\System32\\winevt\\Logs folder (Windows Only. Administrator privileges required.)'
-    --start-timeline [START_TIMELINE] 'Start time of the event logs to load. (Ex: \"2020-02-22 00:00:00 +09:00\")'
-    --end-timeline [END_TIMELINE] 'End time of the event logs to load. (Ex: \"2022-02-22 23:59:59 +09:00\")'
-    --rfc-2822 'Output timestamp in RFC 2822 format. (Ex: Fri, 22 Feb 2022 22:00:00 -0600)'
-    --rfc-3339 'Output timestamp in RFC 3339 format. (Ex: 2022-02-22 22:00:00.123456-06:00)'
-    --US-time 'Output timestamp in US time format. (Ex: 02-22-2022 10:00:00.123 PM -06:00)'
-    --US-military-time 'Output timestamp in US military time format. (Ex: 02-22-2022 22:00:00.123 -06:00)'
-    --European-time 'Output timestamp in European time format. (Ex: 22-02-2022 22:00:00.123 +02:00)'
-    -U, --utc 'Output time in UTC format. (Default: local time)'
-    --no-color 'Disable color output.'
-    -t, --thread-number [NUMBER] 'Thread number. (Default: Optimal number for performance.)'
-    -s, --statistics 'Prints statistics of event IDs.'
-    -L, --logon-summary 'Successful and failed logons summary.'
-    -q, --quiet 'Quiet mode. Do not display the launch banner.'
-    -Q, --quiet-errors 'Quiet errors mode. Do not save error logs.'
-    -p, --pivot-keywords-list 'Create a list of pivot keywords.'
-    --contributors 'Prints the list of contributors.'";
-    App::new(&program)
-        .about("Hayabusa: Aiming to be the world's greatest Windows event log analysis tool!")
-        .version("1.3.2")
-        .author("Yamato Security (https://github.com/Yamato-Security/hayabusa) @SecurityYamato")
-        .setting(AppSettings::VersionlessSubcommands)
-        .arg(
-            // TODO: When update claps to 3.x, these can write in usage texts...
-            Arg::from_usage("--level-tuning [LEVEL_TUNING_FILE] 'Tune alert levels. (Default: .\\rules\\config\\level_tuning.txt)'")
-                .default_value("./rules/config/level_tuning.txt"),
-        )
-        .usage(usages)
-        .args_from_usage(usages)
-        .get_matches()
-}
-
-fn is_test_mode() -> bool {
-    for i in std::env::args() {
-        if i == "--test" {
-            return true;
-        }
-    }
-
-    false
-}
-
->>>>>>> 92560e3b
+
 #[derive(Debug, Clone)]
 pub struct TargetEventIds {
     ids: HashSet<String>,
