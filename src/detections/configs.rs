use crate::detections::message::AlertMessage;
use crate::detections::pivot::{PivotKeyword, PIVOT_KEYWORD};
use crate::detections::utils;
use chrono::{DateTime, Utc};
use clap::{ColorChoice, Command, CommandFactory, Parser};
use hashbrown::{HashMap, HashSet};
use lazy_static::lazy_static;
use nested::Nested;
use regex::Regex;
use std::env::current_exe;
use std::path::PathBuf;
use std::sync::RwLock;
use terminal_size::{terminal_size, Width};

lazy_static! {
    pub static ref CONFIG: RwLock<Config> = RwLock::new(Config::parse());
    pub static ref CURRENT_EXE_PATH: PathBuf =
        current_exe().unwrap().parent().unwrap().to_path_buf();
    pub static ref EVENTKEY_ALIAS: EventKeyAliasConfig = load_eventkey_alias(
        utils::check_setting_path(&CONFIG.read().unwrap().config, "eventkey_alias.txt", false)
            .unwrap_or_else(|| {
                utils::check_setting_path(
                    &CURRENT_EXE_PATH.to_path_buf(),
                    "rules/config/eventkey_alias.txt",
                    true,
                )
                .unwrap()
            })
            .to_str()
            .unwrap()
    );
    pub static ref IDS_REGEX: Regex =
        Regex::new(r"^[0-9a-z]{8}-[0-9a-z]{4}-[0-9a-z]{4}-[0-9a-z]{4}-[0-9a-z]{12}$").unwrap();
}

pub struct ConfigReader {
    pub app: Command,
    pub headless_help: String,
    pub event_timeline_config: EventInfoConfig,
    pub target_eventids: TargetEventIds,
}

impl Default for ConfigReader {
    fn default() -> Self {
        Self::new()
    }
}

#[derive(Parser, Clone)]
#[command(
    name = "Hayabusa",
    override_usage = "hayabusa.exe <INPUT> [OTHER-ACTIONS] [OPTIONS]",
    author = "Yamato Security (https://github.com/Yamato-Security/hayabusa) @SecurityYamato)",
    help_template = "\n{name} {version}\n{author}\n\n{usage-heading}\n  {usage}\n\n{all-args}",
    version,
    term_width = 400
)]
pub struct Config {
    /// Directory of multiple .evtx files
    #[arg(help_heading = Some("INPUT"), short = 'd', long, value_name = "DIRECTORY")]
    pub directory: Option<PathBuf>,

    /// File path to one .evtx file
    #[arg(help_heading = Some("INPUT"), short = 'f', long = "file", value_name = "FILE")]
    pub filepath: Option<PathBuf>,

    /// Analyze the local C:\Windows\System32\winevt\Logs folder
    #[arg(help_heading = Some("INPUT"), short = 'l', long = "live-analysis")]
    pub live_analysis: bool,

    /// Specify custom rule config directory (default: ./rules/config)
    #[arg(
        help_heading = Some("ADVANCED"),
        short = 'c',
        long = "rules-config",
        default_value = "./rules/config",
        hide_default_value = true,
        value_name = "DIRECTORY"
    )]
    pub config: PathBuf,

    /// Quiet errors mode: do not save error logs
    #[arg(help_heading = Some("ADVANCED"), short = 'Q', long = "quiet-errors")]
    pub quiet_errors: bool,

    /// Specify a custom rule directory or file (default: ./rules)
    #[arg(
        help_heading = Some("ADVANCED"), 
        short = 'r',
        long,
        default_value = "./rules",
        hide_default_value = true,
        value_name = "DIRECTORY/FILE"
    )]
    pub rules: PathBuf,

    /// Thread number (default: optimal number for performance)
    #[arg(help_heading = Some("ADVANCED"), short, long = "thread-number", value_name = "NUMBER")]
    pub thread_number: Option<usize>,

    /// Specify additional target file extensions (ex: evtx_data) (ex: evtx1 evtx2)
    #[arg(help_heading = Some("ADVANCED"), long = "target-file-ext")]
    pub evtx_file_ext: Option<Vec<String>>,

    /// Save detail Results Summary in html (ex: results.html)
    #[arg(help_heading = Some("OUTPUT"), short = 'H', long="html-report", value_name = "FILE")]
    pub html_report: Option<PathBuf>,

    /// Save the timeline in JSON format (ex: -j -o results.json)
    #[arg(help_heading = Some("OUTPUT"), short = 'j', long = "json", requires = "output")]
    pub json_timeline: bool,

    /// Save the timeline in JSONL format (ex: -J -o results.jsonl)
    #[arg(help_heading = Some("OUTPUT"), short = 'J', long = "jsonl", requires = "output")]
    pub jsonl_timeline: bool,

    /// Save the timeline in CSV format (ex: results.csv)
    #[arg(help_heading = Some("OUTPUT"), short = 'o', long, value_name = "FILE")]
    pub output: Option<PathBuf>,

    /// Specify output profile
    #[arg(help_heading = Some("OUTPUT"), short = 'P', long = "profile")]
    pub profile: Option<String>,

    /// Disable color output
    #[arg(help_heading = Some("DISPLAY-SETTINGS"), long = "no-color")]
    pub no_color: bool,

    /// Do not display result summary
    #[arg(help_heading = Some("DISPLAY-SETTINGS"), long = "no-summary")]
    pub no_summary: bool,

    /// Quiet mode: do not display the launch banner
    #[arg(help_heading = Some("DISPLAY-SETTINGS"), short, long)]
    pub quiet: bool,

    /// Output verbose information
    #[arg(help_heading = Some("DISPLAY-SETTINGS"), short = 'v', long)]
    pub verbose: bool,

    /// Output event frequency timeline
    #[arg(help_heading = Some("DISPLAY-SETTINGS"), short = 'T', long = "visualize-timeline")]
    pub visualize_timeline: bool,

    /// Filter by Event IDs (config file: ./rules/config/target_event_IDs.txt)
    #[arg(help_heading = Some("FILTERING"), short = 'e', long = "eid-filter")]
    pub eid_filter: bool,

    /// Enable rules marked as deprecated
    #[arg(help_heading = Some("FILTERING"), long = "enable-deprecated-rules")]
    pub enable_deprecated_rules: bool,

    /// Ignore rules according to status (ex: experimental) (ex: stable test)
    #[arg(help_heading = Some("FILTERING"), long = "exclude-status", value_name = "STATUS")]
    pub exclude_status: Option<Vec<String>>,

    /// Minimum level for rules (default: informational)
    #[arg(
        help_heading = Some("FILTERING"), 
        short = 'm',
        long = "min-level",
        default_value = "informational",
        hide_default_value = true,
        value_name = "LEVEL"
    )]
    pub min_level: String,

    /// Enable rules marked as noisy
    #[arg(help_heading = Some("FILTERING"), short = 'n', long = "enable-noisy-rules")]
    pub enable_noisy_rules: bool,

    /// End time of the event logs to load (ex: "2022-02-22 23:59:59 +09:00")
    #[arg(help_heading = Some("FILTERING"), long = "timeline-end", value_name = "DATE")]
    pub end_timeline: Option<String>,

    /// Start time of the event logs to load (ex: "2020-02-22 00:00:00 +09:00")
    #[arg(help_heading = Some("FILTERING"), long = "timeline-start", value_name = "DATE")]
    pub start_timeline: Option<String>,

    /// Print the list of contributors
    #[arg(help_heading = Some("OTHER-ACTIONS"), long)]
    pub contributors: bool,

    /// Print a summary of successful and failed logons
    #[arg(help_heading = Some("OTHER-ACTIONS"), short = 'L', long = "logon-summary")]
    pub logon_summary: bool,

    /// Tune alert levels (default: ./rules/config/level_tuning.txt)
    #[arg(
        help_heading = Some("OTHER-ACTIONS"), 
        long = "level-tuning",
        hide_default_value = true,
        value_name = "FILE"
    )]
    pub level_tuning: Option<Option<String>>,

    /// List the output profiles
    #[arg(help_heading = Some("OTHER-ACTIONS"), long = "list-profiles")]
    pub list_profile: bool,

    /// Print event ID metrics
    #[arg(help_heading = Some("OTHER-ACTIONS"), short='M', long)]
    pub metrics: bool,

    /// Create a list of pivot keywords
    #[arg(help_heading = Some("OTHER-ACTIONS"), short = 'p', long = "pivot-keywords-list")]
    pub pivot_keywords_list: bool,

    /// Set default output profile
    #[arg(help_heading = Some("OTHER-ACTIONS"), long = "set-default-profile", value_name = "PROFILE")]
    pub set_default_profile: Option<String>,

    /// Update to the latest rules in the hayabusa-rules github repository
    #[arg(help_heading = Some("OTHER-ACTIONS"), short = 'u', long = "update-rules")]
    pub update_rules: bool,

    /// Output timestamp in European time format (ex: 22-02-2022 22:00:00.123 +02:00)
    #[arg(help_heading = Some("TIME-FORMAT"), long = "European-time")]
    pub european_time: bool,

    /// Output timestamp in ISO-8601 format (ex: 2022-02-22T10:10:10.1234567Z) (Always UTC)
    #[arg(help_heading = Some("TIME-FORMAT"), long = "ISO-8601")]
    pub iso_8601: bool,

    /// Output timestamp in RFC 2822 format (ex: Fri, 22 Feb 2022 22:00:00 -0600)
    #[arg(help_heading = Some("TIME-FORMAT"), long = "RFC-2822")]
    pub rfc_2822: bool,

    /// Output timestamp in RFC 3339 format (ex: 2022-02-22 22:00:00.123456-06:00)
    #[arg(help_heading = Some("TIME-FORMAT"), long = "RFC-3339")]
    pub rfc_3339: bool,

    /// Output timestamp in US military time format (ex: 02-22-2022 22:00:00.123 -06:00)
    #[arg(help_heading = Some("TIME-FORMAT"), long = "US-military-time")]
    pub us_military_time: bool,

    /// Output timestamp in US time format (ex: 02-22-2022 10:00:00.123 PM -06:00)
    #[arg(help_heading = Some("TIME-FORMAT"), long = "US-time")]
    pub us_time: bool,

<<<<<<< HEAD
    /// Output time in UTC format (default: local time)
    #[arg(help_heading = Some("TIME-FORMAT"), short = 'U', long = "UTC")]
    pub utc: bool,
=======
    /// Save detail Results Summary in html (ex: results.html)
    #[clap(help_heading = Some("OUTPUT"), short = 'H', long="html-report", value_name = "FILE")]
    pub html_report: Option<PathBuf>,

    /// Print debug information (memory usage, etc...)
    #[clap(help_heading = Some("DISPLAY-SETTINGS"), long = "debug")]
    pub debug: bool,
>>>>>>> 2b8e6a9f
}

impl ConfigReader {
    pub fn new() -> Self {
        let parse = Config::parse();
        let help_term_width = if let Some((Width(w), _)) = terminal_size() {
            w as usize
        } else {
            400
        };
        let build_cmd = Config::command()
            .color(ColorChoice::Auto)
            .term_width(help_term_width);
        ConfigReader {
            app: build_cmd,
            headless_help: String::default(),
            event_timeline_config: load_eventcode_info(
                utils::check_setting_path(&parse.config, "channel_eid_info.txt", false)
                    .unwrap_or_else(|| {
                        utils::check_setting_path(
                            &CURRENT_EXE_PATH.to_path_buf(),
                            "rules/config/channel_eid_info.txt",
                            true,
                        )
                        .unwrap()
                    })
                    .to_str()
                    .unwrap(),
            ),
            target_eventids: load_target_ids(
                utils::check_setting_path(&parse.config, "target_event_IDs.txt", false)
                    .unwrap_or_else(|| {
                        utils::check_setting_path(
                            &CURRENT_EXE_PATH.to_path_buf(),
                            "rules/config/target_event_IDs.txt",
                            true,
                        )
                        .unwrap()
                    })
                    .to_str()
                    .unwrap(),
            ),
        }
    }
}

#[derive(Debug, Clone)]
pub struct TargetEventIds {
    ids: HashSet<String>,
}

impl Default for TargetEventIds {
    fn default() -> Self {
        Self::new()
    }
}

impl TargetEventIds {
    pub fn new() -> TargetEventIds {
        TargetEventIds {
            ids: HashSet::new(),
        }
    }

    pub fn is_target(&self, id: &str) -> bool {
        // 中身が空の場合は全EventIdを対象とする。
        if self.ids.is_empty() {
            return true;
        }
        self.ids.contains(id)
    }
}

fn load_target_ids(path: &str) -> TargetEventIds {
    let mut ret = TargetEventIds::new();
    let lines = utils::read_txt(path); // ファイルが存在しなければエラーとする
    if lines.is_err() {
        AlertMessage::alert(lines.as_ref().unwrap_err()).ok();
        return ret;
    }

    for line in lines.unwrap_or_else(|_| Nested::<String>::new()).iter() {
        if line.is_empty() {
            continue;
        }
        ret.ids.insert(line.to_string());
    }

    ret
}

#[derive(Debug, Clone)]
pub struct TargetEventTime {
    parse_success_flag: bool,
    start_time: Option<DateTime<Utc>>,
    end_time: Option<DateTime<Utc>>,
}

impl Default for TargetEventTime {
    fn default() -> Self {
        Self::new()
    }
}

impl TargetEventTime {
    pub fn new() -> Self {
        let mut parse_success_flag = true;
        let start_time = if let Some(s_time) = &CONFIG.read().unwrap().start_timeline {
            match DateTime::parse_from_str(s_time, "%Y-%m-%d %H:%M:%S %z") // 2014-11-28 21:00:09 +09:00
                .or_else(|_| DateTime::parse_from_str(s_time, "%Y/%m/%d %H:%M:%S %z")) // 2014/11/28 21:00:09 +09:00
            {
                Ok(dt) => Some(dt.with_timezone(&Utc)),
                Err(_) => {
                    AlertMessage::alert(
                        "start-timeline field: the timestamp format is not correct.",
                    )
                    .ok();
                    parse_success_flag = false;
                    None
                }
            }
        } else {
            None
        };
        let end_time = if let Some(e_time) = &CONFIG.read().unwrap().end_timeline {
            match DateTime::parse_from_str(e_time, "%Y-%m-%d %H:%M:%S %z") // 2014-11-28 21:00:09 +09:00
            .or_else(|_| DateTime::parse_from_str(e_time, "%Y/%m/%d %H:%M:%S %z")) // 2014/11/28 21:00:09 +09:00
        {
            Ok(dt) => Some(dt.with_timezone(&Utc)),
            Err(_) => {
                    AlertMessage::alert(
                        "end-timeline field: the timestamp format is not correct.",
                    )
                    .ok();
                    parse_success_flag = false;
                    None
                }
            }
        } else {
            None
        };
        Self::set(parse_success_flag, start_time, end_time)
    }

    pub fn set(
        input_parse_success_flag: bool,
        input_start_time: Option<chrono::DateTime<chrono::Utc>>,
        input_end_time: Option<chrono::DateTime<chrono::Utc>>,
    ) -> Self {
        Self {
            parse_success_flag: input_parse_success_flag,
            start_time: input_start_time,
            end_time: input_end_time,
        }
    }

    pub fn is_parse_success(&self) -> bool {
        self.parse_success_flag
    }

    pub fn is_target(&self, eventtime: &Option<DateTime<Utc>>) -> bool {
        if eventtime.is_none() {
            return true;
        }
        if let Some(starttime) = self.start_time {
            if eventtime.unwrap() < starttime {
                return false;
            }
        }
        if let Some(endtime) = self.end_time {
            if eventtime.unwrap() > endtime {
                return false;
            }
        }
        true
    }
}

#[derive(Debug, Clone)]
pub struct EventKeyAliasConfig {
    key_to_eventkey: HashMap<String, String>,
    key_to_split_eventkey: HashMap<String, Vec<usize>>,
}

impl EventKeyAliasConfig {
    pub fn new() -> EventKeyAliasConfig {
        EventKeyAliasConfig {
            key_to_eventkey: HashMap::new(),
            key_to_split_eventkey: HashMap::new(),
        }
    }

    pub fn get_event_key(&self, alias: &str) -> Option<&String> {
        self.key_to_eventkey.get(alias)
    }

    pub fn get_event_key_split(&self, alias: &str) -> Option<&Vec<usize>> {
        self.key_to_split_eventkey.get(alias)
    }
}

impl Default for EventKeyAliasConfig {
    fn default() -> Self {
        Self::new()
    }
}

fn load_eventkey_alias(path: &str) -> EventKeyAliasConfig {
    let mut config = EventKeyAliasConfig::new();

    // eventkey_aliasが読み込めなかったらエラーで終了とする。
    let read_result = utils::read_csv(path);
    if read_result.is_err() {
        AlertMessage::alert(read_result.as_ref().unwrap_err()).ok();
        return config;
    }

    read_result.unwrap().iter().for_each(|line| {
        if line.len() != 2 {
            return;
        }

        let empty = &"".to_string();
        let alias = line.get(0).unwrap_or(empty);
        let event_key = line.get(1).unwrap_or(empty);
        if alias.is_empty() || event_key.is_empty() {
            return;
        }

        config
            .key_to_eventkey
            .insert(alias.to_owned(), event_key.to_owned());
        let splits = event_key.split('.').map(|s| s.len()).collect();
        config
            .key_to_split_eventkey
            .insert(alias.to_owned(), splits);
    });
    config.key_to_eventkey.shrink_to_fit();
    config
}

///設定ファイルを読み込み、keyとfieldsのマップをPIVOT_KEYWORD大域変数にロードする。
pub fn load_pivot_keywords(path: &str) {
    let read_result = utils::read_txt(path);
    if read_result.is_err() {
        AlertMessage::alert(read_result.as_ref().unwrap_err()).ok();
    }

    read_result.unwrap().iter().for_each(|line| {
        let map: Vec<&str> = line.split('.').collect();
        if map.len() != 2 {
            return;
        }

        //存在しなければ、keyを作成
        PIVOT_KEYWORD
            .write()
            .unwrap()
            .entry(map[0].to_string())
            .or_insert_with(PivotKeyword::new);

        PIVOT_KEYWORD
            .write()
            .unwrap()
            .get_mut(&map[0].to_string())
            .unwrap()
            .fields
            .insert(map[1].to_string());
    });
}

/// --target-file-extで追加された拡張子から、調査対象ファイルの拡張子セットを返す関数
pub fn get_target_extensions(arg: Option<&Vec<String>>) -> HashSet<String> {
    let mut target_file_extensions: HashSet<String> = convert_option_vecs_to_hs(arg);
    target_file_extensions.insert(String::from("evtx"));
    target_file_extensions
}

/// Option<Vec<String>>の内容をHashSetに変換する関数
pub fn convert_option_vecs_to_hs(arg: Option<&Vec<String>>) -> HashSet<String> {
    let ret: HashSet<String> = arg.unwrap_or(&Vec::new()).iter().cloned().collect();
    ret
}

#[derive(Debug, Clone)]
pub struct EventInfo {
    pub evttitle: String,
}

impl Default for EventInfo {
    fn default() -> Self {
        Self::new()
    }
}

impl EventInfo {
    pub fn new() -> EventInfo {
        let evttitle = "Unknown".to_string();
        EventInfo { evttitle }
    }
}
#[derive(Debug, Clone)]
pub struct EventInfoConfig {
    eventinfo: HashMap<(String, String), EventInfo>,
}

impl Default for EventInfoConfig {
    fn default() -> Self {
        Self::new()
    }
}

impl EventInfoConfig {
    pub fn new() -> EventInfoConfig {
        EventInfoConfig {
            eventinfo: HashMap::new(),
        }
    }
    pub fn get_event_id(&self, channel: &str, eventid: &str) -> Option<&EventInfo> {
        self.eventinfo
            .get(&(channel.to_string(), eventid.to_string()))
    }
}

fn load_eventcode_info(path: &str) -> EventInfoConfig {
    let mut infodata = EventInfo::new();
    let mut config = EventInfoConfig::new();
    let read_result = utils::read_csv(path);
    if read_result.is_err() {
        AlertMessage::alert(read_result.as_ref().unwrap_err()).ok();
        return config;
    }

    // event_id_info.txtが読み込めなかったらエラーで終了とする。
    read_result.unwrap().iter().for_each(|line| {
        if line.len() != 3 {
            return;
        }

        let empty = &"".to_string();
        let channel = line.get(0).unwrap_or(empty);
        let eventcode = line.get(1).unwrap_or(empty);
        let event_title = line.get(2).unwrap_or(empty);
        infodata = EventInfo {
            evttitle: event_title.to_string(),
        };
        config.eventinfo.insert(
            (channel.to_owned(), eventcode.to_owned()),
            infodata.to_owned(),
        );
    });
    config
}

#[cfg(test)]
mod tests {
    use crate::detections::configs;
    use chrono::{DateTime, Utc};
    use hashbrown::HashSet;

    //     #[test]
    //     #[ignore]
    //     fn singleton_read_and_write() {
    //         let message =
    //             "EventKeyAliasConfig { key_to_eventkey: {\"EventID\": \"Event.System.EventID\"} }";
    //         configs::EVENT_KEY_ALIAS_CONFIG =
    //             configs::load_eventkey_alias("test_files/config/eventkey_alias.txt");
    //         let display = format!(
    //             "{}",
    //             format_args!(
    //                 "{:?}",
    //                 configs::CONFIG.write().unwrap().event_key_alias_config
    //             )
    //         );
    //         assert_eq!(message, display);
    //     }
    // }

    #[test]
    fn target_event_time_filter() {
        let start_time = Some("2018-02-20T12:00:09Z".parse::<DateTime<Utc>>().unwrap());
        let end_time = Some("2020-03-30T12:00:09Z".parse::<DateTime<Utc>>().unwrap());
        let time_filter = configs::TargetEventTime::set(true, start_time, end_time);

        let out_of_range1 = Some("1999-01-01T12:00:09Z".parse::<DateTime<Utc>>().unwrap());
        let within_range = Some("2019-02-27T01:05:01Z".parse::<DateTime<Utc>>().unwrap());
        let out_of_range2 = Some("2021-02-27T01:05:01Z".parse::<DateTime<Utc>>().unwrap());

        assert!(!time_filter.is_target(&out_of_range1));
        assert!(time_filter.is_target(&within_range));
        assert!(!time_filter.is_target(&out_of_range2));
    }

    #[test]
    fn target_event_time_filter_containes_on_time() {
        let start_time = Some("2018-02-20T12:00:09Z".parse::<DateTime<Utc>>().unwrap());
        let end_time = Some("2020-03-30T12:00:09Z".parse::<DateTime<Utc>>().unwrap());
        let time_filter = configs::TargetEventTime::set(true, start_time, end_time);

        assert!(time_filter.is_target(&start_time));
        assert!(time_filter.is_target(&end_time));
    }

    #[test]
    fn test_get_target_extensions() {
        let data = vec!["evtx_data".to_string(), "evtx_stars".to_string()];
        let arg = Some(&data);
        let ret = configs::get_target_extensions(arg);
        let expect: HashSet<&str> = HashSet::from(["evtx", "evtx_data", "evtx_stars"]);
        assert_eq!(ret.len(), expect.len());
        for contents in expect.iter() {
            assert!(ret.contains(&contents.to_string()));
        }
    }

    #[test]
    fn no_target_extensions() {
        let ret = configs::get_target_extensions(None);
        let expect: HashSet<&str> = HashSet::from(["evtx"]);
        assert_eq!(ret.len(), expect.len());
        for contents in expect.iter() {
            assert!(ret.contains(&contents.to_string()));
        }
    }
}<|MERGE_RESOLUTION|>--- conflicted
+++ resolved
@@ -238,19 +238,13 @@
     #[arg(help_heading = Some("TIME-FORMAT"), long = "US-time")]
     pub us_time: bool,
 
-<<<<<<< HEAD
     /// Output time in UTC format (default: local time)
     #[arg(help_heading = Some("TIME-FORMAT"), short = 'U', long = "UTC")]
     pub utc: bool,
-=======
-    /// Save detail Results Summary in html (ex: results.html)
-    #[clap(help_heading = Some("OUTPUT"), short = 'H', long="html-report", value_name = "FILE")]
-    pub html_report: Option<PathBuf>,
 
     /// Print debug information (memory usage, etc...)
     #[clap(help_heading = Some("DISPLAY-SETTINGS"), long = "debug")]
     pub debug: bool,
->>>>>>> 2b8e6a9f
 }
 
 impl ConfigReader {
