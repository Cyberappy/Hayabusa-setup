--- conflicted
+++ resolved
@@ -99,11 +99,8 @@
             Some(Action::SetDefaultProfile(opt)) => opt.common_options,
             Some(Action::ListContributors(opt)) | Some(Action::ListProfiles(opt)) => *opt,
             Some(Action::UpdateRules(opt)) => opt.common_options,
-<<<<<<< HEAD
             Some(Action::AlertElastic(opt)) => opt.common_options,
-=======
             Some(Action::Search(opt)) => opt.common_options,
->>>>>>> f6d723de
             None => CommonOptions {
                 no_color: false,
                 quiet: false,
@@ -589,29 +586,11 @@
     /// Set default output profile
     SetDefaultProfile(DefaultProfileOption),
 
-<<<<<<< HEAD
-    #[clap(
-        author = "Yamato Security (https://github.com/Yamato-Security/hayabusa) @SecurityYamato)",
-        help_template = "\nHayabusa v2.3.0-dev\n{author-with-newline}\n{usage-heading}\n  {usage}\n\n{all-args}",
-        term_width = 400,
-        disable_help_flag = true
-    )]
-    /// Print the list of contributors
-    ListContributors(CommonOptions),
-
-    #[clap(
-        author = "Yamato Security (https://github.com/Yamato-Security/hayabusa) @SecurityYamato)",
-        help_template = "\nHayabusa v2.3.0-dev\n{author-with-newline}\n{usage-heading}\n  {usage}\n\n{all-args}",
-        term_width = 400,
-        disable_help_flag = true
-    )]
-=======
     #[clap(display_order = 381)]
     /// Print the list of contributors
     ListContributors(CommonOptions),
 
     #[clap(display_order = 382)]
->>>>>>> f6d723de
     /// List the output profiles
     ListProfiles(CommonOptions),
 }
@@ -630,11 +609,8 @@
                 Action::SetDefaultProfile(_) => 7,
                 Action::ListContributors(_) => 8,
                 Action::ListProfiles(_) => 9,
-<<<<<<< HEAD
-                Action::AlertElastic(_) => 10,
-=======
                 Action::Search(_) => 10,
->>>>>>> f6d723de
+                Action::AlertElastic(_) => 11,
             }
         } else {
             100
@@ -651,15 +627,12 @@
                 Action::UpdateRules(_) => "update-rules",
                 Action::LevelTuning(_) => "level-tuning",
                 Action::SetDefaultProfile(_) => "set-default-profile",
+                Action::ListProfiles(_) => "list-profiles",
+                Action::Search(_) => "search",
+                Action::AlertElastic(_) => "alert-elastic",
                 Action::ListContributors(_) => "list-contributors",
-                Action::ListProfiles(_) => "list-profiles",
-<<<<<<< HEAD
-                Action::AlertElastic(_) => "alert-elastic",
-=======
-                Action::Search(_) => "search",
->>>>>>> f6d723de
             }
-        } else {
+        }else {
             ""
         }
     }
