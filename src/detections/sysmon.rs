use crate::detections::utils::check_command;
use crate::models::event;
use std::collections::HashMap;
use std::fs::File;
use std::io::prelude::*;

pub struct Sysmon {
    empty_str: String,
    checkunsigned: u64,
}

impl Sysmon {
    pub fn new() -> Sysmon {
        Sysmon {
            empty_str: String::default(),
            //checkunsigned: 0, //  DeepBlueでは0固定
            checkunsigned: 1, //  開発用に1 (configから設定可能になる予定)
        }
    }

    pub fn detection(
        &mut self,
        event_id: String,
        _system: &event::System,
        event_data: HashMap<String, String>,
    ) {
        &self.check_command_lines(&event_id, &event_data);
        &self.check_for_unsigned_files(&event_id, &event_data);
    }

    fn check_command_lines(&mut self, event_id: &String, event_data: &HashMap<String, String>) {
        if event_id != "4" {
            return;
        }

        // Check command lines
        if let Some(_command_line) = event_data.get("CommandLine") {
            if let Some(_date) = event_data.get("UtcTime") {
                println!("Date    : {} (UTC)", _date);
            }
            println!("Log     : Sysmon");
            let minlength = 1000;
<<<<<<< HEAD
            let _creater = event_data.get("ParentImage").unwrap_or(&self.empty_str);
            check_command(1, _command_line, minlength, 0, "", _creater);
=======
            //let mut f = File::open("whitelist.txt").expect("file not found");
            //let mut contents = String::new();
            //f.read_to_string(&mut contents);
            //let rdr = csv::Reader::from_reader(contents.as_bytes());
            if let Some(_creater) = event_data.get("ParentImage") {
                //check_command(1, _command_line, minlength, 0, "", _creater, rdr);
                check_command(1, _command_line, minlength, 0, "", _creater);
            } else {
                //check_command(1, _command_line, minlength, 0, "", "", rdr);
                check_command(1, _command_line, minlength, 0, "", "");
            }
>>>>>>> 71e2ba03
        }
    }

    fn check_for_unsigned_files(
        &mut self,
        event_id: &String,
        event_data: &HashMap<String, String>,
    ) {
        if event_id != "7" {
            return;
        }

        // Check for unsigned EXEs/DLLs:
        // This can be very chatty, so it's disabled.
        // Set $checkunsigned to 1 (global variable section) to enable:
        if self.checkunsigned == 1 {
<<<<<<< HEAD
            let _signed = event_data.get("Signed").unwrap_or(&self.empty_str);
            if _signed == "false" {
                let _date = event_data.get("UtcTime").unwrap_or(&self.empty_str);
                println!("Date    : {} (UTC)", _date);
                println!("Log     : Sysmon");
                println!("EventID : 7");
                println!("Message : Unsigned Image (DLL)");
                let _image = event_data.get("Image").unwrap_or(&self.empty_str);
                println!("Result  : Loaded by: {}", _image);
                let _command_line = event_data.get("ImageLoaded").unwrap_or(&self.empty_str);
                println!("Command : {}", _command_line);
            }
        }
    }
}

#[cfg(test)]
mod tests {
    extern crate quick_xml;
    use crate::detections::sysmon;
    use crate::models::event;

    #[test]
    fn test_skelton_hit() {
        assert_eq!(1, 1);
    }
=======
            if let Some(_signed) = event_data.get("Signed") {
                if _signed == "false" {
                    if let Some(_date) = event_data.get("UtcTime") {
                        println!("Date    : {} (UTC)", _date);
                    }
                    println!("Log     : Sysmon");
                    println!("EventID : 7");
                    println!("Message : Unsigned Image (DLL)");
                    if let Some(_image) = event_data.get("Image") {
                        println!("Result  : Loaded by: {}", _image);
                    }
                    if let Some(_command_line) = event_data.get("ImageLoaded") {
                        println!("Command : {}", _command_line);
                    }
                }
            }
        }
    }
>>>>>>> 71e2ba03
}<|MERGE_RESOLUTION|>--- conflicted
+++ resolved
@@ -40,10 +40,6 @@
             }
             println!("Log     : Sysmon");
             let minlength = 1000;
-<<<<<<< HEAD
-            let _creater = event_data.get("ParentImage").unwrap_or(&self.empty_str);
-            check_command(1, _command_line, minlength, 0, "", _creater);
-=======
             //let mut f = File::open("whitelist.txt").expect("file not found");
             //let mut contents = String::new();
             //f.read_to_string(&mut contents);
@@ -55,7 +51,6 @@
                 //check_command(1, _command_line, minlength, 0, "", "", rdr);
                 check_command(1, _command_line, minlength, 0, "", "");
             }
->>>>>>> 71e2ba03
         }
     }
 
@@ -72,34 +67,6 @@
         // This can be very chatty, so it's disabled.
         // Set $checkunsigned to 1 (global variable section) to enable:
         if self.checkunsigned == 1 {
-<<<<<<< HEAD
-            let _signed = event_data.get("Signed").unwrap_or(&self.empty_str);
-            if _signed == "false" {
-                let _date = event_data.get("UtcTime").unwrap_or(&self.empty_str);
-                println!("Date    : {} (UTC)", _date);
-                println!("Log     : Sysmon");
-                println!("EventID : 7");
-                println!("Message : Unsigned Image (DLL)");
-                let _image = event_data.get("Image").unwrap_or(&self.empty_str);
-                println!("Result  : Loaded by: {}", _image);
-                let _command_line = event_data.get("ImageLoaded").unwrap_or(&self.empty_str);
-                println!("Command : {}", _command_line);
-            }
-        }
-    }
-}
-
-#[cfg(test)]
-mod tests {
-    extern crate quick_xml;
-    use crate::detections::sysmon;
-    use crate::models::event;
-
-    #[test]
-    fn test_skelton_hit() {
-        assert_eq!(1, 1);
-    }
-=======
             if let Some(_signed) = event_data.get("Signed") {
                 if _signed == "false" {
                     if let Some(_date) = event_data.get("UtcTime") {
@@ -118,5 +85,4 @@
             }
         }
     }
->>>>>>> 71e2ba03
 }