extern crate regex;

use chrono::{DateTime, Utc};

use hashbrown::HashMap;
use nested::Nested;
use std::{fmt::Debug, sync::Arc, vec};

use yaml_rust::Yaml;

mod matchers;
mod selectionnodes;
use self::selectionnodes::{LeafSelectionNode, SelectionNode};
mod aggregation_parser;
use self::aggregation_parser::AggregationParseInfo;

mod condition_parser;
mod count;
use self::count::{AggRecordTimeInfo, TimeFrameInfo};

use super::configs::{EventKeyAliasConfig, StoredStatic};
use super::detection::EvtxRecordInfo;

pub fn create_rule(rulepath: String, yaml: Yaml) -> RuleNode {
    RuleNode::new(rulepath, yaml)
}

/// Ruleファイルを表すノード
pub struct RuleNode {
    pub rulepath: String,
    pub yaml: Yaml,
    detection: DetectionNode,
    countdata: HashMap<String, Vec<AggRecordTimeInfo>>,
}

impl Debug for RuleNode {
    fn fmt(&self, _f: &mut std::fmt::Formatter<'_>) -> std::fmt::Result {
        Result::Ok(())
    }
}

unsafe impl Sync for RuleNode {}
unsafe impl Send for RuleNode {}

impl RuleNode {
    pub fn new(rule_path: String, yaml_data: Yaml) -> RuleNode {
        RuleNode {
            rulepath: rule_path,
            yaml: yaml_data,
            detection: DetectionNode::new(),
            countdata: HashMap::new(),
        }
    }

    pub fn init(&mut self, stored_static: &StoredStatic) -> Result<(), Vec<String>> {
        let mut errmsgs: Vec<String> = vec![];

        // detection node initialization
        let detection_result = self.detection.init(&self.yaml["detection"], stored_static);
        if let Err(err_detail) = detection_result {
            errmsgs.extend(err_detail);
        }

        if errmsgs.is_empty() {
            Result::Ok(())
        } else {
            Result::Err(errmsgs)
        }
    }

    pub fn select(
        &mut self,
        event_record: &EvtxRecordInfo,
        verbose_flag: bool,
        quiet_errors_flag: bool,
        json_input_flag: bool,
        eventkey_alias: &EventKeyAliasConfig,
    ) -> bool {
        let result = self.detection.select(event_record, eventkey_alias);
        if result && self.has_agg_condition() {
            count::count(
                self,
                &event_record.record,
                verbose_flag,
                quiet_errors_flag,
                json_input_flag,
            );
        }
        result
    }
    /// aggregation conditionが存在するかを返す関数
    pub fn has_agg_condition(&self) -> bool {
        self.detection.aggregation_condition.is_some()
    }
    /// Aggregation Conditionの結果を配列で返却する関数
    pub fn judge_satisfy_aggcondition(&self, stored_static: &StoredStatic) -> Vec<AggResult> {
        let mut ret = Vec::new();
        if !self.has_agg_condition() {
            return ret;
        }
        ret.append(&mut count::aggregation_condition_select(
            self,
            stored_static,
        ));
        ret
    }
    pub fn check_exist_countdata(&self) -> bool {
        !self.countdata.is_empty()
    }
    /// ルール内のAggregationParseInfo(Aggregation Condition)を取得する関数
    pub fn get_agg_condition(&self) -> Option<&AggregationParseInfo> {
        if self.detection.aggregation_condition.as_ref().is_some() {
            return self.detection.aggregation_condition.as_ref();
        }
        None
    }
}

// RuleNodeのdetectionに定義されているキーの一覧を取得する。
pub fn get_detection_keys(node: &RuleNode) -> Nested<String> {
    let mut ret = Nested::<String>::new();
    let detection = &node.detection;
    for key in detection.name_to_selection.keys() {
        let selection = &detection.name_to_selection[key];
        let desc = selection.get_descendants();
        desc.iter().for_each(|node| {
            if !node.is::<LeafSelectionNode>() {
                return;
            }

            let node = node.downcast_ref::<LeafSelectionNode>().unwrap();
            let keys = node.get_keys();
            let keys = keys.iter().filter_map(|key| {
                if key.is_empty() {
                    return None;
                }
                Some(key.to_string())
            });
            ret.extend(keys);
        });
    }

    ret
}

/// Ruleファイルのdetectionを表すノード
struct DetectionNode {
    pub name_to_selection: HashMap<String, Arc<Box<dyn SelectionNode>>>,
    pub condition: Option<Box<dyn SelectionNode>>,
    pub aggregation_condition: Option<AggregationParseInfo>,
    pub timeframe: Option<TimeFrameInfo>,
}

impl DetectionNode {
    fn new() -> DetectionNode {
        DetectionNode {
            name_to_selection: HashMap::new(),
            condition: Option::None,
            aggregation_condition: Option::None,
            timeframe: Option::None,
        }
    }

    fn init(
        &mut self,
        detection_yaml: &Yaml,
        stored_static: &StoredStatic,
    ) -> Result<(), Vec<String>> {
        // selection nodeの初期化
        self.parse_name_to_selection(detection_yaml)?;

        //timeframeに指定されている値を取得
        let timeframe = &detection_yaml["timeframe"].as_str();
        if timeframe.is_some() {
            self.timeframe = Some(TimeFrameInfo::parse_tframe(
                timeframe.unwrap().to_string(),
                stored_static,
            ));
        }

        // conditionに指定されている式を取得
        let condition = &detection_yaml["condition"].as_str();
        let condition_str = if let Some(cond_str) = condition {
            *cond_str
        } else {
            // conditionが指定されていない場合、selectionが一つだけならそのselectionを採用することにする。
            let mut keys = self.name_to_selection.keys();
            if keys.len() >= 2 {
                return Result::Err(vec![
                    "There is no condition node under detection.".to_string()
                ]);
            }

            keys.next().unwrap()
        };

        // conditionをパースして、SelectionNodeに変換する
        let mut err_msgs = vec![];
        let compiler = condition_parser::ConditionCompiler::new();
        let compile_result = compiler.compile_condition(condition_str, &self.name_to_selection);
        if let Result::Err(err_msg) = compile_result {
            err_msgs.extend(vec![err_msg]);
        } else {
            self.condition = Option::Some(compile_result.unwrap());
        }

        // aggregation condition(conditionのパイプ以降の部分)をパース
        let agg_compiler = aggregation_parser::AggegationConditionCompiler::new();
        let compile_result = agg_compiler.compile(condition_str);
        if let Result::Err(err_msg) = compile_result {
            err_msgs.push(err_msg);
        } else if let Result::Ok(info) = compile_result {
            self.aggregation_condition = info;
        }

        if err_msgs.is_empty() {
            Result::Ok(())
        } else {
            Result::Err(err_msgs)
        }
    }

    pub fn select(
        &self,
        event_record: &EvtxRecordInfo,
        eventkey_alias: &EventKeyAliasConfig,
    ) -> bool {
        if self.condition.is_none() {
            return false;
        }

        let condition = &self.condition.as_ref().unwrap();
        condition.select(event_record, eventkey_alias)
    }

    /// selectionノードをパースします。
    fn parse_name_to_selection(&mut self, detection_yaml: &Yaml) -> Result<(), Vec<String>> {
        let detection_hash = detection_yaml.as_hash();
        if detection_hash.is_none() {
            return Result::Err(vec!["Detection node was not found.".to_string()]);
        }

        // selectionをパースする。
        let detection_hash = detection_hash.unwrap();
        let keys = detection_hash.keys();
        let mut err_msgs = vec![];
        for key in keys {
            let name = key.as_str().unwrap_or("");
            if name.is_empty() {
                continue;
            }
            // condition等、特殊なキーワードを無視する。
            if name == "condition" || name == "timeframe" {
                continue;
            }

            // パースして、エラーメッセージがあれば配列にためて、戻り値で返す。
            let selection_node = self.parse_selection(&detection_hash[key]);
            if let Some(node) = selection_node {
                let mut selection_node = node;
                let init_result = selection_node.init();
                if let Err(err_detail) = init_result {
                    err_msgs.extend(err_detail);
                } else {
                    let rc_selection = Arc::new(selection_node);
                    self.name_to_selection
                        .insert(name.to_string(), rc_selection);
                }
            }
        }
        if !err_msgs.is_empty() {
            return Result::Err(err_msgs);
        }

        // selectionノードが無いのはエラー
        if self.name_to_selection.is_empty() {
            return Result::Err(vec![
                "There is no selection node under detection.".to_string()
            ]);
        }

        Result::Ok(())
    }

    /// selectionをパースします。
    fn parse_selection(&self, selection_yaml: &Yaml) -> Option<Box<dyn SelectionNode>> {
        Option::Some(Self::parse_selection_recursively(
            &Nested::<String>::new(),
            selection_yaml,
        ))
    }

    /// selectionをパースします。
    fn parse_selection_recursively(
        key_list: &Nested<String>,
        yaml: &Yaml,
    ) -> Box<dyn SelectionNode> {
        if yaml.as_hash().is_some() {
            // 連想配列はAND条件と解釈する
            let yaml_hash = yaml.as_hash().unwrap();
            let mut and_node = selectionnodes::AndSelectionNode::new();

            yaml_hash.keys().for_each(|hash_key| {
                let child_yaml = yaml_hash.get(hash_key).unwrap();
                let mut child_key_list = key_list.clone();
                child_key_list.push(hash_key.as_str().unwrap());
                let child_node = Self::parse_selection_recursively(&child_key_list, child_yaml);
                and_node.child_nodes.push(child_node);
            });
            Box::new(and_node)
        } else if yaml.as_vec().is_some()
            && !key_list.is_empty()
            && key_list[0].ends_with("|all")
            && !key_list[0].eq("|all")
        {
            //key_listにallが入っていた場合は子要素の配列はAND条件と解釈する。
            let mut and_node = selectionnodes::AndSelectionNode::new();
            yaml.as_vec().unwrap().iter().for_each(|child_yaml| {
                let child_node = Self::parse_selection_recursively(key_list, child_yaml);
                and_node.child_nodes.push(child_node);
            });
            Box::new(and_node)
        } else if yaml.as_vec().is_some() && !key_list.is_empty() && key_list[0].eq("|all") {
            // |all だけの場合、
            let mut or_node = selectionnodes::AllSelectionNode::new();
            yaml.as_vec().unwrap().iter().for_each(|child_yaml| {
                let child_node = Self::parse_selection_recursively(key_list, child_yaml);
                or_node.child_nodes.push(child_node);
            });
            Box::new(or_node)
        } else if yaml.as_vec().is_some() {
            // 配列はOR条件と解釈する。
            let mut or_node = selectionnodes::OrSelectionNode::new();
            yaml.as_vec().unwrap().iter().for_each(|child_yaml| {
                let child_node = Self::parse_selection_recursively(key_list, child_yaml);
                or_node.child_nodes.push(child_node);
            });
            Box::new(or_node)
        } else {
            // 連想配列と配列以外は末端ノード
            Box::new(selectionnodes::LeafSelectionNode::new(
                key_list.clone(),
                yaml.to_owned(),
            ))
        }
    }
}

#[derive(Debug)]
/// countなどのaggregationの結果を出力する構造体
pub struct AggResult {
    /// countなどの値
    pub data: i64,
    /// count byで指定された条件のレコード内での値
    pub key: String,
    /// countの括弧内指定された項目の検知されたレコード内での値の配列。括弧内で指定がなかった場合は長さ0の配列となる
    pub field_values: Vec<String>,
    ///検知したブロックの最初のレコードの時間
    pub start_timedate: DateTime<Utc>,
    ///条件式の情報
    pub condition_op_num: String,
}

impl AggResult {
    pub fn new(
        count_data: i64,
        key_name: String,
        field_value: Vec<String>,
        event_start_timedate: DateTime<Utc>,
        condition_op_number: String,
    ) -> AggResult {
        AggResult {
            data: count_data,
            key: key_name,
            field_values: field_value,
            start_timedate: event_start_timedate,
            condition_op_num: condition_op_number,
        }
    }
}

#[cfg(test)]
mod tests {
    use std::path::Path;

    use super::RuleNode;
    use crate::detections::{
        self,
        configs::{
            Action, CommonOptions, Config, CsvOutputOption, DetectCommonOption, InputOption,
            OutputOption, StoredStatic, STORED_EKEY_ALIAS,
        },
        rule::create_rule,
        utils,
    };
    use yaml_rust::YamlLoader;

    fn create_dummy_stored_static() -> StoredStatic {
        StoredStatic::create_static_data(Some(Config {
            action: Some(Action::CsvTimeline(CsvOutputOption {
                output_options: OutputOption {
                    input_args: InputOption {
                        directory: None,
                        filepath: None,
                        live_analysis: false,
                    },
                    profile: None,
                    enable_deprecated_rules: false,
                    exclude_status: None,
                    min_level: "informational".to_string(),
                    exact_level: None,
                    enable_noisy_rules: false,
                    end_timeline: None,
                    start_timeline: None,
                    eid_filter: false,
                    european_time: false,
                    iso_8601: false,
                    rfc_2822: false,
                    rfc_3339: false,
                    us_military_time: false,
                    us_time: false,
                    utc: false,
                    visualize_timeline: false,
                    rules: Path::new("./rules").to_path_buf(),
                    html_report: None,
                    no_summary: false,
                    common_options: CommonOptions {
                        no_color: false,
                        quiet: false,
                    },
                    detect_common_options: DetectCommonOption {
                        evtx_file_ext: None,
                        thread_number: None,
                        quiet_errors: false,
                        config: Path::new("./rules/config").to_path_buf(),
                        verbose: false,
                        json_input: false,
                    },
                    enable_unsupported_rules: false,
                    clobber: false,
<<<<<<< HEAD
                    tags: None,
                    proven_rules: false,
=======
                    include_tags: None,
                    exclude_tags: None,
>>>>>>> fea4d143
                    include_category: None,
                    exclude_category: None,
                },
                geo_ip: None,
                output: None,
                multiline: false,
                remove_duplicate_data: false,
            })),
            debug: false,
        }))
    }

    pub fn parse_rule_from_str(rule_str: &str) -> RuleNode {
        let rule_yaml = YamlLoader::load_from_str(rule_str);
        assert!(rule_yaml.is_ok());
        let rule_yamls = rule_yaml.unwrap();
        let mut rule_yaml = rule_yamls.into_iter();
        let mut rule_node = create_rule("testpath".to_string(), rule_yaml.next().unwrap());
        assert!(rule_node.init(&create_dummy_stored_static()).is_ok());
        rule_node
    }

    fn check_select(rule_str: &str, record_str: &str, expect_select: bool) {
        let mut rule_node = parse_rule_from_str(rule_str);
        let dummy_stored_static = create_dummy_stored_static();
        *STORED_EKEY_ALIAS.write().unwrap() = Some(dummy_stored_static.eventkey_alias.clone());

        match serde_json::from_str(record_str) {
            Ok(record) => {
                let keys = detections::rule::get_detection_keys(&rule_node);
                let recinfo = utils::create_rec_info(record, "testpath".to_owned(), &keys);
                assert_eq!(
                    rule_node.select(
                        &recinfo,
                        dummy_stored_static.verbose_flag,
                        dummy_stored_static.quiet_errors_flag,
                        dummy_stored_static.json_input_flag,
                        &dummy_stored_static.eventkey_alias
                    ),
                    expect_select
                );
            }
            Err(_rec) => {
                panic!("Failed to parse json record.");
            }
        }
    }

    #[test]
    fn test_detect_dotkey() {
        // aliasじゃなくて、.区切りでつなげるケースが正しく検知できる。
        let rule_str = r#"
        enabled: true
        detection:
            selection:
                Event.System.Computer: DESKTOP-ICHIICHI
        details: 'command=%CommandLine%'
        "#;

        let record_json_str = r#"
        {
            "Event": {"System": {"EventID": 4103, "Channel": "Security", "Computer":"DESKTOP-ICHIICHI"}},
            "Event_attributes": {"xmlns": "http://schemas.microsoft.com/win/2004/08/events/event"}
        }"#;
        check_select(rule_str, record_json_str, true);
    }

    #[test]
    fn test_notdetect_dotkey() {
        // aliasじゃなくて、.区切りでつなげるケースで、検知しないはずのケースで検知しないことを確かめる。
        let rule_str = r#"
        enabled: true
        detection:
            selection:
                Event.System.Computer: DESKTOP-ICHIICHIN
        details: 'command=%CommandLine%'
        "#;

        let record_json_str = r#"
        {
            "Event": {"System": {"EventID": 4103, "Channel": "Security", "Computer":"DESKTOP-ICHIICHI"}},
            "Event_attributes": {"xmlns": "http://schemas.microsoft.com/win/2004/08/events/event"}
        }"#;
        check_select(rule_str, record_json_str, false);
    }

    #[test]
    fn test_notdetect_differentkey() {
        // aliasじゃなくて、.区切りでつなげるケースで、検知しないはずのケースで検知しないことを確かめる。
        let rule_str = r#"
        enabled: true
        detection:
            selection:
                Channel: NOTDETECT
        details: 'command=%CommandLine%'
        "#;

        let record_json_str = r#"
        {
            "Event": {"System": {"EventID": 4103, "Channel": "Security", "Computer":"DESKTOP-ICHIICHI"}},
            "Event_attributes": {"xmlns": "http://schemas.microsoft.com/win/2004/08/events/event"}
        }"#;

        check_select(rule_str, record_json_str, false);
    }

    #[test]
    fn test_detect_attribute() {
        // XMLのタグのattributionの部分に値がある場合、JSONが特殊な感じでパースされるのでそのテスト
        // 元のXMLは下記のような感じで、Providerタグの部分のNameとかGuidを検知するテスト
        /*         - <Event xmlns="http://schemas.microsoft.com/win/2004/08/events/event">
        - <System>
          <Provider Name="Microsoft-Windows-Security-Auditing" Guid="{54849625-5478-4994-a5ba-3e3b0328c30d}" />
          <EventID>4672</EventID>
          <Version>0</Version>
          <Level>0</Level>
          <Task>12548</Task>
          <Opcode>0</Opcode>
          <Keywords>0x8020000000000000</Keywords>
          <TimeCreated SystemTime="2021-05-12T13:33:08.0144343Z" />
          <EventRecordID>244666</EventRecordID>
          <Correlation ActivityID="{0188dd7a-447d-000c-82dd-88017d44d701}" />
          <Execution ProcessID="1172" ThreadID="22352" />
          <Channel>Security</Channel>
          <Security />
          </System>
        - <EventData>
          <Data Name="SubjectUserName">SYSTEM</Data>
          <Data Name="SubjectDomainName">NT AUTHORITY</Data>
          <Data Name="PrivilegeList">SeAssignPrimaryTokenPrivilege SeTcbPrivilege SeSecurityPrivilege SeTakeOwnershipPrivilege SeLoadDriverPrivilege SeBackupPrivilege SeRestorePrivilege SeDebugPrivilege SeAuditPrivilege SeSystemEnvironmentPrivilege SeImpersonatePrivilege SeDelegateSessionUserImpersonatePrivilege</Data>
          </EventData>
          </Event> */

        let rule_str = r#"
        enabled: true
        detection:
            selection:
                EventID: 4797
                Event.System.Provider_attributes.Guid: 54849625-5478-4994-A5BA-3E3B0328C30D
        details: 'command=%CommandLine%'
        "#;

        let record_json_str = r#"
        {
            "Event": {
              "System": {
                "Channel": "Security",
                "Correlation_attributes": {
                  "ActivityID": "0188DD7A-447D-000C-82DD-88017D44D701"
                },
                "EventID": 4797,
                "EventRecordID": 239219,
                "Execution_attributes": {
                  "ProcessID": 1172,
                  "ThreadID": 23236
                },
                "Keywords": "0x8020000000000000",
                "Level": 0,
                "Opcode": 0,
                "Provider_attributes": {
                  "Guid": "54849625-5478-4994-A5BA-3E3B0328C30D",
                  "Name": "Microsoft-Windows-Security-Auditing"
                },
                "Security": null,
                "Task": 13824,
                "TimeCreated_attributes": {
                  "SystemTime": "2021-05-12T09:39:19.828403Z"
                },
                "Version": 0
              }
            },
            "Event_attributes": {
              "xmlns": "http://schemas.microsoft.com/win/2004/08/events/event"
            }
          }"#;
        check_select(rule_str, record_json_str, true);
    }

    #[test]
    fn test_notdetect_attribute() {
        // XMLのタグのattributionの検知しないケースを確認
        let rule_str = r#"
        enabled: true
        detection:
            selection:
                EventID: 4797
                Event.System.Provider_attributes.Guid: 54849625-5478-4994-A5BA-3E3B0328C30DSS
        details: 'command=%CommandLine%'
        "#;

        let record_json_str = r#"
        {
            "Event": {
              "System": {
                "Channel": "Security",
                "Correlation_attributes": {
                  "ActivityID": "0188DD7A-447D-000C-82DD-88017D44D701"
                },
                "EventID": 4797,
                "EventRecordID": 239219,
                "Execution_attributes": {
                  "ProcessID": 1172,
                  "ThreadID": 23236
                },
                "Keywords": "0x8020000000000000",
                "Level": 0,
                "Opcode": 0,
                "Provider_attributes": {
                  "Guid": "54849625-5478-4994-A5BA-3E3B0328C30D",
                  "Name": "Microsoft-Windows-Security-Auditing"
                },
                "Security": null,
                "Task": 13824,
                "TimeCreated_attributes": {
                  "SystemTime": "2021-05-12T09:39:19.828403Z"
                },
                "Version": 0
              }
            },
            "Event_attributes": {
              "xmlns": "http://schemas.microsoft.com/win/2004/08/events/event"
            }
          }"#;
        check_select(rule_str, record_json_str, false);
    }

    #[test]
    fn test_detect_eventdata() {
        // XML形式の特殊なパターンでEventDataというタグあって、Name=の部分にキー的なものが来る。
        /* - <EventData>
        <Data Name="SubjectUserSid">S-1-5-21-2673273881-979819022-3746999991-1001</Data>
        <Data Name="SubjectUserName">takai</Data>
        <Data Name="SubjectDomainName">DESKTOP-ICHIICH</Data>
        <Data Name="SubjectLogonId">0x312cd</Data>
        <Data Name="Workstation">DESKTOP-ICHIICH</Data>
        <Data Name="TargetUserName">Administrator</Data>
        <Data Name="TargetDomainName">DESKTOP-ICHIICH</Data>
        </EventData> */

        // その場合、イベントパーサーのJSONは下記のような感じになるので、それで正しく検知出来ることをテスト。
        /*         {
            "Event": {
              "EventData": {
                "TargetDomainName": "TEST-DOMAIN",
                "Workstation": "TEST WorkStation"
                "TargetUserName": "ichiichi11",
              },
            }
        } */

        let rule_str = r#"
        enabled: true
        detection:
            selection:
                Event.EventData.Workstation: 'TEST WorkStation'
                Event.EventData.TargetUserName: ichiichi11
        details: 'command=%CommandLine%'
        "#;

        let record_json_str = r#"
        {
            "Event": {
              "EventData": {
                "Workstation": "TEST WorkStation",
                "TargetUserName": "ichiichi11"
              },
              "System": {
                "Channel": "Security",
                "EventID": 4103,
                "EventRecordID": 239219,
                "Security": null
              }
            },
            "Event_attributes": {
              "xmlns": "http://schemas.microsoft.com/win/2004/08/events/event"
            }
        }
        "#;
        check_select(rule_str, record_json_str, true);
    }

    #[test]
    fn test_detect_eventdata2() {
        let rule_str = r#"
        enabled: true
        detection:
            selection:
                EventID: 4103
                TargetUserName: ichiichi11
        details: 'command=%CommandLine%'
        "#;

        let record_json_str = r#"
        {
            "Event": {
              "EventData": {
                "Workstation": "TEST WorkStation",
                "TargetUserName": "ichiichi11"
              },
              "System": {
                "Channel": "Security",
                "EventID": 4103,
                "EventRecordID": 239219,
                "Security": null
              }
            },
            "Event_attributes": {
              "xmlns": "http://schemas.microsoft.com/win/2004/08/events/event"
            }
        }
        "#;
        check_select(rule_str, record_json_str, true);
    }

    #[test]
    fn test_notdetect_eventdata() {
        // EventDataの検知しないパターン
        let rule_str = r#"
        enabled: true
        detection:
            selection:
                EventID: 4103
                TargetUserName: ichiichi12
        details: 'command=%CommandLine%'
        "#;

        let record_json_str = r#"
        {
            "Event": {
              "EventData": {
                "Workstation": "TEST WorkStation",
                "TargetUserName": "ichiichi11"
              },
              "System": {
                "Channel": "Security",
                "EventID": 4103,
                "EventRecordID": 239219,
                "Security": null
              }
            },
            "Event_attributes": {
              "xmlns": "http://schemas.microsoft.com/win/2004/08/events/event"
            }
        }
        "#;
        check_select(rule_str, record_json_str, false);
    }

    #[test]
    fn test_detect_special_eventdata() {
        // 上記テストケースのEventDataの更に特殊ケースで下記のようにDataタグの中にNameキーがないケースがある。
        // そのためにruleファイルでEventDataというキーだけ特別対応している。
        // 現状、downgrade_attack.ymlというルールの場合だけで確認出来ているケース
        let rule_str = r#"
        enabled: true
        detection:
            selection:
                EventID: 403
                EventData|re: '[\s\S]*EngineVersion=2\.0[\s\S]*'
        details: 'command=%CommandLine%'
        "#;

        let record_json_str = r#"
        {
            "Event": {
              "EventData": {
                "Binary": null,
                "Data": [
                  "Stopped",
                  "Available",
                  "\tNewEngineState=Stopped\n\tPreviousEngineState=Available\n\n\tSequenceNumber=10\n\n\tHostName=ConsoleHost\n\tHostVersion=2.0\n\tHostId=5cbb33bf-acf7-47cc-9242-141cd0ba9f0c\n\tEngineVersion=2.0\n\tRunspaceId=c6e94dca-0daf-418c-860a-f751a9f2cbe1\n\tPipelineId=\n\tCommandName=\n\tCommandType=\n\tScriptName=\n\tCommandPath=\n\tCommandLine="
                ]
              },
              "System": {
                "Channel": "Windows PowerShell",
                "Computer": "DESKTOP-ST69BPO",
                "EventID": 403,
                "EventID_attributes": {
                  "Qualifiers": 0
                },
                "EventRecordID": 730,
                "Keywords": "0x80000000000000",
                "Level": 4,
                "Provider_attributes": {
                  "Name": "PowerShell"
                },
                "Security": null,
                "Task": 4,
                "TimeCreated_attributes": {
                  "SystemTime": "2021-01-28T10:40:54.946866Z"
                }
              }
            },
            "Event_attributes": {
              "xmlns": "http://schemas.microsoft.com/win/2004/08/events/event"
            }
          }
        "#;

        check_select(rule_str, record_json_str, true);
    }

    #[test]
    fn test_notdetect_special_eventdata() {
        // 上記テストケースのEventDataの更に特殊ケースで下記のようにDataタグの中にNameキーがないケースがある。
        // そのためにruleファイルでEventDataというキーだけ特別対応している。
        // 現状、downgrade_attack.ymlというルールの場合だけで確認出来ているケース
        let rule_str = r#"
        enabled: true
        detection:
            selection:
                EventID: 403
                EventData: '[\s\S]*EngineVersion=3.0[\s\S]*'
        details: 'command=%CommandLine%'
        "#;

        let record_json_str = r#"
        {
            "Event": {
              "EventData": {
                "Binary": null,
                "Data": [
                  "Stopped",
                  "Available",
                  "\tNewEngineState=Stopped\n\tPreviousEngineState=Available\n\n\tSequenceNumber=10\n\n\tHostName=ConsoleHost\n\tHostVersion=2.0\n\tHostId=5cbb33bf-acf7-47cc-9242-141cd0ba9f0c\n\tEngineVersion=2.0\n\tRunspaceId=c6e94dca-0daf-418c-860a-f751a9f2cbe1\n\tPipelineId=\n\tCommandName=\n\tCommandType=\n\tScriptName=\n\tCommandPath=\n\tCommandLine="
                ]
              },
              "System": {
                "Channel": "Windows PowerShell",
                "Computer": "DESKTOP-ST69BPO",
                "EventID": 403,
                "EventID_attributes": {
                  "Qualifiers": 0
                },
                "EventRecordID": 730,
                "Keywords": "0x80000000000000",
                "Level": 4,
                "Provider_attributes": {
                  "Name": "PowerShell"
                },
                "Security": null,
                "Task": 4,
                "TimeCreated_attributes": {
                  "SystemTime": "2021-01-28T10:40:54.946866Z"
                }
              }
            },
            "Event_attributes": {
              "xmlns": "http://schemas.microsoft.com/win/2004/08/events/event"
            }
          }
        "#;

        check_select(rule_str, record_json_str, false);
    }

    #[test]
    fn test_use_strfeature_in_or_node() {
        // orNodeの中でもstartswithが使えるかのテスト
        let rule_str = r#"
        enabled: true
        detection:
            selection:
                Channel: 'System'
                EventID: 7040
                param1: 'Windows Event Log'
                param2|startswith:
                    - "disa"
                    - "aut"
        details: 'Service name : %param1%¥nMessage : Event Log Service Stopped¥nResults: Selective event log manipulation may follow this event.'
        "#;

        let record_json_str = r#"
        {
          "Event": {
            "System": {
              "EventID": 7040,
              "Channel": "System"
            },
            "EventData": {
              "param1": "Windows Event Log",
              "param2": "auto start"
            }
          },
          "Event_attributes": {
            "xmlns": "http://schemas.microsoft.com/win/2004/08/events/event"
          }
        }"#;

        check_select(rule_str, record_json_str, true);
    }

    #[test]
    fn test_detect_undefined_rule_option() {
        // 不明な文字列オプションがルールに書かれていたら警告するテスト
        let rule_str = r#"
        enabled: true
        detection:
            selection:
                Channel|failed: Security
                EventID: 0
        details: 'Rule parse test'
        "#;
        let mut rule_yaml = YamlLoader::load_from_str(rule_str).unwrap().into_iter();
        let mut rule_node = create_rule("testpath".to_string(), rule_yaml.next().unwrap());

        assert_eq!(
            rule_node.init(&create_dummy_stored_static()),
            Err(vec![
                "An unknown pipe element was specified. key:detection -> selection -> Channel|failed"
                    .to_string()
            ])
        );
    }

    #[test]
    fn test_detect_not_defined_selection() {
        // 不明な文字列オプションがルールに書かれていたら警告するテスト
        let rule_str = r#"
        enabled: true
        detection:
        details: 'Rule parse test'
        "#;
        let mut rule_yaml = YamlLoader::load_from_str(rule_str).unwrap().into_iter();
        let mut rule_node = create_rule("testpath".to_string(), rule_yaml.next().unwrap());

        assert_eq!(
            rule_node.init(&create_dummy_stored_static()),
            Err(vec!["Detection node was not found.".to_string()])
        );
    }

    #[test]
    fn test_use_allfeature_() {
        // allがパイプで入っていた場合は以下の配下の者をAnd条件で扱うようにすできるかのテスト
        let rule_str = r#"
        enabled: true
        detection:
            selection:
                Channel: 'System'
                EventID: 7040
                param1: 'Windows Event Log'
                param2|contains|all:
                    - "star"
                    - "aut"
        details: 'Service name : %param1%¥nMessage : Event Log Service Stopped¥nResults: Selective event log manipulation may follow this event.'
        "#;

        let record_json_str = r#"
        {
          "Event": {
            "System": {
              "EventID": 7040,
              "Channel": "System"
            },
            "EventData": {
              "param1": "Windows Event Log",
              "param2": "auto start"
            }
          },
          "Event_attributes": {
            "xmlns": "http://schemas.microsoft.com/win/2004/08/events/event"
          }
        }"#;

        // case of
        let record_json_str2 = r#"
        {
          "Event": {
            "System": {
              "EventID": 7040,
              "Channel": "System"
            },
            "EventData": {
              "param1": "Windows Event Log",
              "param2": "auts"
            }
          },
          "Event_attributes": {
            "xmlns": "http://schemas.microsoft.com/win/2004/08/events/event"
          }
        }"#;

        check_select(rule_str, record_json_str, true);
        check_select(rule_str, record_json_str2, false);
    }

    /// countで対象の数値確認を行うためのテスト用関数
    fn _check_count(rule_str: &str, record_str: &str, key: &str, expect_count: i32) {
        let mut rule_yaml = YamlLoader::load_from_str(rule_str).unwrap().into_iter();
        let test = rule_yaml.next().unwrap();
        let mut rule_node = create_rule("testpath".to_string(), test);
        let _init = rule_node.init(&create_dummy_stored_static());
        let dummy_stored_static = create_dummy_stored_static();
        *STORED_EKEY_ALIAS.write().unwrap() = Some(dummy_stored_static.eventkey_alias.clone());

        match serde_json::from_str(record_str) {
            Ok(record) => {
                let keys = detections::rule::get_detection_keys(&rule_node);
                let recinfo = utils::create_rec_info(record, "testpath".to_owned(), &keys);
                let result = rule_node.select(
                    &recinfo,
                    dummy_stored_static.verbose_flag,
                    dummy_stored_static.quiet_errors_flag,
                    dummy_stored_static.json_input_flag,
                    &dummy_stored_static.eventkey_alias,
                );
                assert!(rule_node.detection.aggregation_condition.is_some());
                assert!(result);
                assert_eq!(
                    rule_node.countdata.get(key).unwrap().len() as i32,
                    expect_count
                );
            }
            Err(_rec) => {
                panic!("Failed to parse json record.");
            }
        }
    }
}<|MERGE_RESOLUTION|>--- conflicted
+++ resolved
@@ -438,13 +438,9 @@
                     },
                     enable_unsupported_rules: false,
                     clobber: false,
-<<<<<<< HEAD
-                    tags: None,
                     proven_rules: false,
-=======
                     include_tags: None,
                     exclude_tags: None,
->>>>>>> fea4d143
                     include_category: None,
                     exclude_category: None,
                 },
