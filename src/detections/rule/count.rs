--- conflicted
+++ resolved
@@ -48,7 +48,6 @@
     });
 }
 
-<<<<<<< HEAD
 /// 与えられたエイリアスから対象レコード内の値を取得してダブルクオーテーションを外す関数。
 ///  ダブルクオーテーションを外す理由は結果表示の際に余計なダブルクオーテーションが入るのを防ぐため
 /// is_by_aliasはこの関数を呼び出す際はcountのbyの値もしくはfieldの値のどちらかであるためboolとした
@@ -60,30 +59,6 @@
 ) -> Option<String> {
     if alias == "" {
         return None;
-=======
-/// countでgroupbyなどの情報を区分するためのハッシュマップのキーを作成する関数
-pub fn create_count_key(rule: &RuleNode, record: &Value) -> String {
-    if rule.detection.aggregation_condition.as_ref().is_none() {
-        return "_".to_string();
-    }
-    let aggcondition = rule.detection.aggregation_condition.as_ref().unwrap();
-    // recordでaliasが登録されている前提とする
-    let mut key = "".to_string();
-    if aggcondition._field_name.is_some() {
-        let field_value = aggcondition._field_name.as_ref().unwrap();
-        match utils::get_event_value(field_value, record) {
-            Some(value) => {
-                key.push_str(&value.to_string().replace("\"", ""));
-            }
-            None => {
-                AlertMessage::alert(
-                    &mut std::io::stderr().lock(),
-                    format!("field_value alias not found.value:{}", field_value),
-                )
-                .ok();
-            }
-        };
->>>>>>> fd200c54
     }
     match utils::get_event_value(alias, record) {
         Some(value) => {
@@ -131,19 +106,8 @@
 /// aggregation condition内での条件式を文字として返す関数
 pub fn get_str_agg_eq(rule: &RuleNode) -> String {
     //この関数はaggregation ruleのパースが正常終了した後に呼ばれる想定のためOptionの判定は行わない
-<<<<<<< HEAD
-    let agg_condition = rule
-        .detection
-        .as_ref()
-        .unwrap()
-        .aggregation_condition
-        .as_ref()
-        .unwrap();
-    let mut ret: String = String::default();
-=======
     let agg_condition = rule.detection.aggregation_condition.as_ref().unwrap();
     let mut ret: String = "".to_owned();
->>>>>>> fd200c54
     match agg_condition._cmp_op {
         AggregationConditionToken::EQ => {
             ret.push_str("== ");
@@ -294,24 +258,15 @@
 ) -> Vec<AggResult> {
     let mut ret: Vec<AggResult> = Vec::new();
     let mut time_data = time_datas.clone();
-<<<<<<< HEAD
-    time_data.sort_unstable_by(|a, b| a.record_time.cmp(&b.record_time));
-    let aggcondition = rule.get_agg_condition().unwrap();
-=======
-    time_data.sort();
+    time_data.sort_by(|a, b| a.record_time.cmp(&b.record_time));
     let aggcondition = rule.detection.aggregation_condition.as_ref().unwrap();
->>>>>>> fd200c54
     let mut start_point = 0;
     // 最初はcountの条件として記載されている分のレコードを取得するためのindex指定
     let mut check_point = start_point + aggcondition._cmp_num - 1;
     // timeframeで指定された基準の値を秒数として保持
-<<<<<<< HEAD
-    let judge_sec_frame = get_sec_timeframe(&rule.detection.as_ref().unwrap().timeframe);
+    let judge_sec_frame = get_sec_timeframe(&rule.detection.timeframe);
     let exist_field = aggcondition._field_name.is_some();
     let mut loaded_field_value: Vec<String> = Vec::new();
-=======
-    let judge_sec_frame = get_sec_timeframe(&rule.detection.timeframe);
->>>>>>> fd200c54
     loop {
         // 基準となるレコードもしくはcountを最低限満たす対象のレコードのindexが配列の領域を超えていた場合
         if start_point as usize >= time_data.len() - 1
@@ -730,14 +685,8 @@
                     assert!(rule_node.select(&EvtxRecordInfo {
                         evtx_filepath: "testpath".to_owned(),
                         record: rec,
-<<<<<<< HEAD
                         data_string: String::default(),
                     }));
-=======
-                        data_string: record.to_string(),
-                    };
-                    let _result = rule_node.select(&"testpath".to_string(), &recinfo);
->>>>>>> fd200c54
                 }
                 Err(_rec) => {
                     assert!(false, "failed to parse json record.");
@@ -873,15 +822,8 @@
                     assert!(&rule_node.select(&EvtxRecordInfo {
                         evtx_filepath: "testpath".to_owned(),
                         record: record,
-<<<<<<< HEAD
                         data_string: String::default(),
                     }));
-=======
-                        data_string: record_str.to_string(),
-                    };
-                    let result = &rule_node.select(&"testpath".to_owned(), &recinfo);
-                    assert_eq!(result, &true);
->>>>>>> fd200c54
                 }
                 Err(_rec) => {
                     assert!(false, "Failed to parse json record.");
