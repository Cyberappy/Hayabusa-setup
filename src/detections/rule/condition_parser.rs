use lazy_static::lazy_static;
use regex::Regex;

use self::selectionnodes::{
    AndSelectionNode, NotSelectionNode, OrSelectionNode, RefSelectionNode, SelectionNode,
};
use super::selectionnodes;
use std::{collections::HashMap, sync::Arc};

lazy_static! {
    pub static ref CONDITION_REGEXMAP: Vec<Regex> = vec![
        Regex::new(r"^\(").unwrap(),
        Regex::new(r"^\)").unwrap(),
        Regex::new(r"^ ").unwrap(),
        Regex::new(r"^\w+").unwrap(),
    ];
    pub static ref RE_PIPE: Regex = Regex::new(r"\|.*").unwrap();
}

#[derive(Debug, Clone)]
/// 字句解析で出てくるトークン
pub enum ConditionToken {
    LeftParenthesis,
    RightParenthesis,
    Space,
    Not,
    And,
    Or,
    SelectionReference(String),

    // パースの時に上手く処理するために作った疑似的なトークン
    ParenthesisContainer(Vec<ConditionToken>), // 括弧を表すトークン
    AndContainer(Vec<ConditionToken>),         // ANDでつながった条件をまとめるためのトークン
    OrContainer(Vec<ConditionToken>),          // ORでつながった条件をまとめるためのトークン
    NotContainer(Vec<ConditionToken>), // 「NOT」と「NOTで否定される式」をまとめるためのトークン この配列には要素が一つしか入らないが、他のContainerと同じように扱えるようにするためにVecにしている。あんまり良くない。
    OperandContainer(Vec<ConditionToken>), // ANDやORやNOT等の演算子に対して、非演算子を表す
}

// ここを参考にしました。https://qiita.com/yasuo-ozu/items/7ce2f8ff846ba00dd244
impl IntoIterator for ConditionToken {
    type Item = ConditionToken;
    type IntoIter = std::vec::IntoIter<ConditionToken>;

    fn into_iter(self) -> Self::IntoIter {
        let v = match self {
            ConditionToken::ParenthesisContainer(sub_tokens) => sub_tokens,
            ConditionToken::AndContainer(sub_tokens) => sub_tokens,
            ConditionToken::OrContainer(sub_tokens) => sub_tokens,
            ConditionToken::NotContainer(sub_tokens) => sub_tokens,
            ConditionToken::OperandContainer(sub_tokens) => sub_tokens,
            _ => vec![],
        };
        v.into_iter()
    }
}

impl ConditionToken {
    fn replace_subtoken(&self, sub_tokens: Vec<ConditionToken>) -> ConditionToken {
        return match self {
            ConditionToken::ParenthesisContainer(_) => {
                ConditionToken::ParenthesisContainer(sub_tokens)
            }
            ConditionToken::AndContainer(_) => ConditionToken::AndContainer(sub_tokens),
            ConditionToken::OrContainer(_) => ConditionToken::OrContainer(sub_tokens),
            ConditionToken::NotContainer(_) => ConditionToken::NotContainer(sub_tokens),
            ConditionToken::OperandContainer(_) => ConditionToken::OperandContainer(sub_tokens),
            ConditionToken::LeftParenthesis => ConditionToken::LeftParenthesis,
            ConditionToken::RightParenthesis => ConditionToken::RightParenthesis,
            ConditionToken::Space => ConditionToken::Space,
            ConditionToken::Not => ConditionToken::Not,
            ConditionToken::And => ConditionToken::And,
            ConditionToken::Or => ConditionToken::Or,
            ConditionToken::SelectionReference(name) => {
                ConditionToken::SelectionReference(name.clone())
            }
        };
    }

    pub fn sub_tokens<'a>(&'a self) -> Vec<ConditionToken> {
        // TODO ここでcloneを使わずに実装できるようにしたい。
        return match self {
            ConditionToken::ParenthesisContainer(sub_tokens) => sub_tokens.clone(),
            ConditionToken::AndContainer(sub_tokens) => sub_tokens.clone(),
            ConditionToken::OrContainer(sub_tokens) => sub_tokens.clone(),
            ConditionToken::NotContainer(sub_tokens) => sub_tokens.clone(),
            ConditionToken::OperandContainer(sub_tokens) => sub_tokens.clone(),
            ConditionToken::LeftParenthesis => vec![],
            ConditionToken::RightParenthesis => vec![],
            ConditionToken::Space => vec![],
            ConditionToken::Not => vec![],
            ConditionToken::And => vec![],
            ConditionToken::Or => vec![],
            ConditionToken::SelectionReference(_) => vec![],
        };
    }

    pub fn sub_tokens_without_parenthesis<'a>(&'a self) -> Vec<ConditionToken> {
        return match self {
            ConditionToken::ParenthesisContainer(_) => vec![],
            _ => self.sub_tokens(),
        };
    }
}

#[derive(Debug)]
pub struct ConditionCompiler {}

// conditionの式を読み取るクラス。
impl ConditionCompiler {
    pub fn new() -> Self {
        ConditionCompiler {}
    }

    pub fn compile_condition(
        &self,
        condition_str: String,
        name_2_node: &HashMap<String, Arc<Box<dyn SelectionNode>>>,
    ) -> Result<Box<dyn SelectionNode>, String> {
        // パイプはここでは処理しない
        let captured = self::RE_PIPE.captures(&condition_str);
        let condition_str = if captured.is_some() {
            let captured = captured.unwrap().get(0).unwrap().as_str().to_string();
            condition_str.replacen(&captured, "", 1)
        } else {
            condition_str
        };

        let result = self.compile_condition_body(condition_str, name_2_node);
        if let Result::Err(msg) = result {
            return Result::Err(format!("A condition parse error has occured. {}", msg));
        } else {
            return result;
        }
    }

    /// 与えたConditionからSelectionNodeを作る
    fn compile_condition_body(
        &self,
        condition_str: String,
        name_2_node: &HashMap<String, Arc<Box<dyn SelectionNode>>>,
    ) -> Result<Box<dyn SelectionNode>, String> {
        let tokens = self.tokenize(&condition_str)?;

        let parsed = self.parse(tokens)?;

        return self.to_selectnode(parsed, name_2_node);
    }

    /// 構文解析を実行する。
    fn parse(&self, tokens: Vec<ConditionToken>) -> Result<ConditionToken, String> {
        // 括弧で囲まれた部分を解析します。
        // (括弧で囲まれた部分は後で解析するため、ここでは一時的にConditionToken::ParenthesisContainerに変換しておく)
        // 括弧の中身を解析するのはparse_rest_parenthesis()で行う。
        let tokens = self.parse_parenthesis(tokens)?;

        // AndとOrをパースする。
        let tokens = self.parse_and_or_operator(tokens)?;

        // OperandContainerトークンの中身をパースする。(現状、Notを解析するためだけにある。将来的に修飾するキーワードが増えたらここを変える。)
        let token = self.parse_operand_container(tokens)?;

        // 括弧で囲まれている部分を探して、もしあればその部分を再帰的に構文解析します。
        return self.parse_rest_parenthesis(token);
    }

    /// 括弧で囲まれている部分を探して、もしあればその部分を再帰的に構文解析します。
    fn parse_rest_parenthesis(&self, token: ConditionToken) -> Result<ConditionToken, String> {
        if let ConditionToken::ParenthesisContainer(sub_token) = token {
            let new_token = self.parse(sub_token)?;
            return Result::Ok(new_token);
        }

        let sub_tokens = token.sub_tokens();
        if sub_tokens.len() == 0 {
            return Result::Ok(token);
        }

        let mut new_sub_tokens = vec![];
        for sub_token in sub_tokens {
            let new_token = self.parse_rest_parenthesis(sub_token)?;
            new_sub_tokens.push(new_token);
        }
        return Result::Ok(token.replace_subtoken(new_sub_tokens));
    }

    /// 字句解析を行う
    fn tokenize(&self, condition_str: &String) -> Result<Vec<ConditionToken>, String> {
        let mut cur_condition_str = condition_str.clone();

        let mut tokens = Vec::new();
        while cur_condition_str.len() != 0 {
            let captured = self::CONDITION_REGEXMAP.iter().find_map(|regex| {
                return regex.captures(cur_condition_str.as_str());
            });
            if captured.is_none() {
                // トークンにマッチしないのはありえないという方針でパースしています。
                return Result::Err("An unusable character was found.".to_string());
            }

            let mached_str = captured.unwrap().get(0).unwrap().as_str();
            let token = self.to_enum(mached_str.to_string());
            if let ConditionToken::Space = token {
                // 空白は特に意味ないので、読み飛ばす。
                cur_condition_str = cur_condition_str.replacen(mached_str, "", 1);
                continue;
            }

            tokens.push(token);
            cur_condition_str = cur_condition_str.replacen(mached_str, "", 1);
        }

        return Result::Ok(tokens);
    }

    /// 文字列をConditionTokenに変換する。
    fn to_enum(&self, token: String) -> ConditionToken {
        if token == "(" {
            return ConditionToken::LeftParenthesis;
        } else if token == ")" {
            return ConditionToken::RightParenthesis;
        } else if token == " " {
            return ConditionToken::Space;
        } else if token == "not" {
            return ConditionToken::Not;
        } else if token == "and" {
            return ConditionToken::And;
        } else if token == "or" {
            return ConditionToken::Or;
        } else {
            return ConditionToken::SelectionReference(token.clone());
        }
    }

    /// 右括弧と左括弧をだけをパースする。戻り値の配列にはLeftParenthesisとRightParenthesisが含まれず、代わりにTokenContainerに変換される。TokenContainerが括弧で囲まれた部分を表現している。
    fn parse_parenthesis(
        &self,
        tokens: Vec<ConditionToken>,
    ) -> Result<Vec<ConditionToken>, String> {
        let mut ret = vec![];
        let mut token_ite = tokens.into_iter();
        while let Some(token) = token_ite.next() {
            // まず、左括弧を探す。
            let is_left = match token {
                ConditionToken::LeftParenthesis => true,
                _ => false,
            };
            if !is_left {
                ret.push(token);
                continue;
            }

            // 左括弧が見つかったら、対応する右括弧を見つける。
            let mut left_cnt = 1;
            let mut right_cnt = 0;
            let mut sub_tokens = vec![];
            while let Some(token) = token_ite.next() {
                if let ConditionToken::LeftParenthesis = token {
                    left_cnt += 1;
                } else if let ConditionToken::RightParenthesis = token {
                    right_cnt += 1;
                }
                if left_cnt == right_cnt {
                    break;
                }
                sub_tokens.push(token);
            }
            // 最後までついても対応する右括弧が見つからないことを表している
            if left_cnt != right_cnt {
                return Result::Err("')' was expected but not found.".to_string());
            }

            // ここで再帰的に呼び出す。
            ret.push(ConditionToken::ParenthesisContainer(sub_tokens));
        }

        // この時点で右括弧が残っている場合は右括弧の数が左括弧よりも多いことを表している。
        let is_right_left = ret.iter().any(|token| {
            return match token {
                ConditionToken::RightParenthesis => true,
                _ => false,
            };
        });
        if is_right_left {
            return Result::Err("'(' was expected but not found.".to_string());
        }

        return Result::Ok(ret);
    }

    /// AND, ORをパースする。
    fn parse_and_or_operator(&self, tokens: Vec<ConditionToken>) -> Result<ConditionToken, String> {
        if tokens.len() == 0 {
            // 長さ0は呼び出してはいけない
            return Result::Err("Unknown error.".to_string());
        }

        // まず、selection1 and not selection2みたいな式のselection1やnot selection2のように、ANDやORでつながるトークンをまとめる。
        let tokens = self.to_operand_container(tokens)?;

        // 先頭又は末尾がAND/ORなのはだめ
        if self.is_logical(&tokens[0]) || self.is_logical(&tokens[tokens.len() - 1]) {
            return Result::Err("An illegal logical operator(and, or) was found.".to_string());
        }

        // OperandContainerとLogicalOperator(AndとOR)が交互に並んでいるので、それぞれリストに投入
        let mut operand_list = vec![];
        let mut operator_list = vec![];
        for (i, token) in tokens.into_iter().enumerate() {
            if (i % 2 == 1) != self.is_logical(&token) {
                // インデックスが奇数の時はLogicalOperatorで、インデックスが偶数のときはOperandContainerになる
                return Result::Err(
                    "The use of a logical operator(and, or) was wrong.".to_string(),
                );
            }

            if i % 2 == 0 {
                // ここで再帰的にAND,ORをパースする関数を呼び出す
                operand_list.push(token);
            } else {
                operator_list.push(token);
            }
        }

        // 先にANDでつながっている部分を全部まとめる
        let mut operant_ite = operand_list.into_iter();
        let mut operands = vec![operant_ite.next().unwrap()];
        for token in operator_list.iter() {
            if let ConditionToken::Or = token {
                // Orの場合はそのままリストに追加
                operands.push(operant_ite.next().unwrap());
            } else {
                // Andの場合はANDでつなげる
                let and_operands = vec![operands.pop().unwrap(), operant_ite.next().unwrap()];
                let and_container = ConditionToken::AndContainer(and_operands);
                operands.push(and_container);
            }
        }

        // 次にOrでつながっている部分をまとめる
        let or_contaienr = ConditionToken::OrContainer(operands);
        return Result::Ok(or_contaienr);
    }

    /// OperandContainerの中身をパースする。現状はNotをパースするためだけに存在している。
    fn parse_operand_container(
        &self,
        parent_token: ConditionToken,
    ) -> Result<ConditionToken, String> {
        if let ConditionToken::OperandContainer(sub_tokens) = parent_token {
            // 現状ではNOTの場合は、「not」と「notで修飾されるselectionノードの名前」の2つ入っているはず
            // NOTが無い場合、「selectionノードの名前」の一つしか入っていないはず。

            // 上記の通り、3つ以上入っていることはないはず。
            if sub_tokens.len() >= 3 {
                return Result::Err(
                    "Unknown error. Maybe it is because there are multiple names of selection nodes."
                        .to_string(),
                );
            }

            // 0はありえないはず
            if sub_tokens.len() == 0 {
                return Result::Err("Unknown error.".to_string());
            }

            // 1つだけ入っている場合、NOTはありえない。
            if sub_tokens.len() == 1 {
                let operand_subtoken = sub_tokens.into_iter().next().unwrap();
                if let ConditionToken::Not = operand_subtoken {
                    return Result::Err("An illegal not was found.".to_string());
                }

                return Result::Ok(operand_subtoken);
            }

            // ２つ入っている場合、先頭がNotで次はNotじゃない何かのはず
            let mut sub_tokens_ite = sub_tokens.into_iter();
            let first_token = sub_tokens_ite.next().unwrap();
            let second_token = sub_tokens_ite.next().unwrap();
            if let ConditionToken::Not = first_token {
                if let ConditionToken::Not = second_token {
                    return Result::Err("Not is continuous.".to_string());
                } else {
                    let not_container = ConditionToken::NotContainer(vec![second_token]);
                    return Result::Ok(not_container);
                }
            } else {
                return Result::Err(
                    "Unknown error. Maybe it is because there are multiple names of selection nodes."
                        .to_string(),
                );
            }
        } else {
            let sub_tokens = parent_token.sub_tokens_without_parenthesis();
            if sub_tokens.len() == 0 {
                return Result::Ok(parent_token);
            }

            let mut new_sub_tokens = vec![];
            for sub_token in sub_tokens {
                let new_sub_token = self.parse_operand_container(sub_token)?;
                new_sub_tokens.push(new_sub_token);
            }

            return Result::Ok(parent_token.replace_subtoken(new_sub_tokens));
        }
    }

    /// ConditionTokenからSelectionNodeトレイトを実装した構造体に変換します。
    fn to_selectnode(
        &self,
        token: ConditionToken,
        name_2_node: &HashMap<String, Arc<Box<dyn SelectionNode>>>,
    ) -> Result<Box<dyn SelectionNode>, String> {
        // RefSelectionNodeに変換
        if let ConditionToken::SelectionReference(selection_name) = token {
            let selection_node = name_2_node.get(&selection_name);
            if selection_node.is_none() {
                let err_msg = format!("{} is not defined.", selection_name);
                return Result::Err(err_msg);
            } else {
                let selection_node = selection_node.unwrap();
                let selection_node = Arc::clone(selection_node);
                let ref_node = RefSelectionNode::new(selection_node);
                return Result::Ok(Box::new(ref_node));
            }
        }

        // AndSelectionNodeに変換
        if let ConditionToken::AndContainer(sub_tokens) = token {
            let mut select_and_node = AndSelectionNode::new();
            for sub_token in sub_tokens.into_iter() {
                let sub_node = self.to_selectnode(sub_token, name_2_node)?;
                select_and_node.child_nodes.push(sub_node);
            }
            return Result::Ok(Box::new(select_and_node));
        }

        // OrSelectionNodeに変換
        if let ConditionToken::OrContainer(sub_tokens) = token {
            let mut select_or_node = OrSelectionNode::new();
            for sub_token in sub_tokens.into_iter() {
                let sub_node = self.to_selectnode(sub_token, name_2_node)?;
                select_or_node.child_nodes.push(sub_node);
            }
            return Result::Ok(Box::new(select_or_node));
        }

        // NotSelectionNodeに変換
        if let ConditionToken::NotContainer(sub_tokens) = token {
            if sub_tokens.len() > 1 {
                return Result::Err("Unknown error".to_string());
            }

            let select_sub_node =
                self.to_selectnode(sub_tokens.into_iter().next().unwrap(), name_2_node)?;
            let select_not_node = NotSelectionNode::new(select_sub_node);
            return Result::Ok(Box::new(select_not_node));
        }

        return Result::Err("Unknown error".to_string());
    }

    /// ConditionTokenがAndまたはOrTokenならばTrue
    fn is_logical(&self, token: &ConditionToken) -> bool {
        return match token {
            ConditionToken::And => true,
            ConditionToken::Or => true,
            _ => false,
        };
    }

    /// ConditionToken::OperandContainerに変換できる部分があれば変換する。
    fn to_operand_container(
        &self,
        tokens: Vec<ConditionToken>,
    ) -> Result<Vec<ConditionToken>, String> {
        let mut ret = vec![];
        let mut grouped_operands = vec![]; // ANDとORの間にあるトークンを表す。ANDとORをOperatorとしたときのOperand
        let mut token_ite = tokens.into_iter();
        while let Some(token) = token_ite.next() {
            if self.is_logical(&token) {
                // ここに来るのはエラーのはずだが、後でエラー出力するので、ここではエラー出さない。
                if grouped_operands.is_empty() {
                    ret.push(token);
                    continue;
                }
                ret.push(ConditionToken::OperandContainer(grouped_operands));
                ret.push(token);
                grouped_operands = vec![];
                continue;
            }

            grouped_operands.push(token);
        }
        if !grouped_operands.is_empty() {
            ret.push(ConditionToken::OperandContainer(grouped_operands));
        }

        return Result::Ok(ret);
    }
}

#[cfg(test)]
mod tests {
    use crate::detections::rule::create_rule;
    use crate::detections::rule::tests::parse_rule_from_str;
    use crate::detections::{self, utils};
    use yaml_rust::YamlLoader;

    const SIMPLE_RECORD_STR: &str = r#"
    {
      "Event": {
        "System": {
          "EventID": 7040,
          "Channel": "System"
        },
        "EventData": {
          "param1": "Windows Event Log",
          "param2": "auto start"
        }
      },
      "Event_attributes": {
        "xmlns": "http://schemas.microsoft.com/win/2004/08/events/event"
      }
    }"#;

    fn check_rule_parse_error(rule_str: &str, errmsgs: Vec<String>) {
        let mut rule_yaml = YamlLoader::load_from_str(rule_str).unwrap().into_iter();
        let mut rule_node = create_rule("testpath".to_string(), rule_yaml.next().unwrap());

        assert_eq!(rule_node.init(), Err(errmsgs));
    }

    fn check_select(rule_str: &str, record_str: &str, expect_select: bool) {
        let mut rule_node = parse_rule_from_str(rule_str);
        match serde_json::from_str(record_str) {
            Ok(record) => {
<<<<<<< HEAD
                let recinfo = EvtxRecordInfo {
                    evtx_filepath: "testpath".to_owned(),
                    record: record,
                    data_string: record_str.to_string(),
                };
                assert_eq!(rule_node.select(&recinfo), expect_select);
=======
                let keys = detections::rule::get_detection_keys(&rule_node);
                let recinfo = utils::create_rec_info(record, "testpath".to_owned(), &keys);
                assert_eq!(
                    rule_node.select(&"testpath".to_owned(), &recinfo),
                    expect_select
                );
>>>>>>> a023ba46
            }
            Err(_rec) => {
                assert!(false, "Failed to parse json record.");
            }
        }
    }

    #[test]
    fn test_no_condition() {
        // condition式が無くても、selectionが一つだけなら、正しくパースできることを確認
        let rule_str = r#"
        enabled: true
        detection:
            selection:
                Channel: 'System'
                EventID: 7040
                param1: 'Windows Event Log'
        output: 'Service name : %param1%¥nMessage : Event Log Service Stopped¥nResults: Selective event log manipulation may follow this event.'
        "#;

        let record_json_str = r#"
        {
          "Event": {
            "System": {
              "EventID": 7040,
              "Channel": "System"
            },
            "EventData": {
              "param1": "Windows Event Log",
              "param2": "auto start"
            }
          },
          "Event_attributes": {
            "xmlns": "http://schemas.microsoft.com/win/2004/08/events/event"
          }
        }"#;

        let mut rule_node = parse_rule_from_str(rule_str);
        match serde_json::from_str(record_json_str) {
            Ok(record) => {
<<<<<<< HEAD
                let recinfo = EvtxRecordInfo {
                    evtx_filepath: "testpath".to_owned(),
                    record: record,
                    data_string: record_json_str.to_string(),
                };
                assert_eq!(rule_node.select(&recinfo), true);
=======
                let keys = detections::rule::get_detection_keys(&rule_node);
                let recinfo = utils::create_rec_info(record, "testpath".to_owned(), &keys);
                assert_eq!(rule_node.select(&"testpath".to_owned(), &recinfo), true);
>>>>>>> a023ba46
            }
            Err(_rec) => {
                assert!(false, "Failed to parse json record.");
            }
        }
    }

    #[test]
    fn test_no_condition_notdetect() {
        // condition式が無くても、selectionが一つだけなら、正しくパースできることを確認
        // これは検知しないパターン
        let rule_str = r#"
        enabled: true
        detection:
            selection:
                Channel: 'System'
                EventID: 7041
                param1: 'Windows Event Log'
        output: 'Service name : %param1%¥nMessage : Event Log Service Stopped¥nResults: Selective event log manipulation may follow this event.'
        "#;

        let record_json_str = r#"
        {
          "Event": {
            "System": {
              "EventID": 7040,
              "Channel": "System"
            },
            "EventData": {
              "param1": "Windows Event Log",
              "param2": "auto start"
            }
          },
          "Event_attributes": {
            "xmlns": "http://schemas.microsoft.com/win/2004/08/events/event"
          }
        }"#;

        let mut rule_node = parse_rule_from_str(rule_str);
        match serde_json::from_str(record_json_str) {
            Ok(record) => {
<<<<<<< HEAD
                let recinfo = EvtxRecordInfo {
                    evtx_filepath: "testpath".to_owned(),
                    record: record,
                    data_string: record_json_str.to_string(),
                };
                assert_eq!(rule_node.select(&recinfo), false);
=======
                let keys = detections::rule::get_detection_keys(&rule_node);
                let recinfo = utils::create_rec_info(record, "testpath".to_owned(), &keys);
                assert_eq!(rule_node.select(&"testpath".to_owned(), &recinfo), false);
>>>>>>> a023ba46
            }
            Err(_rec) => {
                assert!(false, "Failed to parse json record.");
            }
        }
    }

    #[test]
    fn test_condition_and_detect() {
        // conditionにandを使ったパターンのテスト
        let rule_str = r#"
        enabled: true
        detection:
            selection1:
                Channel: 'System'
            selection2:
                EventID: 7040
            selection3:
                param1: 'Windows Event Log'
            condition: selection1 and selection2 and selection3
        output: 'Service name : %param1%¥nMessage : Event Log Service Stopped¥nResults: Selective event log manipulation may follow this event.'
        "#;

        check_select(rule_str, SIMPLE_RECORD_STR, true);
    }

    #[test]
    fn test_condition_and_notdetect() {
        // conditionにandを使ったパターンのテスト
        // これはHitしないパターン
        let rule_str = r#"
        enabled: true
        detection:
            selection1:
                Channel: 'Systemn'
            selection2:
                EventID: 7040
            selection3:
                param1: 'Windows Event Log'
            condition: selection1 and selection2 and selection3
        output: 'Service name : %param1%¥nMessage : Event Log Service Stopped¥nResults: Selective event log manipulation may follow this event.'
        "#;

        check_select(rule_str, SIMPLE_RECORD_STR, false);
    }

    #[test]
    fn test_condition_and_notdetect2() {
        // conditionにandを使ったパターンのテスト
        // これはHitしないパターン
        let rule_str = r#"
        enabled: true
        detection:
            selection1:
                Channel: 'System'
            selection2:
                EventID: 7041
            selection3:
                param1: 'Windows Event Log'
            condition: selection1 and selection2 and selection3
        output: 'Service name : %param1%¥nMessage : Event Log Service Stopped¥nResults: Selective event log manipulation may follow this event.'
        "#;

        check_select(rule_str, SIMPLE_RECORD_STR, false);
    }

    #[test]
    fn test_condition_and_detect3() {
        // conditionにandを使ったパターンのテスト
        // これはHitしないパターン
        let rule_str = r#"
        enabled: true
        detection:
            selection1:
                Channel: 'System'
            selection2:
                EventID: 7040
            selection3:
                param1: 'Windows Event Logn'
            condition: selection1 and selection2 and selection3
        output: 'Service name : %param1%¥nMessage : Event Log Service Stopped¥nResults: Selective event log manipulation may follow this event.'
        "#;

        check_select(rule_str, SIMPLE_RECORD_STR, false);
    }

    #[test]
    fn test_condition_and_notdetect4() {
        // conditionにandを使ったパターンのテスト
        // これはHitしないパターン
        let rule_str = r#"
        enabled: true
        detection:
            selection1:
                Channel: 'Systemn'
            selection2:
                EventID: 7040
            selection3:
                param1: 'Windows Event Logn'
            condition: selection1 and selection2 and selection3
        output: 'Service name : %param1%¥nMessage : Event Log Service Stopped¥nResults: Selective event log manipulation may follow this event.'
        "#;

        check_select(rule_str, SIMPLE_RECORD_STR, false);
    }

    #[test]
    fn test_condition_and_notdetect5() {
        // conditionにandを使ったパターンのテスト
        // これはHitしないパターン
        let rule_str = r#"
        enabled: true
        detection:
            selection1:
                Channel: 'Systemn'
            selection2:
                EventID: 7041
            selection3:
                param1: 'Windows Event Logn'
            condition: selection1 and selection2 and selection3
        output: 'Service name : %param1%¥nMessage : Event Log Service Stopped¥nResults: Selective event log manipulation may follow this event.'
        "#;

        check_select(rule_str, SIMPLE_RECORD_STR, false);
    }

    #[test]
    fn test_condition_or_detect() {
        // conditionにorを使ったパターンのテスト
        let rule_str = r#"
        enabled: true
        detection:
            selection1:
                Channel: 'System'
            selection2:
                EventID: 7040
            selection3:
                param1: 'Windows Event Log'
            condition: selection1 or selection2 or selection3
        output: 'Service name : %param1%¥nMessage : Event Log Service Stopped¥nResults: Selective event log manipulation may follow this event.'
        "#;

        check_select(rule_str, SIMPLE_RECORD_STR, true);
    }

    #[test]
    fn test_condition_or_detect2() {
        // conditionにorを使ったパターンのテスト
        let rule_str = r#"
        enabled: true
        detection:
            selection1:
                Channel: 'Systemn'
            selection2:
                EventID: 7040
            selection3:
                param1: 'Windows Event Log'
            condition: selection1 or selection2 or selection3
        output: 'Service name : %param1%¥nMessage : Event Log Service Stopped¥nResults: Selective event log manipulation may follow this event.'
        "#;

        check_select(rule_str, SIMPLE_RECORD_STR, true);
    }

    #[test]
    fn test_condition_or_detect3() {
        // conditionにorを使ったパターンのテスト
        let rule_str = r#"
        enabled: true
        detection:
            selection1:
                Channel: 'System'
            selection2:
                EventID: 7041
            selection3:
                param1: 'Windows Event Log'
            condition: selection1 or selection2 or selection3
        output: 'Service name : %param1%¥nMessage : Event Log Service Stopped¥nResults: Selective event log manipulation may follow this event.'
        "#;

        check_select(rule_str, SIMPLE_RECORD_STR, true);
    }

    #[test]
    fn test_condition_or_detect4() {
        // conditionにorを使ったパターンのテスト
        let rule_str = r#"
        enabled: true
        detection:
            selection1:
                Channel: 'System'
            selection2:
                EventID: 7040
            selection3:
                param1: 'Windows Event Logn'
            condition: selection1 or selection2 or selection3
        output: 'Service name : %param1%¥nMessage : Event Log Service Stopped¥nResults: Selective event log manipulation may follow this event.'
        "#;

        check_select(rule_str, SIMPLE_RECORD_STR, true);
    }

    #[test]
    fn test_condition_or_detect5() {
        // conditionにorを使ったパターンのテスト
        let rule_str = r#"
        enabled: true
        detection:
            selection1:
                Channel: 'Systemn'
            selection2:
                EventID: 7041
            selection3:
                param1: 'Windows Event Log'
            condition: selection1 or selection2 or selection3
        output: 'Service name : %param1%¥nMessage : Event Log Service Stopped¥nResults: Selective event log manipulation may follow this event.'
        "#;

        check_select(rule_str, SIMPLE_RECORD_STR, true);
    }

    #[test]
    fn test_condition_or_detect6() {
        // conditionにorを使ったパターンのテスト
        let rule_str = r#"
        enabled: true
        detection:
            selection1:
                Channel: 'System'
            selection2:
                EventID: 7041
            selection3:
                param1: 'Windows Event Logn'
            condition: selection1 or selection2 or selection3
        output: 'Service name : %param1%¥nMessage : Event Log Service Stopped¥nResults: Selective event log manipulation may follow this event.'
        "#;

        check_select(rule_str, SIMPLE_RECORD_STR, true);
    }

    #[test]
    fn test_condition_or_detect7() {
        // conditionにorを使ったパターンのテスト
        let rule_str = r#"
        enabled: true
        detection:
            selection1:
                Channel: 'Systemn'
            selection2:
                EventID: 7040
            selection3:
                param1: 'Windows Event Logn'
            condition: selection1 or selection2 or selection3
        output: 'Service name : %param1%¥nMessage : Event Log Service Stopped¥nResults: Selective event log manipulation may follow this event.'
        "#;

        check_select(rule_str, SIMPLE_RECORD_STR, true);
    }

    #[test]
    fn test_condition_or_notdetect() {
        // conditionにorを使ったパターンのテスト
        let rule_str = r#"
        enabled: true
        detection:
            selection1:
                Channel: 'Systemn'
            selection2:
                EventID: 7041
            selection3:
                param1: 'Windows Event Logn'
            condition: selection1 or selection2 or selection3
        output: 'Service name : %param1%¥nMessage : Event Log Service Stopped¥nResults: Selective event log manipulation may follow this event.'
        "#;

        check_select(rule_str, SIMPLE_RECORD_STR, false);
    }

    #[test]
    fn test_condition_not_detect() {
        // conditionにnotを使ったパターンのテスト
        let rule_str = r#"
        enabled: true
        detection:
            selection1:
                Channel: 'Systemn'
            condition: not selection1
        output: 'Service name : %param1%¥nMessage : Event Log Service Stopped¥nResults: Selective event log manipulation may follow this event.'
        "#;

        check_select(rule_str, SIMPLE_RECORD_STR, true);
    }

    #[test]
    fn test_condition_not_notdetect() {
        // conditionにnotを使ったパターンのテスト
        let rule_str = r#"
        enabled: true
        detection:
            selection1:
                Channel: 'System'
            condition: not selection1
        output: 'Service name : %param1%¥nMessage : Event Log Service Stopped¥nResults: Selective event log manipulation may follow this event.'
        "#;

        check_select(rule_str, SIMPLE_RECORD_STR, false);
    }

    #[test]
    fn test_condition_parenthesis_detect() {
        // conditionに括弧を使ったテスト
        let rule_str = r#"
        enabled: true
        detection:
            selection1:
                Channel: 'System'
            selection2:
                EventID: 7040
            selection3:
                param1: 'Windows Event Logn'
            condition: selection2 and (selection2 or selection3)
        output: 'Service name : %param1%¥nMessage : Event Log Service Stopped¥nResults: Selective event log manipulation may follow this event.'
        "#;

        check_select(rule_str, SIMPLE_RECORD_STR, true);
    }

    #[test]
    fn test_condition_parenthesis_not_detect() {
        // conditionに括弧を使ったテスト
        let rule_str = r#"
        enabled: true
        detection:
            selection1:
                Channel: 'System'
            selection2:
                EventID: 7040
            selection3:
                param1: 'Windows Event Logn'
            condition: selection2 and (selection2 and selection3)
        output: 'Service name : %param1%¥nMessage : Event Log Service Stopped¥nResults: Selective event log manipulation may follow this event.'
        "#;

        check_select(rule_str, SIMPLE_RECORD_STR, false);
    }

    #[test]
    fn test_condition_many_parenthesis_detect() {
        // conditionに括弧を沢山使ったテスト
        let rule_str = r#"
        enabled: true
        detection:
            selection1:
                Channel: 'System'
            selection2:
                EventID: 7040
            selection3:
                param1: 'Windows Event Logn'
            condition: selection2 and (((selection2 or selection3)))
        output: 'Service name : %param1%¥nMessage : Event Log Service Stopped¥nResults: Selective event log manipulation may follow this event.'
        "#;

        check_select(rule_str, SIMPLE_RECORD_STR, true);
    }

    #[test]
    fn test_condition_manyparenthesis_not_detect() {
        // conditionに括弧を沢山使ったテスト
        let rule_str = r#"
        enabled: true
        detection:
            selection1:
                Channel: 'System'
            selection2:
                EventID: 7040
            selection3:
                param1: 'Windows Event Logn'
            condition: selection2 and ((((selection2 and selection3))))
        output: 'Service name : %param1%¥nMessage : Event Log Service Stopped¥nResults: Selective event log manipulation may follow this event.'
        "#;

        check_select(rule_str, SIMPLE_RECORD_STR, false);
    }

    #[test]
    fn test_condition_notparenthesis_detect() {
        // conditionに括弧を沢山使ったテスト
        let rule_str = r#"
        enabled: true
        detection:
            selection1:
                Channel: 'System'
            selection2:
                EventID: 7040
            selection3:
                param1: 'Windows Event Logn'
            condition: (selection2 and selection1) and not ((selection2 and selection3))
        output: 'Service name : %param1%¥nMessage : Event Log Service Stopped¥nResults: Selective event log manipulation may follow this event.'
        "#;

        check_select(rule_str, SIMPLE_RECORD_STR, true);
    }

    #[test]
    fn test_condition_notparenthesis_notdetect() {
        // conditionに括弧とnotを組み合わせたテスト
        let rule_str = r#"
        enabled: true
        detection:
            selection1:
                Channel: 'System'
            selection2:
                EventID: 7040
            selection3:
                param1: 'Windows Event Logn'
            condition: (selection2 and selection1) and not (not(selection2 and selection3))
        output: 'Service name : %param1%¥nMessage : Event Log Service Stopped¥nResults: Selective event log manipulation may follow this event.'
        "#;

        check_select(rule_str, SIMPLE_RECORD_STR, false);
    }

    #[test]
    fn test_condition_manyparenthesis_detect2() {
        // 括弧を色々使ったケース
        let rule_str = r#"
        enabled: true
        detection:
            selection1:
                Channel: 'System'
            selection2:
                EventID: 7040
            selection3:
                param1: 'Windows Event Logn'
            condition: (selection2 and selection1) and (selection2 or selection3)
        output: 'Service name : %param1%¥nMessage : Event Log Service Stopped¥nResults: Selective event log manipulation may follow this event.'
        "#;

        check_select(rule_str, SIMPLE_RECORD_STR, true);
    }

    #[test]
    fn test_condition_manyparenthesis_notdetect2() {
        // 括弧を色々使ったケース
        let rule_str = r#"
        enabled: true
        detection:
            selection1:
                Channel: 'System'
            selection2:
                EventID: 7040
            selection3:
                param1: 'Windows Event Logn'
            condition: (selection2 and selection1) and (selection2 and selection3)
        output: 'Service name : %param1%¥nMessage : Event Log Service Stopped¥nResults: Selective event log manipulation may follow this event.'
        "#;

        check_select(rule_str, SIMPLE_RECORD_STR, false);
    }

    #[test]
    fn test_condition_manyparenthesis_detect3() {
        // 括弧を色々使ったケース
        let rule_str = r#"
        enabled: true
        detection:
            selection1:
                Channel: 'System'
            selection2:
                EventID: 7040
            selection3:
                param1: 'Windows Event Log'
            selection4:
                param2: 'auto start'
            condition: (selection1 and (selection2 and ( selection3 and selection4 )))
        output: 'Service name : %param1%¥nMessage : Event Log Service Stopped¥nResults: Selective event log manipulation may follow this event.'
        "#;

        check_select(rule_str, SIMPLE_RECORD_STR, true);
    }

    #[test]
    fn test_condition_manyparenthesis_notdetect3() {
        // 括弧を色々使ったケース
        let rule_str = r#"
        enabled: true
        detection:
            selection1:
                Channel: 'System'
            selection2:
                EventID: 7040
            selection3:
                param1: 'Windows Event Logn'
            selection4:
                param2: 'auto start'
            condition: (selection1 and (selection2 and ( selection3 and selection4 )))
        output: 'Service name : %param1%¥nMessage : Event Log Service Stopped¥nResults: Selective event log manipulation may follow this event.'
        "#;

        check_select(rule_str, SIMPLE_RECORD_STR, false);
    }

    #[test]
    fn test_condition_manyparenthesis_detect4() {
        // 括弧を色々使ったケース
        let rule_str = r#"
        enabled: true
        detection:
            selection1:
                Channel: 'System'
            selection2:
                EventID: 7040
            selection3:
                param1: 'Windows Event Logn'
            selection4:
                param2: 'auto start'
            condition: (selection1 and (selection2 and ( selection3 or selection4 )))
        output: 'Service name : %param1%¥nMessage : Event Log Service Stopped¥nResults: Selective event log manipulation may follow this event.'
        "#;

        check_select(rule_str, SIMPLE_RECORD_STR, true);
    }

    #[test]
    fn test_condition_manyparenthesis_notdetect4() {
        // 括弧を色々使ったケース
        let rule_str = r#"
        enabled: true
        detection:
            selection1:
                Channel: 'System'
            selection2:
                EventID: 7040
            selection3:
                param1: 'Windows Event Logn'
            selection4:
                param2: 'auto startn'
            condition: (selection1 and (selection2 and ( selection3 or selection4 )))
        output: 'Service name : %param1%¥nMessage : Event Log Service Stopped¥nResults: Selective event log manipulation may follow this event.'
        "#;

        check_select(rule_str, SIMPLE_RECORD_STR, false);
    }

    #[test]
    fn test_rule_parseerror_no_condition() {
        // selectionが複数あるのにconditionが無いのはエラー
        let rule_str = r#"
        enabled: true
        detection:
            selection:
                Channel: 'System'
                EventID: 7041
            selection2:
                param1: 'Windows Event Log'
        output: 'Service name : %param1%¥nMessage : Event Log Service Stopped¥nResults: Selective event log manipulation may follow this event.'
        "#;

        let mut rule_yaml = YamlLoader::load_from_str(rule_str).unwrap().into_iter();
        let mut rule_node = create_rule("testpath".to_string(), rule_yaml.next().unwrap());

        assert_eq!(
            rule_node.init(),
            Err(vec![
                "There is no condition node under detection.".to_string()
            ])
        );
    }

    #[test]
    fn test_condition_err_condition_forbit_character() {
        // conditionに読み込めない文字が指定されている。
        let rule_str = r#"
        enabled: true
        detection:
            selection-1:
                Channel: 'System'
                EventID: 7041
            selection2:
                param1: 'Windows Event Log'
            condition: selection-1 and selection2
        output: 'Service name : %param1%¥nMessage : Event Log Service Stopped¥nResults: Selective event log manipulation may follow this event.'
        "#;

        check_rule_parse_error(
            rule_str,
            vec![
                "A condition parse error has occured. An unusable character was found.".to_string(),
            ],
        );
    }

    #[test]
    fn test_condition_err_leftparenthesis_over() {
        // 左括弧が多い
        let rule_str = r#"
        enabled: true
        detection:
            selection1:
                Channel: 'System'
                EventID: 7041
            selection2:
                param1: 'Windows Event Log'
            condition: selection1 and ((selection2)
        output: 'Service name : %param1%¥nMessage : Event Log Service Stopped¥nResults: Selective event log manipulation may follow this event.'
        "#;

        check_rule_parse_error(
            rule_str,
            vec![
                "A condition parse error has occured. ')' was expected but not found.".to_string(),
            ],
        );
    }

    #[test]
    fn test_condition_err_rightparenthesis_over() {
        // 右括弧が多い
        let rule_str = r#"
        enabled: true
        detection:
            selection1:
                Channel: 'System'
                EventID: 7041
            selection2:
                param1: 'Windows Event Log'
            condition: selection1 and (selection2))
        output: 'Service name : %param1%¥nMessage : Event Log Service Stopped¥nResults: Selective event log manipulation may follow this event.'
        "#;

        check_rule_parse_error(
            rule_str,
            vec![
                "A condition parse error has occured. '(' was expected but not found.".to_string(),
            ],
        );
    }

    #[test]
    fn test_condition_err_parenthesis_direction_wrong() {
        // 括弧の向きが違う
        let rule_str = r#"
        enabled: true
        detection:
            selection1:
                Channel: 'System'
                EventID: 7041
            selection2:
                param1: 'Windows Event Log'
            condition: selection1 and )selection2(
        output: 'Service name : %param1%¥nMessage : Event Log Service Stopped¥nResults: Selective event log manipulation may follow this event.'
        "#;

        check_rule_parse_error(
            rule_str,
            vec![
                "A condition parse error has occured. ')' was expected but not found.".to_string(),
            ],
        );
    }

    #[test]
    fn test_condition_err_no_logical() {
        // ANDとかORで結合してない
        let rule_str = r#"
        enabled: true
        detection:
            selection1:
                Channel: 'System'
                EventID: 7041
            selection2:
                param1: 'Windows Event Log'
            condition: selection1 selection2
        output: 'Service name : %param1%¥nMessage : Event Log Service Stopped¥nResults: Selective event log manipulation may follow this event.'
        "#;

        check_rule_parse_error(rule_str,vec!["A condition parse error has occured. Unknown error. Maybe it is because there are multiple names of selection nodes.".to_string()]);
    }

    #[test]
    fn test_condition_err_first_logical() {
        //
        let rule_str = r#"
        enabled: true
        detection:
            selection1:
                Channel: 'System'
                EventID: 7041
            selection2:
                param1: 'Windows Event Log'
            condition: and selection1 or selection2
        output: 'Service name : %param1%¥nMessage : Event Log Service Stopped¥nResults: Selective event log manipulation may follow this event.'
        "#;

        check_rule_parse_error(
            rule_str,
            vec![
                "A condition parse error has occured. An illegal logical operator(and, or) was found."
                    .to_string(),
            ],
        );
    }

    #[test]
    fn test_condition_err_last_logical() {
        //
        let rule_str = r#"
        enabled: true
        detection:
            selection1:
                Channel: 'System'
                EventID: 7041
            selection2:
                param1: 'Windows Event Log'
            condition: selection1 or selection2 or
        output: 'Service name : %param1%¥nMessage : Event Log Service Stopped¥nResults: Selective event log manipulation may follow this event.'
        "#;

        check_rule_parse_error(
            rule_str,
            vec![
                "A condition parse error has occured. An illegal logical operator(and, or) was found."
                    .to_string(),
            ],
        );
    }

    #[test]
    fn test_condition_err_consecutive_logical() {
        //
        let rule_str = r#"
        enabled: true
        detection:
            selection1:
                Channel: 'System'
                EventID: 7041
            selection2:
                param1: 'Windows Event Log'
            condition: selection1 or or selection2
        output: 'Service name : %param1%¥nMessage : Event Log Service Stopped¥nResults: Selective event log manipulation may follow this event.'
        "#;

        check_rule_parse_error(rule_str,vec!["A condition parse error has occured. The use of a logical operator(and, or) was wrong.".to_string()]);
    }

    #[test]
    fn test_condition_err_only_not() {
        //
        let rule_str = r#"
        enabled: true
        detection:
            selection1:
                Channel: 'System'
                EventID: 7041
            selection2:
                param1: 'Windows Event Log'
            condition: selection1 or ( not )
        output: 'Service name : %param1%¥nMessage : Event Log Service Stopped¥nResults: Selective event log manipulation may follow this event.'
        "#;

        check_rule_parse_error(
            rule_str,
            vec!["A condition parse error has occured. An illegal not was found.".to_string()],
        );
    }

    #[test]
    fn test_condition_err_not_not() {
        // notが続くのはだめ
        let rule_str = r#"
        enabled: true
        detection:
            selection1:
                Channel: 'System'
                EventID: 7041
            selection2:
                param1: 'Windows Event Log'
            condition: selection1 or ( not not )
        output: 'Service name : %param1%¥nMessage : Event Log Service Stopped¥nResults: Selective event log manipulation may follow this event.'
        "#;

        check_rule_parse_error(
            rule_str,
            vec!["A condition parse error has occured. Not is continuous.".to_string()],
        );
    }
}<|MERGE_RESOLUTION|>--- conflicted
+++ resolved
@@ -536,21 +536,12 @@
         let mut rule_node = parse_rule_from_str(rule_str);
         match serde_json::from_str(record_str) {
             Ok(record) => {
-<<<<<<< HEAD
-                let recinfo = EvtxRecordInfo {
-                    evtx_filepath: "testpath".to_owned(),
-                    record: record,
-                    data_string: record_str.to_string(),
-                };
-                assert_eq!(rule_node.select(&recinfo), expect_select);
-=======
                 let keys = detections::rule::get_detection_keys(&rule_node);
                 let recinfo = utils::create_rec_info(record, "testpath".to_owned(), &keys);
                 assert_eq!(
                     rule_node.select(&"testpath".to_owned(), &recinfo),
                     expect_select
                 );
->>>>>>> a023ba46
             }
             Err(_rec) => {
                 assert!(false, "Failed to parse json record.");
@@ -591,18 +582,9 @@
         let mut rule_node = parse_rule_from_str(rule_str);
         match serde_json::from_str(record_json_str) {
             Ok(record) => {
-<<<<<<< HEAD
-                let recinfo = EvtxRecordInfo {
-                    evtx_filepath: "testpath".to_owned(),
-                    record: record,
-                    data_string: record_json_str.to_string(),
-                };
-                assert_eq!(rule_node.select(&recinfo), true);
-=======
                 let keys = detections::rule::get_detection_keys(&rule_node);
                 let recinfo = utils::create_rec_info(record, "testpath".to_owned(), &keys);
                 assert_eq!(rule_node.select(&"testpath".to_owned(), &recinfo), true);
->>>>>>> a023ba46
             }
             Err(_rec) => {
                 assert!(false, "Failed to parse json record.");
@@ -644,18 +626,9 @@
         let mut rule_node = parse_rule_from_str(rule_str);
         match serde_json::from_str(record_json_str) {
             Ok(record) => {
-<<<<<<< HEAD
-                let recinfo = EvtxRecordInfo {
-                    evtx_filepath: "testpath".to_owned(),
-                    record: record,
-                    data_string: record_json_str.to_string(),
-                };
-                assert_eq!(rule_node.select(&recinfo), false);
-=======
                 let keys = detections::rule::get_detection_keys(&rule_node);
                 let recinfo = utils::create_rec_info(record, "testpath".to_owned(), &keys);
                 assert_eq!(rule_node.select(&"testpath".to_owned(), &recinfo), false);
->>>>>>> a023ba46
             }
             Err(_rec) => {
                 assert!(false, "Failed to parse json record.");
