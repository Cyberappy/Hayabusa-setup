<div align="center">
 <p>
    <img alt="Hayabusa Logo" src="hayabusa-logo.png" width="50%">
 </p>
 [ <b>English</b> ] | [<a href="README-Japanese.md">日本語</a>]
</div>

---

[tag-1]: https://img.shields.io/github/downloads/Yamato-Security/hayabusa/total?style=plastic&label=GitHub%F0%9F%A6%85DownLoads
[tag-2]: https://img.shields.io/github/stars/Yamato-Security/hayabusa?style=plastic&label=GitHub%F0%9F%A6%85Stars
[tag-3]: https://img.shields.io/github/v/release/Yamato-Security/hayabusa?display_name=tag&label=latest-version&style=plastic
[tag-4]: https://img.shields.io/badge/Black%20Hat%20Arsenal-Asia%202022-blue
[tag-5]: https://rust-reportcard.xuri.me/badge/github.com/Yamato-Security/hayabusa
[tag-6]: https://img.shields.io/badge/Maintenance%20Level-Actively%20Developed-brightgreen.svg
[tag-7]: https://img.shields.io/badge/Twitter-00acee?logo=twitter&logoColor=white

![tag-1] ![tag-2] <a href="https://github.com/Yamato-Security/hayabusa/releases">![tag-3]</a> ![tag-4]
<a href="https://rust-reportcard.xuri.me/report/github.com/Yamato-Security/hayabusa">![tag-5]</a> ![tag-6]  <a href="https://twitter.com/SecurityYamato">![tag-7]</a>

# About Hayabusa

Hayabusa is a **Windows event log fast forensics timeline generator** and **threat hunting tool** created by the [Yamato Security](https://yamatosecurity.connpass.com/) group in Japan. Hayabusa means ["peregrine falcon"](https://en.wikipedia.org/wiki/Peregrine_falcon") in Japanese and was chosen as peregrine falcons are the fastest animal in the world, great at hunting and highly trainable. It is written in [Rust](https://www.rust-lang.org/) and supports multi-threading in order to be as fast as possible. We have provided a [tool](https://github.com/Yamato-Security/hayabusa-rules/tree/main/tools/sigmac) to convert [Sigma](https://github.com/SigmaHQ/sigma) rules into Hayabusa rule format. The Sigma-compatible Hayabusa detection rules are written in YML in order to be as easily customizable and extensible as possible. Hayabusa can be run either on single running systems for live analysis, by gathering logs from single or multiple systems for offline analysis, or by running the [Hayabusa artifact](https://docs.velociraptor.app/exchange/artifacts/pages/windows.eventlogs.hayabusa/) with [Velociraptor](https://docs.velociraptor.app/) for enterprise-wide threat hunting and incident response. The output will be consolidated into a single CSV timeline for easy analysis in Excel, [Timeline Explorer](https://ericzimmerman.github.io/#!index.md), or [Elastic Stack](doc/ElasticStackImport/ElasticStackImport-English.md).

## Table of Contents

- [About Hayabusa](#about-hayabusa)
  - [Table of Contents](#table-of-contents)
  - [Main Goals](#main-goals)
    - [Threat Hunting and Enterprise-wide DFIR](#threat-hunting-and-enterprise-wide-dfir)
    - [Fast Forensics Timeline Generation](#fast-forensics-timeline-generation)
- [Screenshots](#screenshots)
  - [Startup](#startup)
  - [Terminal Output](#terminal-output)
  - [Event Fequency Timeline (`-V` option)](#event-fequency-timeline--v-option)
  - [Results Summary](#results-summary)
  - [Analysis in Excel](#analysis-in-excel)
  - [Analysis in Timeline Explorer](#analysis-in-timeline-explorer)
  - [Critical Alert Filtering and Computer Grouping in Timeline Explorer](#critical-alert-filtering-and-computer-grouping-in-timeline-explorer)
  - [Analysis with the Elastic Stack Dashboard](#analysis-with-the-elastic-stack-dashboard)
- [Analyzing Sample Timeline Results](#analyzing-sample-timeline-results)
- [Features](#features)
- [Downloads](#downloads)
- [Git cloning](#git-cloning)
- [Advanced: Compiling From Source (Optional)](#advanced-compiling-from-source-optional)
  - [Updating Rust Packages](#updating-rust-packages)
  - [Cross-compiling 32-bit Windows Binaries](#cross-compiling-32-bit-windows-binaries)
  - [macOS Compiling Notes](#macos-compiling-notes)
  - [Linux Compiling Notes](#linux-compiling-notes)
- [Running Hayabusa](#running-hayabusa)
  - [Caution: Anti-Virus/EDR Warnings](#caution-anti-virusedr-warnings)
  - [Windows](#windows)
  - [Linux](#linux)
  - [macOS](#macos)
- [Usage](#usage)
  - [Command Line Options](#command-line-options)
  - [Usage Examples](#usage-examples)
  - [Pivot Keyword Generator](#pivot-keyword-generator)
  - [Logon Summary Generator](#logon-summary-generator)
- [Testing Hayabusa on Sample Evtx Files](#testing-hayabusa-on-sample-evtx-files)
- [Hayabusa Output](#hayabusa-output)
  - [Level Abbrevations](#level-abbrevations)
  - [MITRE ATT&CK Tactics Abbreviations](#mitre-attck-tactics-abbreviations)
  - [Channel Abbreviations](#channel-abbreviations)
  - [Progress Bar](#progress-bar)
  - [Color Output](#color-output)
  - [Event Fequency Timeline](#event-fequency-timeline)
  - [Dates with most total detections](#dates-with-most-total-detections)
  - [Top 5 computers with most unique detections](#top-5-computers-with-most-unique-detections)
- [Hayabusa Rules](#hayabusa-rules)
  - [Hayabusa v.s. Converted Sigma Rules](#hayabusa-vs-converted-sigma-rules)
  - [Detection Rule Tuning](#detection-rule-tuning)
  - [Detection Level Tuning](#detection-level-tuning)
  - [Event ID Filtering](#event-id-filtering)
- [Other Windows Event Log Analyzers and Related Resources](#other-windows-event-log-analyzers-and-related-resources)
- [Windows Logging Recommendations](#windows-logging-recommendations)
- [Sysmon Related Projects](#sysmon-related-projects)
- [Community Documentation](#community-documentation)
  - [English](#english)
  - [Japanese](#japanese)
- [Contribution](#contribution)
- [Bug Submission](#bug-submission)
- [License](#license)
- [Twitter](#twitter)

## Main Goals

### Threat Hunting and Enterprise-wide DFIR

Hayabusa currently has over 2400 Sigma rules and over 130 Hayabusa built-in detection rules with more rules being added regularly. It can be used for enterprise-wide proactive threat hunting as well as DFIR (Digital Forensics and Incident Response) for free with [Velociraptor](https://docs.velociraptor.app/)'s [Hayabusa artifact](https://docs.velociraptor.app/exchange/artifacts/pages/windows.eventlogs.hayabusa/). By combining these two open-source tools, you can essentially retroactively reproduce a SIEM when there is no SIEM setup in the environment. You can learn about how to do this by watching [Eric Cupuano](https://twitter.com/eric_capuano)'s Velociraptor walkthrough [here](https://www.youtube.com/watch?v=Q1IoGX--814).

### Fast Forensics Timeline Generation

Windows event log analysis has traditionally been a very long and tedious process because Windows event logs are 1) in a data format that is hard to analyze and 2) the majority of data is noise and not useful for investigations. Hayabusa's goal is to extract out only useful data and present it in a concise as possible easy-to-read format that is usable not only by professionally trained analysts but any Windows system administrator.
Hayabusa hopes to let analysts get 80% of their work done in 20% of the time when compared to traditional Windows event log analysis.

# Screenshots

## Startup

![Hayabusa Startup](/screenshots/Hayabusa-Startup.png)

## Terminal Output

![Hayabusa terminal output](/screenshots/Hayabusa-Results.png)

## Event Fequency Timeline (`-V` option)

![Hayabusa Event Frequency Timeline](/screenshots/HayabusaEventFrequencyTimeline.png)

## Results Summary

![Hayabusa results summary](/screenshots/HayabusaResultsSummary.png)

## Analysis in Excel

![Hayabusa analysis in Excel](/screenshots/ExcelScreenshot.png)

## Analysis in Timeline Explorer

![Hayabusa analysis in Timeline Explorer](screenshots/TimelineExplorer-ColoredTimeline.png)

## Critical Alert Filtering and Computer Grouping in Timeline Explorer

![Critical alert filtering and computer grouping in Timeline Explorer](screenshots/TimelineExplorer-CriticalAlerts-ComputerGrouping.png)

## Analysis with the Elastic Stack Dashboard

![Elastic Stack Dashboard 1](doc/ElasticStackImport/17-HayabusaDashboard-1.png)

![Elastic Stack Dashboard 2](doc/ElasticStackImport/18-HayabusaDashboard-2.png)

# Analyzing Sample Timeline Results

You can check out a sample CSV timeline [here](https://github.com/Yamato-Security/hayabusa/tree/main/sample-results).

You can learn how to analyze CSV timelines in Excel and Timeline Explorer [here](doc/CSV-AnalysisWithExcelAndTimelineExplorer-English.pdf).

You can learn how to import CSV files into Elastic Stack [here](doc/ElasticStackImport/ElasticStackImport-English.md).

# Features

* Cross-platform support: Windows, Linux, macOS.
* Developed in Rust to be memory safe and faster than a hayabusa falcon!
* Multi-thread support delivering up to a 5x speed improvement.
* Creates a single easy-to-analyze CSV timeline for forensic investigations and incident response.
* Threat hunting based on IoC signatures written in easy to read/create/edit YML based hayabusa rules.
* Sigma rule support to convert sigma rules to hayabusa rules.
* Currently it supports the most sigma rules compared to other similar tools and even supports count rules and new aggregators such as `|equalsfield`.
* Event log statistics. (Useful for getting a picture of what types of events there are and for tuning your log settings.)
* Rule tuning configuration by excluding unneeded or noisy rules.
* MITRE ATT&CK mapping of tactics (only in saved CSV files).
* Rule level tuning.
* Create a list of unique pivot keywords to quickly identify abnormal users, hostnames, processes, etc... as well as correlate events.
* Output all fields for more thorough investigations.
* Successful and failed logon summary.
* Enterprise-wide threat hunting and DFIR on all endpoints with [Velociraptor](https://docs.velociraptor.app/).

# Downloads

Please download the latest stable version of Hayabusa with compiled binaries or compile the source code from the [Releases](https://github.com/Yamato-Security/hayabusa/releases) page.

# Git cloning

You can `git clone` the repository with the following command and compile binary from source code:

**Warning:** The main branch of the repository is for development purposes so you may be able to access new features not yet officially released, however, there may be bugs so consider it unstable.

```bash
git clone https://github.com/Yamato-Security/hayabusa.git --recursive
```

Note: If you forget to use --recursive option, the `rules` folder, which is managed as a git submodule, will not be cloned.

You can sync the `rules` folder and get latest Hayabusa rules with `git pull --recurse-submodules` or use the following command:

```bash
hayabusa-1.3.2-win-x64.exe -u
```

If the update fails, you may need to rename the `rules` folder and try again.

>> Caution: When updating, rules and config files in the `rules` folder are replaced with the latest rules and config files in the [hayabusa-rules](https://github.com/Yamato-Security/hayabusa-rules) repository. 
>> Any changes you make to existing files will be overwritten, so we recommend that you make backups of any files that you edit before updating.
>> If you are performing level tuning with `--level-tuning`, please re-tune your rule files after each update. 
>> If you add **new** rules inside of the `rules` folder, they will **not** be overwritten or deleted when updating.

# Advanced: Compiling From Source (Optional)

If you have Rust installed, you can compile from source with the following command:

```bash
cargo clean
cargo build --release
```

You can download the latest unstable version from the main branch or the latest stable version from the [Releases](https://github.com/Yamato-Security/hayabusa/releases) page.

Be sure to periodically update Rust with:

```bash
rustup update stable
```

The compiled binary will be outputted in the `target/release` folder.

## Updating Rust Packages

You can update to the latest Rust crates before compiling:

```bash
cargo update
```

Please let us know if anything breaks after you update.

## Cross-compiling 32-bit Windows Binaries

You can create 32-bit binaries on 64-bit Windows systems with the following:

```bash
rustup install stable-i686-pc-windows-msvc
rustup target add i686-pc-windows-msvc
rustup run stable-i686-pc-windows-msvc cargo build --release
```

## macOS Compiling Notes

If you receive compile errors about openssl, you will need to install [Homebrew](https://brew.sh/) and then install the following packages:

```bash
brew install pkg-config
brew install openssl
```

## Linux Compiling Notes

If you receive compile errors about openssl, you will need to install the following package.

Ubuntu-based distros:

```bash
sudo apt install libssl-dev
```

Fedora-based distros:

```bash
sudo yum install openssl-devel
```

# Running Hayabusa

## Caution: Anti-Virus/EDR Warnings

You may receive an alert from anti-virus or EDR products when trying to run hayabusa or even just when downloading the `.yml` rules as there will be keywords like `mimikatz` and suspicious PowerShell commands in the detection signature.
These are false positives so will need to configure exclusions in your security products to allow hayabusa to run.
If you are worried about malware or supply chain attacks, please check the hayabusa source code and compile the binaries yourself.

## Windows

In Command Prompt or Windows Terminal, just run the 32-bit or 64-bit Windows binary from the hayabusa root directory. 
Example: `hayabusa-1.3.2-windows-x64.exe`

## Linux

You first need to make the binary executable. 

```bash
chmod +x ./hayabusa-1.3.2-linux-x64-gnu
```

Then run it from the Hayabusa root directory:

```bash
./hayabusa-1.3.2-linux-x64-gnu
```

## macOS

From Terminal or iTerm2, you first need to make the binary executable.

```bash
chmod +x ./hayabusa-1.3.2-mac-intel
```

Then, try to run it from the Hayabusa root directory:

```bash
./hayabusa-1.3.2-mac-intel
```

On the latest version of macOS, you may receive the following security error when you try to run it:

![Mac Error 1 EN](/screenshots/MacOS-RunError-1-EN.png)

Click "Cancel" and then from System Preferences, open "Security & Privacy" and from the General tab, click "Allow Anyway".

![Mac Error 2 EN](/screenshots/MacOS-RunError-2-EN.png)

After that, try to run it again.

```bash
./hayabusa-1.3.2-mac-intel
```

The following warning will pop up, so please click "Open".

![Mac Error 3 EN](/screenshots/MacOS-RunError-3-EN.png)

You should now be able to run hayabusa.

# Usage

## Command Line Options

```
USAGE:
    hayabusa.exe -f file.evtx [OPTIONS] / hayabusa.exe -d evtx-directory [OPTIONS]

OPTIONS:
<<<<<<< HEAD
        --European-time                           Output timestamp in European time format (ex: 22-02-2022 22:00:00.123 +02:00)
        --RFC-2822                                Output timestamp in RFC 2822 format (ex: Fri, 22 Feb 2022 22:00:00 -0600)
        --RFC-3339                                Output timestamp in RFC 3339 format (ex: 2022-02-22 22:00:00.123456-06:00)
        --US-military-time                        Output timestamp in US military time format (ex: 02-22-2022 22:00:00.123 -06:00)
        --US-time                                 Output timestamp in US time format (ex: 02-22-2022 10:00:00.123 PM -06:00)
        --target-file-ext <EVTX_FILE_EXT>...      Specify additional target file extensions (ex: evtx_data) (ex: evtx1 evtx2)
        --all-tags                                Output all tags when saving to a CSV file
    -c, --rules-config <RULE_CONFIG_DIRECTORY>    Specify custom rule config folder (default: ./rules/config)
        --contributors                            Print the list of contributors
    -d, --directory <DIRECTORY>                   Directory of multiple .evtx files
    -D, --enable-deprecated-rules                 Enable rules marked as deprecated
        --end-timeline <END_TIMELINE>             End time of the event logs to load (ex: "2022-02-22 23:59:59 +09:00")
    -f, --filepath <FILE_PATH>                    File path to one .evtx file
    -F, --full-data                               Print all field information
    -h, --help                                    Print help information
    -l, --live-analysis                           Analyze the local C:\Windows\System32\winevt\Logs folder
    -L, --logon-summary                           Print a summary of successful and failed logons
        --level-tuning <LEVEL_TUNING_FILE>        Tune alert levels (default: ./rules/config/level_tuning.txt)
    -m, --min-level <LEVEL>                       Minimum level for rules (default: informational)
    -n, --enable-noisy-rules                      Enable rules marked as noisy
        --no-color                                Disable color output
    -o, --output <CSV_TIMELINE>                   Save the timeline in CSV format (ex: results.csv)
    -p, --pivot-keywords-list                     Create a list of pivot keywords
    -q, --quiet                                   Quiet mode: do not display the launch banner
    -Q, --quiet-errors                            Quiet errors mode: do not save error logs
    -r, --rules <RULE_DIRECTORY/RULE_FILE>        Specify a rule directory or file (default: ./rules)
    -R, --hide-record-ID                          Do not display EventRecordID numbers
    -s, --statistics                              Print statistics of event IDs
        --start-timeline <START_TIMELINE>         Start time of the event logs to load (ex: "2020-02-22 00:00:00 +09:00")
    -t, --thread-number <NUMBER>                  Thread number (default: optimal number for performance)
    -u, --update-rules                            Update to the latest rules in the hayabusa-rules github repository
    -U, --UTC                                     Output time in UTC format (default: local time)
    -v, --verbose                                 Output verbose information
    -V, --visualize-timeline                      Output event frequency timeline
        --version                                 Print version information
=======
        --European-time                       Output timestamp in European time format (ex: 22-02-2022 22:00:00.123 +02:00)
        --RFC-2822                            Output timestamp in RFC 2822 format (ex: Fri, 22 Feb 2022 22:00:00 -0600)
        --RFC-3339                            Output timestamp in RFC 3339 format (ex: 2022-02-22 22:00:00.123456-06:00)
        --US-military-time                    Output timestamp in US military time format (ex: 02-22-2022 22:00:00.123 -06:00)
        --US-time                             Output timestamp in US time format (ex: 02-22-2022 10:00:00.123 PM -06:00)
        --target-file-ext <EVTX_FILE_EXT>...  Specify additional target file extensions (ex: evtx_data) (ex: evtx1 evtx2)
        --all-tags                            Output all tags when saving to a CSV file
    -c, --config <RULE_CONFIG_DIRECTORY>      Specify custom rule config folder (default: ./rules/config)
        --contributors                        Print the list of contributors
    -d, --directory <DIRECTORY>               Directory of multiple .evtx files
    -D, --enable-deprecated-rules             Enable rules marked as deprecated
        --end-timeline <END_TIMELINE>         End time of the event logs to load (ex: "2022-02-22 23:59:59 +09:00")
        --exclude-status <EXCLUDE_STATUS>...  Ignore rules according to status (ex: experimental) (ex: stable test)
    -f, --filepath <FILE_PATH>                File path to one .evtx file
    -F, --full-data                           Print all field information
    -h, --help                                Print help information
    -l, --live-analysis                       Analyze the local C:\Windows\System32\winevt\Logs folder
    -L, --logon-summary                       Print a summary of successful and failed logons
        --level-tuning <LEVEL_TUNING_FILE>    Tune alert levels (default: ./rules/config/level_tuning.txt)
    -m, --min-level <LEVEL>                   Minimum level for rules (default: informational)
    -n, --enable-noisy-rules                  Enable rules marked as noisy
        --no-color                            Disable color output
    -o, --output <CSV_TIMELINE>               Save the timeline in CSV format (ex: results.csv)
    -p, --pivot-keywords-list                 Create a list of pivot keywords
    -q, --quiet                               Quiet mode: do not display the launch banner
    -Q, --quiet-errors                        Quiet errors mode: do not save error logs
    -r, --rules <RULE_DIRECTORY/RULE_FILE>    Specify a rule directory or file (default: ./rules)
    -R, --hide-record-ID                      Do not display EventRecordID numbers
    -s, --statistics                          Print statistics of event IDs
        --start-timeline <START_TIMELINE>     Start time of the event logs to load (ex: "2020-02-22 00:00:00 +09:00")
    -t, --thread-number <NUMBER>              Thread number (default: optimal number for performance)
    -u, --update-rules                        Update to the latest rules in the hayabusa-rules github repository
    -U, --UTC                                 Output time in UTC format (default: local time)
    -v, --verbose                             Output verbose information
    -V, --visualize-timeline                  Output event frequency timeline
        --version                             Print version information
>>>>>>> b150d470
```

## Usage Examples

* Run hayabusa against one Windows event log file:

```bash
hayabusa-1.3.2-win-x64.exe -f eventlog.evtx
```

* Run hayabusa against the sample-evtx directory with multiple Windows event log files:

```bash
hayabusa-1.3.2-win-x64.exe -d .\hayabusa-sample-evtx
```

* Export to a single CSV file for further analysis with excel, timeline explorer, elastic stack, etc... and include all field information:

```bash
hayabusa-1.3.2-win-x64.exe -d .\hayabusa-sample-evtx -o results.csv -F
```

* Only run hayabusa rules (the default is to run all the rules in `-r .\rules`):

```bash
hayabusa-1.3.2-win-x64.exe -d .\hayabusa-sample-evtx -r .\rules\hayabusa -o results.csv
```

* Only run hayabusa rules for logs that are enabled by default on Windows:

```bash
hayabusa-1.3.2-win-x64.exe -d .\hayabusa-sample-evtx -r .\rules\hayabusa\default -o results.csv
```

* Only run hayabusa rules for sysmon logs:

```bash
hayabusa-1.3.2-win-x64.exe -d .\hayabusa-sample-evtx -r .\rules\hayabusa\sysmon -o results.csv
```

* Only run sigma rules:

```bash
hayabusa-1.3.2-win-x64.exe -d .\hayabusa-sample-evtx -r .\rules\sigma -o results.csv
```

* Enable deprecated rules (those with `status` marked as `deprecated`) and noisy rules (those whose rule ID is listed in `.\rules\config\noisy_rules.txt`):

```bash
hayabusa-1.3.2-win-x64.exe -d .\hayabusa-sample-evtx --enable-noisy-rules --enable-deprecated-rules -o results.csv
```

* Only run rules to analyze logons and output in the UTC timezone:

```bash
hayabusa-1.3.2-win-x64.exe -d .\hayabusa-sample-evtx -r .\rules\hayabusa\default\events\Security\Logons -U -o results.csv
```

* Run on a live Windows machine (requires Administrator privileges) and only detect alerts (potentially malicious behavior):

```bash
hayabusa-1.3.2-win-x64.exe -l -m low
```

* Create a list of pivot keywords from critical alerts and save the results. (Results will be saved to `keywords-Ip Addresses.txt`, `keywords-Users.txt`, etc...):

```bash
hayabusa-1.3.2-win-x64.exe -l -m critical -p -o keywords
```

* Print Event ID statistics:

```bash
hayabusa-1.3.2-win-x64.exe -f Security.evtx -s
```

* Print verbose information (useful for determining which files take long to process, parsing errors, etc...):

```bash
hayabusa-1.3.2-win-x64.exe -d .\hayabusa-sample-evtx -v
```

* Verbose output example:

```bash
Checking target evtx FilePath: "./hayabusa-sample-evtx/YamatoSecurity/T1027.004_Obfuscated Files or Information\u{a0}Compile After Delivery/sysmon.evtx"
1 / 509 [>-------------------------------------------------------------------------------------------------------------------------------------------] 0.20 % 1s 
Checking target evtx FilePath: "./hayabusa-sample-evtx/YamatoSecurity/T1558.004_Steal or Forge Kerberos Tickets AS-REP Roasting/Security.evtx"
2 / 509 [>-------------------------------------------------------------------------------------------------------------------------------------------] 0.39 % 1s 
Checking target evtx FilePath: "./hayabusa-sample-evtx/YamatoSecurity/T1558.003_Steal or Forge Kerberos Tickets\u{a0}Kerberoasting/Security.evtx"
3 / 509 [>-------------------------------------------------------------------------------------------------------------------------------------------] 0.59 % 1s 
Checking target evtx FilePath: "./hayabusa-sample-evtx/YamatoSecurity/T1197_BITS Jobs/Windows-BitsClient.evtx"
4 / 509 [=>------------------------------------------------------------------------------------------------------------------------------------------] 0.79 % 1s 
Checking target evtx FilePath: "./hayabusa-sample-evtx/YamatoSecurity/T1218.004_Signed Binary Proxy Execution\u{a0}InstallUtil/sysmon.evtx"
5 / 509 [=>------------------------------------------------------------------------------------------------------------------------------------------] 0.98 % 1s
```

* Quiet error mode:
By default, hayabusa will save error messages to error log files.
If you do not want to save error messages, please add `-Q`.

## Pivot Keyword Generator

You can use the `-p` or `--pivot-keywords-list` option to create a list of unique pivot keywords to quickly identify abnormal users, hostnames, processes, etc... as well as correlate events. You can customize what keywords you want to search for by editing `config/pivot_keywords.txt`.
This is the default setting:

```
Users.SubjectUserName
Users.TargetUserName
Users.User
Logon IDs.SubjectLogonId
Logon IDs.TargetLogonId
Workstation Names.WorkstationName
Ip Addresses.IpAddress
Processes.Image
```

The format is `KeywordName.FieldName`. For example, when creating the list of `Users`, hayabusa will list up all the values in the `SubjectUserName`, `TargetUserName` and `User` fields. By default, hayabusa will return results from all events (informational and higher) so we highly recommend combining the `--pivot-keyword-list` option with the `-m` or `--min-level` option. For example, start off with only creating keywords from `critical` alerts with `-m critical` and then continue with `-m high`, `-m medium`, etc... There will most likely be common keywords in your results that will match on many normal events, so after manually checking the results and creating a list of unique keywords in a single file, you can then create a narrowed down timeline of suspicious activity with a command like `grep -f keywords.txt timeline.csv`.

## Logon Summary Generator

You can use the `-L` or `--logon-summary` option to output logon information summary (logon usernames and successful and failed logon count).
You can display the logon information for one evtx file with `-f` or multiple evtx files with the `-d` option.

# Testing Hayabusa on Sample Evtx Files

We have provided some sample evtx files for you to test hayabusa and/or create new rules at [https://github.com/Yamato-Security/hayabusa-sample-evtx](https://github.com/Yamato-Security/hayabusa-sample-evtx)

You can download the sample evtx files to a new `hayabusa-sample-evtx` sub-directory with the following command:

```bash
git clone https://github.com/Yamato-Security/hayabusa-sample-evtx.git
```

> Note: You need to run the binary from the Hayabusa root directory. 

# Hayabusa Output

When hayabusa output is being displayed to the screen (the default), it will display the following information:

* `Timestamp`: Default is `YYYY-MM-DD HH:mm:ss.sss +hh:mm` format. This comes from the `<Event><System><TimeCreated SystemTime>` field in the event log. The default timezone will be the local timezone but you can change the timezone to UTC with the `--utc` option.
* `Computer`: This comes from the `<Event><System><Computer>` field in the event log.
* `Channel`: The name of log. This comes from the `<Event><System><Channel>` field in the event log.
* `Event ID`: This comes from the `<Event><System><EventID>` field in the event log.
* `Level`: This comes from the `level` field in the YML detection rule. (`informational`, `low`, `medium`, `high`, `critical`) By default, all level alerts will be displayed but you can set the minimum level with `-m`. For example, you can set `-m high`) in order to only scan for and display high and critical alerts.
* `RecordID`: This comes from the `<Event><System><EventRecordID>` field in the event log. You can hidde this output with the `-R` or `--hide-record-id` option.
* `Title`: This comes from the `title` field in the YML detection rule.
* `Details`: This comes from the `details` field in the YML detection rule, however, only hayabusa rules have this field. This field gives extra information about the alert or event and can extract useful data from the fields in event logs. For example, usernames, command line information, process information, etc... When a placeholder points to a field that does not exist or there is an incorrect alias mapping, it will be outputted as `n/a` (not available). If the `details` field is not specified (i.e. sigma rules), default `details` messages to extract fields defined in `./rules/config/default_details.txt` will be outputted. You can add more default `details` messages by adding the `Provider　Name`, `EventID` and `details` message you want to output in `default_details.txt`.

The following additional columns will be added to the output when saving to a CSV file:

* `MitreAttack`: MITRE ATT&CK tactics.
* `Rule Path`: The path to the detection rule that generated the alert or event.
* `File Path`: The path to the evtx file that caused the alert or event.

If you add the `-F` or `--full-data` option, a `RecordInformation` column with all field information will also be added.

## Level Abbrevations

In order to save space, we use the following abbrevations when displaying the alert `level`.

* `crit`: `critical`
* `high`: `high`
* `med `: `med`
* `low `: `low`
* `info`: `informational`

## MITRE ATT&CK Tactics Abbreviations

In order to save space, we use the following abbreviations when displaying MITRE ATT&CK tactic tags.
You can freely edit these abbreviations in the `config/output_tag.txt` configuration file.
If you want to output all the tags defined in a rule, please specify the `--all-tags` option.

* `Recon` : Reconnaissance
* `ResDev` : Resource Development
* `InitAccess` : Initial Access
* `Exec` : Execution
* `Persis` : Persistence
* `PrivEsc` : Privilege Escalation
* `Evas` : Defense Evasion
* `CredAccess` : Credential Access
* `Disc` : Discovery
* `LatMov` : Lateral Movement
* `Collect` : Collection
* `C2` : Command and Control
* `Exfil` : Exfiltration
* `Impact` : Impact

## Channel Abbreviations

In order to save space, we use the following abbreviations when displaying Channel.
You can freely edit these abbreviations in the `config/channel_abbreviations.txt` configuration file.

* `App` : `Application`
* `AppLocker` : `Microsoft-Windows-AppLocker/*`
* `BitsCli` : `Microsoft-Windows-Bits-Client/Operational`
* `CodeInteg` : `Microsoft-Windows-CodeIntegrity/Operational`
* `Defender` : `Microsoft-Windows-Windows Defender/Operational`
* `DHCP-Svr` : `Microsoft-Windows-DHCP-Server/Operational`
* `DNS-Svr` : `DNS Server`
* `DvrFmwk` : `Microsoft-Windows-DriverFrameworks-UserMode/Operational`
* `Exchange` : `MSExchange Management`
* `Firewall` : `Microsoft-Windows-Windows Firewall With Advanced Security/Firewall`
* `KeyMgtSvc` : `Key Management Service`
* `LDAP-Cli` : `Microsoft-Windows-LDAP-Client/Debug`
* `NTLM` `Microsoft-Windows-NTLM/Operational`
* `OpenSSH` : `OpenSSH/Operational`
* `PrintAdm` : `Microsoft-Windows-PrintService/Admin`
* `PrintOp` : `Microsoft-Windows-PrintService/Operational`
* `PwSh` : `Microsoft-Windows-PowerShell/Operational`
* `PwShClassic` : `Windows PowerShell`
* `RDP-Client` : `Microsoft-Windows-TerminalServices-RDPClient/Operational`
* `Sec` : `Security`
* `SecMitig` : `Microsoft-Windows-Security-Mitigations/*`
* `SmbCliSec` : `Microsoft-Windows-SmbClient/Security`
* `SvcBusCli` : `Microsoft-ServiceBus-Client`
* `Sys` : `System`
* `Sysmon` : `Microsoft-Windows-Sysmon/Operational`
* `TaskSch` : `Microsoft-Windows-TaskScheduler/Operational`
* `WinRM` : `Microsoft-Windows-WinRM/Operational`
* `WMI` : `Microsoft-Windows-WMI-Activity/Operational`

## Progress Bar

The progress bar will only work with multiple evtx files.
It will display in real time the number and percent of evtx files that it has finished analyzing.

## Color Output

The alerts will be outputted in color based on the alert `level`.
You can change the default colors in the config file at `./config/level_color.txt` in the format of `level,(RGB 6-digit ColorHex)`.
If you want to disable color output, you can use `--no-color` option.

## Event Fequency Timeline

If you add `-V` or `--visualize-timeline` option, the Event Frequency Timeline feature displays a sparkline frequency timeline of detected events.
Note: There needs to be more than 5 events. Also, the characters will not render correctly on the default Command Prompt or PowerShell Prompt, so please use a terminal like Windows Terminal, iTerm2, etc...

## Dates with most total detections

A summary of the dates with the most total detections categorized by level (`critical`, `high`, etc...).

## Top 5 computers with most unique detections

The top 5 computers with the most unique detections categorized by level (`critical`, `high`, etc...).

# Hayabusa Rules

Hayabusa detection rules are written in a sigma-like YML format and are located in the `rules` folder. In the future, we plan to host the rules at [https://github.com/Yamato-Security/hayabusa-rules](https://github.com/Yamato-Security/hayabusa-rules) so please send any issues and pull requests for rules there instead of the main hayabusa repository.

Please read [the hayabusa-rules repository README](https://github.com/Yamato-Security/hayabusa-rules/blob/main/README.md) to understand about the rule format and how to create rules.

All of the rules from the hayabusa-rules repository should be placed in the `rules` folder.
`informational` level rules are considered `events`, while anything with a `level` of `low` and higher are considered `alerts`.

The hayabusa rule directory structure is separated into 3 directories:

* `default`: logs that are turned on in Windows by default.
* `non-default`: logs that need to be turned on through group policy, security baselines, etc...
* `sysmon`: logs that are generated by [sysmon](https://docs.microsoft.com/en-us/sysinternals/downloads/sysmon).
* `testing`: a temporary directory to put rules that you are currently testing.

Rules are further seperated into directories by log type (Example: Security, System, etc...) and are named in the following format: 

* Alert format: `<EventID>_<EventDescription>_<AttackDescription>.yml`
* Alert example: `1102_SecurityLogCleared_PossibleAntiForensics.yml`
* Event format: `<EventID>_<EventDescription>.yml`
* Event example: `4776_NTLM-LogonToLocalAccount.yml`

Please check out the current rules to use as a template in creating new ones or for checking the detection logic.

## Hayabusa v.s. Converted Sigma Rules

Sigma rules need to first be converted to hayabusa rule format explained [here](https://github.com/Yamato-Security/hayabusa-rules/blob/main/tools/sigmac/README.md). 
Almost all hayabusa rules are compatible with the sigma format so you can use them just like sigma rules to convert to other SIEM formats.
Hayabusa rules are designed solely for Windows event log analysis and have the following benefits:

1. An extra `details` field to display additional information taken from only the useful fields in the log.
2. They are all tested against sample logs and are known to work. 
   > Some sigma rules may not work as intended due to bugs in the conversion process, unsupported features, or differences in implementation (such as in regular expressions).
3. Extra aggregators not found in sigma, such as `|equalsfield`.

**Limitations**: To our knowledge, hayabusa provides the greatest support for sigma rules out of any open source Windows event log analysis tool, however, there are still rules that are not supported:

1. Rules that use regular expressions that do not work with the [Rust regex crate](https://docs.rs/regex/1.5.4/regex/)
2. Aggregation expressions besides `count` in the [sigma rule specification](https://github.com/SigmaHQ/sigma/wiki/Specification).
3. Rules that use `|near`.

## Detection Rule Tuning

Like firewalls and IDSes, any signature-based tool will require some tuning to fit your environment so you may need to permanently or temporarily exclude certain rules.

You can add a rule ID (Example: `4fe151c2-ecf9-4fae-95ae-b88ec9c2fca6`) to `rules/config/exclude_rules.txt` in order to ignore any rule that you do not need or cannot be used.

You can also add a rule ID to `rules/config/noisy_rules.txt` in order to ignore the rule by default but still be able to use the rule with the `-n` or `--enable-noisy-rules` option.

## Detection Level Tuning

Hayabusa and Sigma rule authors will determine the risk level of the alert when writing their rules.
However, the actual risk level will differ between environments.
You can tune the risk level of the rules by adding them to `./rules/config/level_tuning.txt` and executing `hayabusa-1.3.2-win-x64.exe --level-tuning` which will update the `level` line in the rule file.
Please note that the rule file will be updated directly.

`./rules/config/level_tuning.txt` sample line:

```
id,new_level
00000000-0000-0000-0000-000000000000,informational # sample level tuning line
```

In this case, the risk level of the rule with an `id` of `00000000-0000-0000-0000-000000000000` in the rules directory will have its `level` rewritten to `informational`.

## Event ID Filtering

You can filter on event IDs by placing event ID numbers in `config/target_eventids.txt`.
This will increase performance so it is recommended if you only need to search for certain IDs.

We have provided a sample ID filter list at [`config/target_eventids_sample.txt`](https://github.com/Yamato-Security/hayabusa/blob/main/config/target_eventids_sample.txt) created from the `EventID` fields in all of the rules as well as IDs seen in actual results.

Please use this list if you want the best performance but be aware that there is a slight possibility for missing events (false negatives). 

# Other Windows Event Log Analyzers and Related Resources

There is no "one tool to rule them all" and we have found that each has its own merits so we recommend checking out these other great tools and projects and seeing which ones you like.

* [APT-Hunter](https://github.com/ahmedkhlief/APT-Hunter) - Attack detection tool written in Python.
* [Awesome Event IDs](https://github.com/stuhli/awesome-event-ids) -  Collection of Event ID resources useful for Digital Forensics and Incident Response
* [Chainsaw](https://github.com/countercept/chainsaw) - A similar sigma-based attack detection tool written in Rust.
* [DeepBlueCLI](https://github.com/sans-blue-team/DeepBlueCLI) - Attack detection tool written in Powershell by [Eric Conrad](https://twitter.com/eric_conrad).
* [Epagneul](https://github.com/jurelou/epagneul) - Graph visualization for Windows event logs.
* [EventList](https://github.com/miriamxyra/EventList/) - Map security baseline event IDs to MITRE ATT&CK by [Miriam Wiesner](https://github.com/miriamxyra).
* [Mapping MITRE ATT&CK with Window Event Log IDs](https://www.socinvestigation.com/mapping-mitre-attck-with-window-event-log-ids/) - by [Michel de CREVOISIER](https://twitter.com/mdecrevoisier)
* [EvtxECmd](https://github.com/EricZimmerman/evtx) - Evtx parser by [Eric Zimmerman](https://twitter.com/ericrzimmerman).
* [EVTXtract](https://github.com/williballenthin/EVTXtract) - Recover EVTX log files from unallocated space and memory images.
* [EvtxToElk](https://www.dragos.com/blog/industry-news/evtxtoelk-a-python-module-to-load-windows-event-logs-into-elasticsearch/) - Python tool to send Evtx data to Elastic Stack.
* [EVTX ATTACK Samples](https://github.com/sbousseaden/EVTX-ATTACK-SAMPLES) - EVTX attack sample event log files by [SBousseaden](https://twitter.com/SBousseaden).
* [EVTX-to-MITRE-Attack](https://github.com/mdecrevoisier/EVTX-to-MITRE-Attack) - EVTX attack sample event log files mapped to ATT&CK by [Michel de CREVOISIER](https://twitter.com/mdecrevoisier)
* [EVTX parser](https://github.com/omerbenamram/evtx) - the Rust library we used written by [@OBenamram](https://twitter.com/obenamram).
* [Grafiki](https://github.com/lucky-luk3/Grafiki) - Sysmon and PowerShell log visualizer.
* [LogonTracer](https://github.com/JPCERTCC/LogonTracer) - A graphical interface to visualize logons to detect lateral movement by [JPCERTCC](https://twitter.com/jpcert_en).
* [RustyBlue](https://github.com/Yamato-Security/RustyBlue) - Rust port of DeepBlueCLI by Yamato Security.
* [Sigma](https://github.com/SigmaHQ/sigma) - Community based generic SIEM rules.
* [SOF-ELK](https://github.com/philhagen/sof-elk) - A pre-packaged VM with Elastic Stack to import data for DFIR analysis by [Phil Hagen](https://twitter.com/philhagen)
* [so-import-evtx](https://docs.securityonion.net/en/2.3/so-import-evtx.html) - Import evtx files into Security Onion.
* [SysmonTools](https://github.com/nshalabi/SysmonTools) - Configuration and off-line log visualization tool for Sysmon.
* [Timeline Explorer](https://ericzimmerman.github.io/#!index.md) - The best CSV timeline analyzer by [Eric Zimmerman](https://twitter.com/ericrzimmerman).
* [Windows Event Log Analysis - Analyst Reference](https://www.forwarddefense.com/media/attachments/2021/05/15/windows-event-log-analyst-reference.pdf) - by Forward Defense's Steve Anson.
* [WELA (Windows Event Log Analyzer)](https://github.com/Yamato-Security/WELA) - The swiff-army knife for Windows event logs by [Yamato Security](https://github.com/Yamato-Security/)
* [Zircolite](https://github.com/wagga40/Zircolite) - Sigma-based attack detection tool written in Python.

# Windows Logging Recommendations

In order to properly detect malicious activity on Windows machines, you will need to improve the default log settings. We recommend the following sites for guidance:
* [JSCU-NL (Joint Sigint Cyber Unit Netherlands) Logging Essentials](https://github.com/JSCU-NL/logging-essentials)
* [ACSC (Australian Cyber Security Centre) Logging and Fowarding Guide](https://www.cyber.gov.au/acsc/view-all-content/publications/windows-event-logging-and-forwarding)
* [Malware Archaeology Cheat Sheets](https://www.malwarearchaeology.com/cheat-sheets)

# Sysmon Related Projects

To create the most forensic evidence and detect with the highest accuracy, you need to install sysmon. We recommend the following sites:
* [Sysmon Modular](https://github.com/olafhartong/sysmon-modular)
* [TrustedSec Sysmon Community Guide](https://github.com/trustedsec/SysmonCommunityGuide)

# Community Documentation

## English

* 2022/06/19 [Velociraptor Walkthrough and Hayabusa Integration](https://www.youtube.com/watch?v=Q1IoGX--814) by [Eric Cupuano](https://twitter.com/eric_capuano)
* 2022/01/24 [Graphing Hayabusa results in neo4j](https://www.youtube.com/watch?v=7sQqz2ek-ko) by Matthew Seyer ([@forensic_matt](https://twitter.com/forensic_matt))

## Japanese

* 2022/01/22 [Visualizing Hayabusa results in Elastic Stack](https://qiita.com/kzzzzo2/items/ead8ccc77b7609143749) by [@kzzzzo2](https://qiita.com/kzzzzo2)
* 2021/12/31 [Intro to Hayabusa](https://itib.hatenablog.com/entry/2021/12/31/222946) by itiB ([@itiB_S144](https://twitter.com/itiB_S144))
* 2021/12/27 [Hayabusa internals](https://kazuminkun.hatenablog.com/entry/2021/12/27/190535) by Kazuminn ([@k47_um1n](https://twitter.com/k47_um1n))

# Contribution

We would love any form of contribution. Pull requests, rule creation and sample evtx logs are the best but feature requests, notifying us of bugs, etc... are also very welcome.

At the least, if you like our tool then please give us a star on Github and show your support!

# Bug Submission

Please submit any bugs you find [here.](https://github.com/Yamato-Security/hayabusa/issues/new?assignees=&labels=bug&template=bug_report.md&title=%5Bbug%5D)
This project is currently actively maintained and we are happy to fix any bugs reported.

If you find any issues (false positives, bugs, etc...) with Hayabusa rules, please report them to the hayabusa-rules github issues page [here](https://github.com/Yamato-Security/hayabusa-rules/issues/new).

If you find any issues (false positives, bugs, etc...) with Sigma rules, please report them to the upstream SigmaHQ github issues page [here](https://github.com/SigmaHQ/sigma/issues).

# License

Hayabusa is released under [GPLv3](https://www.gnu.org/licenses/gpl-3.0.en.html) and all rules are released under the [Detection Rule License (DRL) 1.1](https://github.com/SigmaHQ/sigma/blob/master/LICENSE.Detection.Rules.md).

# Twitter

You can recieve the latest news about Hayabusa, rule updates, other Yamato Security tools, etc... by following us on Twitter at [@SecurityYamato](https://twitter.com/SecurityYamato).<|MERGE_RESOLUTION|>--- conflicted
+++ resolved
@@ -319,7 +319,6 @@
     hayabusa.exe -f file.evtx [OPTIONS] / hayabusa.exe -d evtx-directory [OPTIONS]
 
 OPTIONS:
-<<<<<<< HEAD
         --European-time                           Output timestamp in European time format (ex: 22-02-2022 22:00:00.123 +02:00)
         --RFC-2822                                Output timestamp in RFC 2822 format (ex: Fri, 22 Feb 2022 22:00:00 -0600)
         --RFC-3339                                Output timestamp in RFC 3339 format (ex: 2022-02-22 22:00:00.123456-06:00)
@@ -332,6 +331,7 @@
     -d, --directory <DIRECTORY>                   Directory of multiple .evtx files
     -D, --enable-deprecated-rules                 Enable rules marked as deprecated
         --end-timeline <END_TIMELINE>             End time of the event logs to load (ex: "2022-02-22 23:59:59 +09:00")
+        --exclude-status <EXCLUDE_STATUS>...      Ignore rules according to status (ex: experimental) (ex: stable test)
     -f, --filepath <FILE_PATH>                    File path to one .evtx file
     -F, --full-data                               Print all field information
     -h, --help                                    Print help information
@@ -355,44 +355,6 @@
     -v, --verbose                                 Output verbose information
     -V, --visualize-timeline                      Output event frequency timeline
         --version                                 Print version information
-=======
-        --European-time                       Output timestamp in European time format (ex: 22-02-2022 22:00:00.123 +02:00)
-        --RFC-2822                            Output timestamp in RFC 2822 format (ex: Fri, 22 Feb 2022 22:00:00 -0600)
-        --RFC-3339                            Output timestamp in RFC 3339 format (ex: 2022-02-22 22:00:00.123456-06:00)
-        --US-military-time                    Output timestamp in US military time format (ex: 02-22-2022 22:00:00.123 -06:00)
-        --US-time                             Output timestamp in US time format (ex: 02-22-2022 10:00:00.123 PM -06:00)
-        --target-file-ext <EVTX_FILE_EXT>...  Specify additional target file extensions (ex: evtx_data) (ex: evtx1 evtx2)
-        --all-tags                            Output all tags when saving to a CSV file
-    -c, --config <RULE_CONFIG_DIRECTORY>      Specify custom rule config folder (default: ./rules/config)
-        --contributors                        Print the list of contributors
-    -d, --directory <DIRECTORY>               Directory of multiple .evtx files
-    -D, --enable-deprecated-rules             Enable rules marked as deprecated
-        --end-timeline <END_TIMELINE>         End time of the event logs to load (ex: "2022-02-22 23:59:59 +09:00")
-        --exclude-status <EXCLUDE_STATUS>...  Ignore rules according to status (ex: experimental) (ex: stable test)
-    -f, --filepath <FILE_PATH>                File path to one .evtx file
-    -F, --full-data                           Print all field information
-    -h, --help                                Print help information
-    -l, --live-analysis                       Analyze the local C:\Windows\System32\winevt\Logs folder
-    -L, --logon-summary                       Print a summary of successful and failed logons
-        --level-tuning <LEVEL_TUNING_FILE>    Tune alert levels (default: ./rules/config/level_tuning.txt)
-    -m, --min-level <LEVEL>                   Minimum level for rules (default: informational)
-    -n, --enable-noisy-rules                  Enable rules marked as noisy
-        --no-color                            Disable color output
-    -o, --output <CSV_TIMELINE>               Save the timeline in CSV format (ex: results.csv)
-    -p, --pivot-keywords-list                 Create a list of pivot keywords
-    -q, --quiet                               Quiet mode: do not display the launch banner
-    -Q, --quiet-errors                        Quiet errors mode: do not save error logs
-    -r, --rules <RULE_DIRECTORY/RULE_FILE>    Specify a rule directory or file (default: ./rules)
-    -R, --hide-record-ID                      Do not display EventRecordID numbers
-    -s, --statistics                          Print statistics of event IDs
-        --start-timeline <START_TIMELINE>     Start time of the event logs to load (ex: "2020-02-22 00:00:00 +09:00")
-    -t, --thread-number <NUMBER>              Thread number (default: optimal number for performance)
-    -u, --update-rules                        Update to the latest rules in the hayabusa-rules github repository
-    -U, --UTC                                 Output time in UTC format (default: local time)
-    -v, --verbose                             Output verbose information
-    -V, --visualize-timeline                  Output event frequency timeline
-        --version                             Print version information
->>>>>>> b150d470
 ```
 
 ## Usage Examples
