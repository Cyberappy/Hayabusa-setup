<div align="center">
 <p>
    <img alt="Hayabusa Logo" src="logo.png" width="60%">
 </p>
 [ <b>English</b> ] | [<a href="README-Japanese.md">日本語</a>]
</div>

---

<p align="center">
    <a href="https://github.com/Yamato-Security/hayabusa/releases"><img src="https://img.shields.io/github/v/release/Yamato-Security/hayabusa?color=blue&label=Stable%20Version&style=flat""/></a>
    <a href="https://github.com/Yamato-Security/hayabusa/releases"><img src="https://img.shields.io/github/downloads/Yamato-Security/hayabusa/total?style=flat&label=GitHub%F0%9F%A6%85Downloads&color=blue"/></a>
    <a href="https://github.com/Yamato-Security/hayabusa/stargazers"><img src="https://img.shields.io/github/stars/Yamato-Security/hayabusa?style=flat&label=GitHub%F0%9F%A6%85Stars"/></a>
    <a href="https://github.com/Yamato-Security/hayabusa/graphs/contributors"><img src="https://img.shields.io/github/contributors/Yamato-Security/hayabusa?label=Contributors&color=blue&style=flat"/></a>
    <a href="https://www.blackhat.com/asia-22/arsenal/schedule/#hayabusa-26211"><img src="https://raw.githubusercontent.com/toolswatch/badges/master/arsenal/asia/2022.svg"></a>
    <a href="https://codeblue.jp/2022/en/talks/?content=talks_24"><img src="https://img.shields.io/badge/CODE%20BLUE%20Bluebox-2022-blue"></a>
    <a href="https://www.seccon.jp/2022/"><img src="https://img.shields.io/badge/SECCON-2023-blue"></a>
    <a href=""><img src="https://img.shields.io/badge/Maintenance%20Level-Actively%20Developed-brightgreen.svg" /></a>
    <a href="https://rust-reportcard.xuri.me/report/github.com/Yamato-Security/hayabusa"><img src="https://rust-reportcard.xuri.me/badge/github.com/Yamato-Security/hayabusa" /></a>
    <a href="https://codecov.io/gh/Yamato-Security/hayabusa" ><img src="https://codecov.io/gh/Yamato-Security/hayabusa/branch/main/graph/badge.svg?token=WFN5XO9W8C"/></a>
    <a href="https://twitter.com/SecurityYamato"><img src="https://img.shields.io/twitter/follow/SecurityYamato?style=social"/></a>
</p>

# About Hayabusa

Hayabusa is a **Windows event log fast forensics timeline generator** and **threat hunting tool** created by the [Yamato Security](https://yamatosecurity.connpass.com/) group in Japan. Hayabusa means ["peregrine falcon"](https://en.wikipedia.org/wiki/Peregrine_falcon) in Japanese and was chosen as peregrine falcons are the fastest animal in the world, great at hunting and highly trainable. It is written in [Rust](https://www.rust-lang.org/) and supports multi-threading in order to be as fast as possible. We have provided a [tool](https://github.com/Yamato-Security/hayabusa-rules/tree/main/tools/sigmac) to convert [Sigma](https://github.com/SigmaHQ/sigma) rules into Hayabusa rule format. The Sigma-compatible Hayabusa detection rules are written in YML in order to be as easily customizable and extensible as possible. Hayabusa can be run either on single running systems for live analysis, by gathering logs from single or multiple systems for offline analysis, or by running the [Hayabusa artifact](https://docs.velociraptor.app/exchange/artifacts/pages/windows.eventlogs.hayabusa/) with [Velociraptor](https://docs.velociraptor.app/) for enterprise-wide threat hunting and incident response. The output will be consolidated into a single CSV timeline for easy analysis in Excel, [Timeline Explorer](https://ericzimmerman.github.io/#!index.md), [Elastic Stack](doc/ElasticStackImport/ElasticStackImport-English.md), [Timesketch](https://timesketch.org/), etc...

# Companion Projects

* [EnableWindowsLogSettings](https://github.com/Yamato-Security/EnableWindowsLogSettings) - Documentation and scripts to properly enable Windows event logs.
* [Hayabusa Rules](https://github.com/Yamato-Security/hayabusa-rules) - Detection rules for hayabusa.
* [Hayabusa Sample EVTXs](https://github.com/Yamato-Security/hayabusa-sample-evtx) - Sample evtx files to use for testing hayabusa/sigma detection rules.
* [Takajo](https://github.com/Yamato-Security/takajo) - An analyzer for hayabusa results.
* [WELA (Windows Event Log Analyzer)](https://github.com/Yamato-Security/WELA) - An analyzer for Windows event logs written in PowerShell.

## Table of Contents

- [About Hayabusa](#about-hayabusa)
- [Companion Projects](#companion-projects)
  - [Table of Contents](#table-of-contents)
  - [Main Goals](#main-goals)
    - [Threat Hunting and Enterprise-wide DFIR](#threat-hunting-and-enterprise-wide-dfir)
    - [Fast Forensics Timeline Generation](#fast-forensics-timeline-generation)
- [Screenshots](#screenshots)
  - [Startup](#startup)
  - [Terminal Output](#terminal-output)
  - [Event Fequency Timeline (`-T` option)](#event-fequency-timeline--t-option)
  - [Results Summary](#results-summary)
  - [HTML Results Summary (`-H` option)](#html-results-summary--h-option)
  - [Analysis in Excel](#analysis-in-excel)
  - [Analysis in Timeline Explorer](#analysis-in-timeline-explorer)
  - [Critical Alert Filtering and Computer Grouping in Timeline Explorer](#critical-alert-filtering-and-computer-grouping-in-timeline-explorer)
  - [Analysis with the Elastic Stack Dashboard](#analysis-with-the-elastic-stack-dashboard)
  - [Analysis in Timesketch](#analysis-in-timesketch)
- [Importing and Analyzing Timeline Results](#importing-and-analyzing-timeline-results)
- [Analyzing JSON-formatted results with JQ](#analyzing-json-formatted-results-with-jq)
- [Features](#features)
- [Downloads](#downloads)
- [Git cloning](#git-cloning)
- [Advanced: Compiling From Source (Optional)](#advanced-compiling-from-source-optional)
  - [Updating Rust Packages](#updating-rust-packages)
  - [Cross-compiling 32-bit Windows Binaries](#cross-compiling-32-bit-windows-binaries)
  - [macOS Compiling Notes](#macos-compiling-notes)
  - [Linux Compiling Notes](#linux-compiling-notes)
  - [Cross-compiling Linux MUSL Binaries](#cross-compiling-linux-musl-binaries)
- [Running Hayabusa](#running-hayabusa)
  - [Caution: Anti-Virus/EDR Warnings and Slow Runtimes](#caution-anti-virusedr-warnings-and-slow-runtimes)
  - [Windows](#windows)
  - [Linux](#linux)
  - [macOS](#macos)
- [Main Commands](#main-commands)
- [Usage](#usage)
  - [Main Help Menu](#main-help-menu)
  - [`csv-timeline` command](#csv-timeline-command)
  - [`json-timeline` command](#json-timeline-command)
  - [`logon-summary` command](#logon-summary-command)
  - [`metrics` command](#metrics-command)
  - [`pivot-keywords-list` command](#pivot-keywords-list-command)
  - [`update-rules` command](#update-rules-command)
  - [`level-tuning` command](#level-tuning-command)
  - [`set-default-profile` command](#set-default-profile-command)
  - [`list-profiles` command](#list-profiles-command)
  - [Usage Examples](#usage-examples)
  - [Pivot Keyword Generator](#pivot-keyword-generator)
  - [Logon Summary Generator](#logon-summary-generator)
- [Testing Hayabusa on Sample Evtx Files](#testing-hayabusa-on-sample-evtx-files)
- [Hayabusa Output](#hayabusa-output)
  - [Profiles](#profiles)
    - [1. `minimal` profile output](#1-minimal-profile-output)
    - [2. `standard` profile output](#2-standard-profile-output)
    - [3. `verbose` profile output](#3-verbose-profile-output)
    - [4. `all-field-info` profile output](#4-all-field-info-profile-output)
    - [5. `all-field-info-verbose` profile output](#5-all-field-info-verbose-profile-output)
    - [6. `super-verbose` profile output](#6-super-verbose-profile-output)
    - [7. `timesketch-minimal` profile output](#7-timesketch-minimal-profile-output)
    - [8. `timesketch-verbose` profile output](#8-timesketch-verbose-profile-output)
    - [Profile Comparison](#profile-comparison)
    - [Profile Field Aliases](#profile-field-aliases)
  - [Level Abbrevations](#level-abbrevations)
  - [MITRE ATT\&CK Tactics Abbreviations](#mitre-attck-tactics-abbreviations)
  - [Channel Abbreviations](#channel-abbreviations)
- [Other Abbreviations](#other-abbreviations)
  - [Progress Bar](#progress-bar)
  - [Color Output](#color-output)
  - [Results Summary](#results-summary-1)
    - [Event Fequency Timeline](#event-fequency-timeline)
- [Hayabusa Rules](#hayabusa-rules)
  - [Hayabusa v.s. Converted Sigma Rules](#hayabusa-vs-converted-sigma-rules)
  - [Detection Rule Tuning](#detection-rule-tuning)
  - [Detection Level Tuning](#detection-level-tuning)
  - [Event ID Filtering](#event-id-filtering)
- [Other Windows Event Log Analyzers and Related Resources](#other-windows-event-log-analyzers-and-related-resources)
- [Windows Logging Recommendations](#windows-logging-recommendations)
- [Sysmon Related Projects](#sysmon-related-projects)
- [Community Documentation](#community-documentation)
  - [English](#english)
  - [Japanese](#japanese)
- [Contribution](#contribution)
- [Bug Submission](#bug-submission)
- [License](#license)
- [Twitter](#twitter)

## Main Goals

### Threat Hunting and Enterprise-wide DFIR

Hayabusa currently has over 3000 Sigma rules and around 150 Hayabusa built-in detection rules with more rules being added regularly. It can be used for enterprise-wide proactive threat hunting as well as DFIR (Digital Forensics and Incident Response) for free with [Velociraptor](https://docs.velociraptor.app/)'s [Hayabusa artifact](https://docs.velociraptor.app/exchange/artifacts/pages/windows.eventlogs.hayabusa/). By combining these two open-source tools, you can essentially retroactively reproduce a SIEM when there is no SIEM setup in the environment. You can learn about how to do this by watching [Eric Capuano](https://twitter.com/eric_capuano)'s Velociraptor walkthrough [here](https://www.youtube.com/watch?v=Q1IoGX--814).

### Fast Forensics Timeline Generation

Windows event log analysis has traditionally been a very long and tedious process because Windows event logs are 1) in a data format that is hard to analyze and 2) the majority of data is noise and not useful for investigations. Hayabusa's goal is to extract out only useful data and present it in a concise as possible easy-to-read format that is usable not only by professionally trained analysts but any Windows system administrator.
Hayabusa hopes to let analysts get 80% of their work done in 20% of the time when compared to traditional Windows event log analysis.

# Screenshots

## Startup

![Hayabusa Startup](screenshots/Hayabusa-Startup.png)

## Terminal Output

![Hayabusa terminal output](screenshots/Hayabusa-Results.png)

## Event Fequency Timeline (`-T` option)

![Hayabusa Event Frequency Timeline](screenshots/HayabusaEventFrequencyTimeline.png)

## Results Summary

![Hayabusa results summary](screenshots/HayabusaResultsSummary.png)

## HTML Results Summary (`-H` option)

![Hayabusa results summary](screenshots/HTML-ResultsSummary-1.png)

![Hayabusa results summary](screenshots/HTML-ResultsSummary-2.png)

![Hayabusa results summary](screenshots/HTML-ResultsSummary-3.png)

## Analysis in Excel

![Hayabusa analysis in Excel](screenshots/ExcelScreenshot.png)

## Analysis in Timeline Explorer

![Hayabusa analysis in Timeline Explorer](screenshots/TimelineExplorer-ColoredTimeline.png)

## Critical Alert Filtering and Computer Grouping in Timeline Explorer

![Critical alert filtering and computer grouping in Timeline Explorer](screenshots/TimelineExplorer-CriticalAlerts-ComputerGrouping.png)

## Analysis with the Elastic Stack Dashboard

![Elastic Stack Dashboard 1](doc/ElasticStackImport/17-HayabusaDashboard-1.png)

![Elastic Stack Dashboard 2](doc/ElasticStackImport/18-HayabusaDashboard-2.png)

## Analysis in Timesketch

![Timesketch](screenshots/TimesketchAnalysis.png)

# Importing and Analyzing Timeline Results

You can learn how to analyze CSV timelines in Excel and Timeline Explorer [here](doc/CSV-AnalysisWithExcelAndTimelineExplorer-English.pdf).

You can learn how to import CSV files into Elastic Stack [here](doc/ElasticStackImport/ElasticStackImport-English.md).

You can learn how to import CSV files into Timesketch [here](doc/TimesketchImport/TimesketchImport-English.md).

# Analyzing JSON-formatted results with JQ

You can learn how to analyze JSON-formatted results with `jq` [here](doc/AnalysisWithJQ-English.md).

# Features

* Cross-platform support: Windows, Linux, macOS.
* Developed in Rust to be memory safe and faster than a hayabusa falcon!
* Multi-thread support delivering up to a 5x speed improvement.
* Creates a single easy-to-analyze CSV timeline for forensic investigations and incident response.
* Threat hunting based on IoC signatures written in easy to read/create/edit YML based hayabusa rules.
* Sigma rule support to convert sigma rules to hayabusa rules.
* Currently it supports the most sigma rules compared to other similar tools and even supports count rules and new aggregators such as `|equalsfield` and `|endswithfield`.
* Event ID metrics. (Useful for getting a picture of what types of events there are and for tuning your log settings.)
* Rule tuning configuration by excluding unneeded or noisy rules.
* MITRE ATT&CK mapping of tactics.
* Rule level tuning.
* Create a list of unique pivot keywords to quickly identify abnormal users, hostnames, processes, etc... as well as correlate events.
* Output all fields for more thorough investigations.
* Successful and failed logon summary.
* Enterprise-wide threat hunting and DFIR on all endpoints with [Velociraptor](https://docs.velociraptor.app/).
* Output to CSV, JSON/JSONL and HTML Summary Reports.
* Daily Sigma rule updates.

# Downloads

Please download the latest stable version of Hayabusa with compiled binaries or compile the source code from the [Releases](https://github.com/Yamato-Security/hayabusa/releases) page.

# Git cloning

You can `git clone` the repository with the following command and compile binary from source code:

**Warning:** The main branch of the repository is for development purposes so you may be able to access new features not yet officially released, however, there may be bugs so consider it unstable.

```bash
git clone https://github.com/Yamato-Security/hayabusa.git --recursive
```

Note: If you forget to use --recursive option, the `rules` folder, which is managed as a git submodule, will not be cloned.

You can sync the `rules` folder and get latest Hayabusa rules with `git pull --recurse-submodules` or use the following command:

```bash
hayabusa-2.1.0-win-x64.exe update-rules
```

If the update fails, you may need to rename the `rules` folder and try again.

>> Caution: When updating, rules and config files in the `rules` folder are replaced with the latest rules and config files in the [hayabusa-rules](https://github.com/Yamato-Security/hayabusa-rules) repository.
>> Any changes you make to existing files will be overwritten, so we recommend that you make backups of any files that you edit before updating.
>> If you are performing level tuning with `level-tuning`, please re-tune your rule files after each update.
>> If you add **new** rules inside of the `rules` folder, they will **not** be overwritten or deleted when updating.

# Advanced: Compiling From Source (Optional)

If you have Rust installed, you can compile from source with the following command:

Note: To compile, you need a Rust(rustc) version of `1.66.0` or higher.

```bash
cargo build --release
```

You can download the latest unstable version from the main branch or the latest stable version from the [Releases](https://github.com/Yamato-Security/hayabusa/releases) page.

Be sure to periodically update Rust with:

```bash
rustup update stable
```

The compiled binary will be outputted in the `./target/release` folder.

## Updating Rust Packages

You can update to the latest Rust crates before compiling:

```bash
cargo update
```

Please let us know if anything breaks after you update.

## Cross-compiling 32-bit Windows Binaries

You can create 32-bit binaries on 64-bit Windows systems with the following:

```bash
rustup install stable-i686-pc-windows-msvc
rustup target add i686-pc-windows-msvc
rustup run stable-i686-pc-windows-msvc cargo build --release
```

> **Warning: Be sure to run `rustup install stable-i686-pc-windows-msvc` whenever there is a new stable version of Rust as `rustup update stable` will not update the compiler for cross compiling and you may receive build errors.**

## macOS Compiling Notes

If you receive compile errors about openssl, you will need to install [Homebrew](https://brew.sh/) and then install the following packages:

```bash
brew install pkg-config
brew install openssl
```

## Linux Compiling Notes

If you receive compile errors about openssl, you will need to install the following package.

Ubuntu-based distros:

```bash
sudo apt install libssl-dev
```

Fedora-based distros:

```bash
sudo yum install openssl-devel
```

## Cross-compiling Linux MUSL Binaries

On a Linux OS, first install the target.

```bash
rustup install stable-x86_64-unknown-linux-musl
rustup target add x86_64-unknown-linux-musl
```

Compile with:

```bash
cargo build --release --target=x86_64-unknown-linux-musl
```

> **Warning: Be sure to run `rustup install stable-x86_64-unknown-linux-musl` whenever there is a new stable version of Rust as `rustup update stable` will not update the compiler for cross compiling and you may receive build errors.**

The MUSL binary will be created in the `./target/x86_64-unknown-linux-musl/release/` directory.
MUSL binaries are are about 15% slower than the GNU binaries, however, they are more portable accross different versions and distributions of linux.

# Running Hayabusa

## Caution: Anti-Virus/EDR Warnings and Slow Runtimes

You may receive an alert from anti-virus or EDR products when trying to run hayabusa or even just when downloading the `.yml` rules as there will be keywords like `mimikatz` and suspicious PowerShell commands in the detection signature.
These are false positives so will need to configure exclusions in your security products to allow hayabusa to run.
If you are worried about malware or supply chain attacks, please check the hayabusa source code and compile the binaries yourself.

You may experience slow runtime especially on the first run after a reboot due to the real-time protection of Windows Defender. You can avoid this by temporarily turning real-time protection off or adding an exclusion to the hayabusa runtime directory. (Please take into consideration the security risks before doing these.)

## Windows

In a Command/PowerShell Prompt or Windows Terminal, just run the appropriate 32-bit or 64-bit Windows binary.  

64-bit example: `hayabusa-2.1.0-win-x64.exe`

## Linux

You first need to make the binary executable.

```bash
chmod +x ./hayabusa-2.1.0-lin-gnu
```

Then run it from the Hayabusa root directory:

```bash
./hayabusa-2.1.0-lin-gnu
```

## macOS

From Terminal or iTerm2, you first need to make the binary executable.

```bash
chmod +x ./hayabusa-2.1.0-mac-intel
```

Then, try to run it from the Hayabusa root directory:

```bash
./hayabusa-2.1.0-mac-intel
```

On the latest version of macOS, you may receive the following security error when you try to run it:

![Mac Error 1 EN](screenshots/MacOS-RunError-1-EN.png)

Click "Cancel" and then from System Preferences, open "Security & Privacy" and from the General tab, click "Allow Anyway".

![Mac Error 2 EN](screenshots/MacOS-RunError-2-EN.png)

After that, try to run it again.

```bash
./hayabusa-2.1.0-mac-intel
```

The following warning will pop up, so please click "Open".

![Mac Error 3 EN](screenshots/MacOS-RunError-3-EN.png)

You should now be able to run hayabusa.

# Main Commands
<<<<<<< HEAD

* `csv-timeline`: Save the timeline in CSV format.
* `json-timeline`: Save the timeline in JSON/JSONL format.
* `logon-summary`: Print a summary of logon events.
* `metrics`: Print metrics of the number and percentage of events based on Event ID.
* `pivot-keywords-list`: Print a list of suspicious keywords to pivot on.
* `update-rules`: Sync the rules to the latest rules in the [hayabusa-rules](https://github.com/Yamato-Security/hayabusa-rules) GitHub repository.
* `level-tuning`: Custom tune the alerts' `level`.
* `set-default-profile`: Change the default profile.

# Usage

=======

* `csv-timeline`: Save the timeline in CSV format.
* `json-timeline`: Save the timeline in JSON/JSONL format.
* `logon-summary`: Print a summary of logon events.
* `metrics`: Print metrics of the number and percentage of events based on Event ID.
* `pivot-keywords-list`: Print a list of suspicious keywords to pivot on.
* `update-rules`: Sync the rules to the latest rules in the [hayabusa-rules](https://github.com/Yamato-Security/hayabusa-rules) GitHub repository.
* `level-tuning`: Custom tune the alerts' `level`.
* `set-default-profile`: Change the default profile.

# Usage

>>>>>>> f4f4ee3e
## Main Help Menu

```
Usage:
  hayabusa.exe help <COMMAND>
  hayabusa.exe <COMMAND> [OPTIONS]

Commands:
  csv-timeline         Save the timeline in CSV format
  json-timeline        Save the timeline in JSON/JSONL format
  logon-summary        Print a summary of successful and failed logons
  metrics              Print event ID metrics
  pivot-keywords-list  Create a list of pivot keywords
  update-rules         Update to the latest rules in the hayabusa-rules github repository
  level-tuning         Tune alert levels (default: ./rules/config/level_tuning.txt)
  set-default-profile  Set default output profile
  list-contributors    Print the list of contributors
  list-profiles        List the output profiles
  help                 Print this message or the help of the given subcommand(s)
<<<<<<< HEAD

Options:
      --no-color  Disable color output
  -q, --quiet     Quiet mode: do not display the launch banner
```

## `csv-timeline` command

```
Usage: csv-timeline <INPUT> [OPTIONS]

Options:
=======

Options:
      --no-color  Disable color output
  -q, --quiet     Quiet mode: do not display the launch banner
```

## `csv-timeline` command

```
Usage: csv-timeline <INPUT> [OPTIONS]

Options:
>>>>>>> f4f4ee3e
  -t, --thread-number <NUMBER>    Thread number (default: optimal number for performance)
  -Q, --quiet-errors              Quiet errors mode: do not save error logs
  -c, --rules-config <DIRECTORY>  Specify custom rule config directory (default: ./rules/config)
  -v, --verbose                   Output verbose information

Input:
  -d, --directory <DIRECTORY>  Directory of multiple .evtx files
  -f, --file <FILE>            File path to one .evtx file
  -l, --live-analysis          Analyze the local C:\Windows\System32\winevt\Logs folder

Advanced:
      --target-file-ext <EVTX_FILE_EXT>  Specify additional target file extensions (ex: evtx_data) (ex: evtx1,evtx2)
  -r, --rules <DIRECTORY/FILE>           Specify a custom rule directory or file (default: ./rules)

Output:
  -p, --profile <PROFILE>   Specify output profile
  -o, --output <FILE>       Save the timeline in format (csv-timeline ex: results.csv, json-timeline ex: results.json)
  -H, --html-report <FILE>  Save detail Results Summary in html (ex: results.html)

Filtering:
      --enable-deprecated-rules  Enable rules marked as deprecated
      --exclude-status <STATUS>  Ignore rules according to status (ex: experimental) (ex: stable,test)
  -m, --min-level <LEVEL>        Minimum level for rules (default: informational)
  -n, --enable-noisy-rules       Enable rules marked as noisy
      --timeline-end <DATE>      End time of the event logs to load (ex: "2022-02-22 23:59:59 +09:00")
      --timeline-start <DATE>    Start time of the event logs to load (ex: "2020-02-22 00:00:00 +09:00")
  -e, --eid-filter               Filter by Event IDs (config file: ./rules/config/target_event_IDs.txt)

Time Format:
      --European-time     Output timestamp in European time format (ex: 22-02-2022 22:00:00.123 +02:00)
      --ISO-8601          Output timestamp in ISO-8601 format (ex: 2022-02-22T10:10:10.1234567Z) (Always UTC)
      --RFC-2822          Output timestamp in RFC 2822 format (ex: Fri, 22 Feb 2022 22:00:00 -0600)
      --RFC-3339          Output timestamp in RFC 3339 format (ex: 2022-02-22 22:00:00.123456-06:00)
      --US-military-time  Output timestamp in US military time format (ex: 02-22-2022 22:00:00.123 -06:00)
      --US-time           Output timestamp in US time format (ex: 02-22-2022 10:00:00.123 PM -06:00)
  -U, --UTC               Output time in UTC format (default: local time)

Display Settings:
  -T, --visualize-timeline  Output event frequency timeline
      --no-summary          Do not display result summary
```

## `json-timeline` command

```
Usage: json-timeline <INPUT> [OPTIONS]

Options:
  -t, --thread-number <NUMBER>    Thread number (default: optimal number for performance)
  -Q, --quiet-errors              Quiet errors mode: do not save error logs
  -c, --rules-config <DIRECTORY>  Specify custom rule config directory (default: ./rules/config)
  -v, --verbose                   Output verbose information

Input:
  -d, --directory <DIRECTORY>  Directory of multiple .evtx files
  -f, --file <FILE>            File path to one .evtx file
  -l, --live-analysis          Analyze the local C:\Windows\System32\winevt\Logs folder

Advanced:
      --target-file-ext <EVTX_FILE_EXT>  Specify additional target file extensions (ex: evtx_data) (ex: evtx1,evtx2)
  -r, --rules <DIRECTORY/FILE>           Specify a custom rule directory or file (default: ./rules)

Output:
  -p, --profile <PROFILE>   Specify output profile
  -o, --output <FILE>       Save the timeline in format (csv-timeline ex: results.csv, json-timeline ex: results.json)
  -H, --html-report <FILE>  Save detail Results Summary in html (ex: results.html)
  -J, --jsonl               Save the timeline in JSONL format (ex: -J -o results.jsonl)

Filtering:
      --enable-deprecated-rules  Enable rules marked as deprecated
      --exclude-status <STATUS>  Ignore rules according to status (ex: experimental) (ex: stable,test)
  -m, --min-level <LEVEL>        Minimum level for rules (default: informational)
  -n, --enable-noisy-rules       Enable rules marked as noisy
      --timeline-end <DATE>      End time of the event logs to load (ex: "2022-02-22 23:59:59 +09:00")
      --timeline-start <DATE>    Start time of the event logs to load (ex: "2020-02-22 00:00:00 +09:00")
  -e, --eid-filter               Filter by Event IDs (config file: ./rules/config/target_event_IDs.txt)

Time Format:
      --European-time     Output timestamp in European time format (ex: 22-02-2022 22:00:00.123 +02:00)
      --ISO-8601          Output timestamp in ISO-8601 format (ex: 2022-02-22T10:10:10.1234567Z) (Always UTC)
      --RFC-2822          Output timestamp in RFC 2822 format (ex: Fri, 22 Feb 2022 22:00:00 -0600)
      --RFC-3339          Output timestamp in RFC 3339 format (ex: 2022-02-22 22:00:00.123456-06:00)
      --US-military-time  Output timestamp in US military time format (ex: 02-22-2022 22:00:00.123 -06:00)
      --US-time           Output timestamp in US time format (ex: 02-22-2022 10:00:00.123 PM -06:00)
  -U, --UTC               Output time in UTC format (default: local time)

Display Settings:
  -T, --visualize-timeline  Output event frequency timeline
      --no-summary          Do not display result summary
```

## `logon-summary` command

```
Usage: logon-summary <INPUT> [OPTIONS]

Options:
  -t, --thread-number <NUMBER>    Thread number (default: optimal number for performance)
  -Q, --quiet-errors              Quiet errors mode: do not save error logs
  -c, --rules-config <DIRECTORY>  Specify custom rule config directory (default: ./rules/config)
  -v, --verbose                   Output verbose information

Input:
  -d, --directory <DIRECTORY>  Directory of multiple .evtx files
  -f, --file <FILE>            File path to one .evtx file
  -l, --live-analysis          Analyze the local C:\Windows\System32\winevt\Logs folder

Advanced:
      --target-file-ext <EVTX_FILE_EXT>  Specify additional target file extensions (ex: evtx_data) (ex: evtx1,evtx2)

Output:
  -o, --output <FILE>  Save the Logon summary in CSV format (ex: logon-summary.csv)
```

## `metrics` command

```
Usage: metrics <INPUT> [OPTIONS]

Options:
  -t, --thread-number <NUMBER>    Thread number (default: optimal number for performance)
  -Q, --quiet-errors              Quiet errors mode: do not save error logs
  -c, --rules-config <DIRECTORY>  Specify custom rule config directory (default: ./rules/config)
  -v, --verbose                   Output verbose information

Input:
  -d, --directory <DIRECTORY>  Directory of multiple .evtx files
  -f, --file <FILE>            File path to one .evtx file
  -l, --live-analysis          Analyze the local C:\Windows\System32\winevt\Logs folder

Advanced:
      --target-file-ext <EVTX_FILE_EXT>  Specify additional target file extensions (ex: evtx_data) (ex: evtx1,evtx2)

Output:
  -o, --output <FILE>  Save the Metrics in CSV format (ex: metrics.csv)
```

## `pivot-keywords-list` command

```
Usage: pivot-keywords-list <INPUT> [OPTIONS]

Options:
  -t, --thread-number <NUMBER>    Thread number (default: optimal number for performance)
  -Q, --quiet-errors              Quiet errors mode: do not save error logs
  -c, --rules-config <DIRECTORY>  Specify custom rule config directory (default: ./rules/config)
  -v, --verbose                   Output verbose information

Input:
  -d, --directory <DIRECTORY>  Directory of multiple .evtx files
  -f, --file <FILE>            File path to one .evtx file
  -l, --live-analysis          Analyze the local C:\Windows\System32\winevt\Logs folder

Advanced:
      --target-file-ext <EVTX_FILE_EXT>  Specify additional target file extensions (ex: evtx_data) (ex: evtx1,evtx2)

Output:
  -o, --output <FILE>  Save pivot words to separate files (ex: pivot-keywords.txt)

Filtering:
      --enable-deprecated-rules  Enable rules marked as deprecated
      --exclude-status <STATUS>  Ignore rules according to status (ex: experimental) (ex: stable,test)
  -m, --min-level <LEVEL>        Minimum level for rules (default: informational)
  -n, --enable-noisy-rules       Enable rules marked as noisy
      --timeline-end <DATE>      End time of the event logs to load (ex: "2022-02-22 23:59:59 +09:00")
      --timeline-start <DATE>    Start time of the event logs to load (ex: "2020-02-22 00:00:00 +09:00")
  -e, --eid-filter               Filter by Event IDs (config file: ./rules/config/target_event_IDs.txt)
```

## `update-rules` command

```
Usage: update-rules [OPTIONS]

Options:
      --no-color  Disable color output
  -q, --quiet     Quiet mode: do not display the launch banner

Advanced:
  -r, --rules <DIRECTORY/FILE>  Specify a custom rule directory or file (default: ./rules)
```

## `level-tuning` command

```
Usage: level-tuning [OPTIONS]

Options:
  -f, --file <FILE>   Tune alert levels (default: ./rules/config/level_tuning.txt)
      --no-color      Disable color output
  -q, --quiet         Quiet mode: do not display the launch banner
```

## `set-default-profile` command

```
Usage: set-default-profile [OPTIONS]

Options:
  -p, --profile <PROFILE>  Specify output profile
      --no-color           Disable color output
  -q, --quiet              Quiet mode: do not display the launch banner
<<<<<<< HEAD
```

## `list-profiles` command

```
Usage: list-profiles [OPTIONS]

Options:
      --no-color  Disable color output
  -q, --quiet     Quiet mode: do not display the launch banner
```

=======
```

## `list-profiles` command

```
Usage: list-profiles [OPTIONS]

Options:
      --no-color  Disable color output
  -q, --quiet     Quiet mode: do not display the launch banner
```

>>>>>>> f4f4ee3e

## Usage Examples

* Run hayabusa against one Windows event log file with default standard profile:

```
hayabusa-2.1.0-win-x64.exe csv-timeline -f eventlog.evtx
```

* Run hayabusa against the sample-evtx directory with multiple Windows event log files with the verbose profile:

```
hayabusa-2.1.0-win-x64.exe csv-timeline -d .\hayabusa-sample-evtx -p verbose
```

* Export to a single CSV file for further analysis with excel, timeline explorer, elastic stack, etc... and include all field information (Warning: your file output size will become much larger with the `super-verbose` profile!):

```
hayabusa-2.1.0-win-x64.exe csv-timeline -d .\hayabusa-sample-evtx -o results.csv -p super-verbose
```

* Save the timline in JSON format:

```
hayabusa-2.1.0-win-x64.exe json-timeline -d .\hayabusa-sample-evtx -o results.json
```

* Only run hayabusa rules (the default is to run all the rules in `-r .\rules`):

```
hayabusa-2.1.0-win-x64.exe csv-timeline -d .\hayabusa-sample-evtx -r .\rules\hayabusa -o results.csv
```

* Only run hayabusa rules for logs that are enabled by default on Windows:

```
hayabusa-2.1.0-win-x64.exe csv-timeline -d .\hayabusa-sample-evtx -r .\rules\hayabusa\builtin -o results.csv
```

* Only run hayabusa rules for sysmon logs:

```
hayabusa-2.1.0-win-x64.exe csv-timeline -d .\hayabusa-sample-evtx -r .\rules\hayabusa\sysmon -o results.csv
```

* Only run sigma rules:

```
hayabusa-2.1.0-win-x64.exe csv-timeline -d .\hayabusa-sample-evtx -r .\rules\sigma -o results.csv
```

* Enable deprecated rules (those with `status` marked as `deprecated`) and noisy rules (those whose rule ID is listed in `.\rules\config\noisy_rules.txt`):

```
hayabusa-2.1.0-win-x64.exe csv-timeline -d .\hayabusa-sample-evtx --enable-noisy-rules --enable-deprecated-rules -o results.csv
```

* Only run rules to analyze logons and output in the UTC timezone:

```
hayabusa-2.1.0-win-x64.exe csv-timeline -d .\hayabusa-sample-evtx -r .\rules\hayabusa\builtin\Security\LogonLogoff\Logon -U -o results.csv
```

* Run on a live Windows machine (requires Administrator privileges) and only detect alerts (potentially malicious behavior):

```
hayabusa-2.1.0-win-x64.exe csv-timeline -l -m low
```

* Create a list of pivot keywords from critical alerts and save the results. (Results will be saved to `keywords-Ip Addresses.txt`, `keywords-Users.txt`, etc...):

```
hayabusa-2.1.0-win-x64.exe pivot-keywords-list -l -m critical -o keywords.txt
```

* Print Event ID metrics:

```
hayabusa-2.1.0-win-x64.exe metrics -f Security.evtx
```

* Print logon summary:

```
hayabusa-2.1.0-win-x64.exe logon-summary -f Security.evtx
```

* Print verbose information (useful for determining which files take long to process, parsing errors, etc...):

```
hayabusa-2.1.0-win-x64.exe csv-timeline -d .\hayabusa-sample-evtx -v
```

* Verbose output example:

```
Checking target evtx FilePath: "./hayabusa-sample-evtx/YamatoSecurity/T1027.004_Obfuscated Files or Information\u{a0}Compile After Delivery/sysmon.evtx"
1 / 509 [>-------------------------------------------------------------------------------------------------------------------------------------------] 0.20 % 1s 
Checking target evtx FilePath: "./hayabusa-sample-evtx/YamatoSecurity/T1558.004_Steal or Forge Kerberos Tickets AS-REP Roasting/Security.evtx"
2 / 509 [>-------------------------------------------------------------------------------------------------------------------------------------------] 0.39 % 1s 
Checking target evtx FilePath: "./hayabusa-sample-evtx/YamatoSecurity/T1558.003_Steal or Forge Kerberos Tickets\u{a0}Kerberoasting/Security.evtx"
3 / 509 [>-------------------------------------------------------------------------------------------------------------------------------------------] 0.59 % 1s 
Checking target evtx FilePath: "./hayabusa-sample-evtx/YamatoSecurity/T1197_BITS Jobs/Windows-BitsClient.evtx"
4 / 509 [=>------------------------------------------------------------------------------------------------------------------------------------------] 0.79 % 1s 
Checking target evtx FilePath: "./hayabusa-sample-evtx/YamatoSecurity/T1218.004_Signed Binary Proxy Execution\u{a0}InstallUtil/sysmon.evtx"
5 / 509 [=>------------------------------------------------------------------------------------------------------------------------------------------] 0.98 % 1s
```

* Output to a CSV format compatible to import into [Timesketch](https://timesketch.org/):

```
hayabusa-2.1.0-win-x64.exe csv-timeline -d ../hayabusa-sample-evtx --RFC-3339 -o timesketch-import.csv -p timesketch -U
```

* Quiet error mode:
By default, hayabusa will save error messages to error log files.
If you do not want to save error messages, please add `-Q`.

## Pivot Keyword Generator

You can use the `pivot-keywords-list` command to create a list of unique pivot keywords to quickly identify abnormal users, hostnames, processes, etc... as well as correlate events. You can customize what keywords you want to search for by editing `./config/pivot_keywords.txt`.
This is the default setting:

```txt
Users.SubjectUserName
Users.TargetUserName
Users.User
Logon IDs.SubjectLogonId
Logon IDs.TargetLogonId
Workstation Names.WorkstationName
Ip Addresses.IpAddress
Processes.Image
```

The format is `KeywordName.FieldName`. For example, when creating the list of `Users`, hayabusa will list up all the values in the `SubjectUserName`, `TargetUserName` and `User` fields. By default, hayabusa will return results from all events (informational and higher) so we highly recommend combining the `pivot-keyword-list` command with the `-m` or `--min-level` option. For example, start off with only creating keywords from `critical` alerts with `-m critical` and then continue with `-m high`, `-m medium`, etc... There will most likely be common keywords in your results that will match on many normal events, so after manually checking the results and creating a list of unique keywords in a single file, you can then create a narrowed down timeline of suspicious activity with a command like `grep -f keywords.txt timeline.csv`.

## Logon Summary Generator

You can use the `logon-summary` command to output logon information summary (logon usernames and successful and failed logon count).
You can display the logon information for one evtx file with `-f` or multiple evtx files with the `-d` option.

# Testing Hayabusa on Sample Evtx Files

We have provided some sample evtx files for you to test hayabusa and/or create new rules at [https://github.com/Yamato-Security/hayabusa-sample-evtx](https://github.com/Yamato-Security/hayabusa-sample-evtx)

You can download the sample evtx files to a new `hayabusa-sample-evtx` sub-directory with the following command:

```bash
git clone https://github.com/Yamato-Security/hayabusa-sample-evtx.git
```

# Hayabusa Output

## Profiles

Hayabusa has 5 pre-defined profiles to use in `config/profiles.yaml`:

1. `minimal`
2. `standard` (default)
3. `verbose`
4. `all-field-info`
5. `all-field-info-verbose`
6. `super-verbose`
7. `timesketch-minimal`
8. `timesketch-verbose`

You can easily customize or add your own profiles by editing this file.
You can also easily change the default profile with `set-default-profile -P <profile>`.
Use the `csv-timeline --list-profiles` option to show the available profiles and their field information.

### 1. `minimal` profile output

`%Timestamp%`, `%Computer%`, `%Channel%`, `%EventID%`, `%Level%`, `%RuleTitle%`, `%Details%`

### 2. `standard` profile output

`%Timestamp%`, `%Computer%`, `%Channel%`, `%EventID%`, `%Level%`, `%RecordID%`, `%RuleTitle%`, `%Details%`

### 3. `verbose` profile output

`%Timestamp%`, `%Computer%`, `%Channel%`, `%EventID%`, `%Level%`, `%MitreTactics`, `%MitreTags%`, `%OtherTags%`, `%RecordID%`, `%RuleTitle%`, `%Details%`, `%RuleFile%`, `%EvtxFile%`

### 4. `all-field-info` profile output

Instead of outputting the minimal `details` information, all field information in the `EventData` section will be outputted.

`%Timestamp%`, `%Computer%`, `%Channel%`, `%EventID%`, `%Level%`, `%RecordID%`, `%RuleTitle%`, `%AllFieldInfo%`, `%RuleFile%`, `%EvtxFile%`

### 5. `all-field-info-verbose` profile output

`all-field-info` profile plus tag information.

`%Timestamp%`, `%Computer%`, `%Channel%`, `%EventID%`, `%Level%`, `%MitreTactics`, `%MitreTags%`, `%OtherTags%`, `%RecordID%`, `%RuleTitle%`, `%AllFieldInfo%`, `%RuleFile%`, `%EvtxFile%`

### 6. `super-verbose` profile output

`verbose` profile plus all field information (`%AllFieldInfo%`). **(Warning: this will usually double the output file size!)**

`%Timestamp%`, `%Computer%`, `%Channel%`, `%Provider%`, `%EventID%`, `%Level%`, `%MitreTactics`, `%MitreTags%`, `%OtherTags%`, `%RecordID%`, `%RuleTitle%`, `%RuleAuthor%`, `%RuleCreationDate%`, `%RuleModifiedDate%`, `%Status%`, `%Details%`, `%RuleFile%`, `%EvtxFile%`, `%AllFieldInfo%`

### 7. `timesketch-minimal` profile output

The `verbose` profile that is compatible with importing into [Timesketch](https://timesketch.org/).

`%Timestamp%`, `hayabusa`, `%RuleTitle%`, `%Computer%`, `%Channel%`, `%EventID%`, `%Level%`, `%MitreTactics`, `%MitreTags%`, `%OtherTags%`, `%RecordID%`, `%Details%`, `%RuleFile%`, `%EvtxFile%`

### 8. `timesketch-verbose` profile output

The `super-verbose` profile that is compatible with importing into [Timesketch](https://timesketch.org/).
**(Warning: this will usually double the output file size!)**

`%Timestamp%`, `hayabusa`, `%RuleTitle%`, `%Computer%`, `%Channel%`, `%EventID%`, `%Level%`, `%MitreTactics`, `%MitreTags%`, `%OtherTags%`, `%RecordID%`, `%Details%`, `%RuleFile%`, `%EvtxFile%`, `%AllFieldInfo%`

### Profile Comparison

The following benchmarks were conducted on a 2018 MBP with 7.5GB of evtx data.

| Profile | Processing Time | Output Filesize |
| :---: | :---: | :---: |
| minimal | 16 minutes 18 seconds | 690 MB |
| standard | 16 minutes 23 seconds | 710 MB |
| verbose | 17 minutes | 990 MB |
| timesketch-minimal | 17 minutes | 1015 MB |
| all-field-info-verbose | 16 minutes 50 seconds | 1.6 GB |
| super-verbose | 17 minutes 12 seconds | 2.1 GB |

### Profile Field Aliases

| Alias name | Hayabusa output information|
| :--- | :--- |
|%Timestamp% | Default is `YYYY-MM-DD HH:mm:ss.sss +hh:mm` format. `<Event><System><TimeCreated SystemTime>` field in the event log. The default timezone will be the local timezone but you can change the timezone to UTC with the `--UTC` option. |
|%Computer% | The `<Event><System><Computer>` field. |
|%Channel% | The name of log. `<Event><System><Channel>` field. |
|%EventID% | The `<Event><System><EventID>` field. |
|%Level% | The `level` field in the YML detection rule. (`informational`, `low`, `medium`, `high`, `critical`) |
|%MitreTactics% | MITRE ATT&CK [tactics](https://attack.mitre.org/tactics/enterprise/) (Ex: Initial Access, Lateral Movement, etc...). |
|%MitreTags% | MITRE ATT&CK Group ID, Technique ID and Software ID. |
|%OtherTags% | Any keyword in the `tags` field in a YML detection rule which is not included in `MitreTactics` or `MitreTags`. |
|%RecordID% | The Event Record ID from `<Event><System><EventRecordID>` field. |
|%RuleTitle% | The `title` field in the YML detection rule. |
|%Details% | The `details` field in the YML detection rule, however, only hayabusa rules have this field. This field gives extra information about the alert or event and can extract useful data from the fields in event logs. For example, usernames, command line information, process information, etc... When a placeholder points to a field that does not exist or there is an incorrect alias mapping, it will be outputted as `n/a` (not available). If the `details` field is not specified (i.e. sigma rules), default `details` messages to extract fields defined in `./rules/config/default_details.txt` will be outputted. You can add more default `details` messages by adding the `Provider Name`, `EventID` and `details` message you want to output in `default_details.txt`. When no `details` field is defined in a rule nor in `default_details.txt`, all fields will be outputted to the `details` column. |
|%AllFieldInfo% | All field information. |
|%RuleFile% | The filename of the detection rule that generated the alert or event. |
|%EvtxFile% | The evtx filename that caused the alert or event. |
|%RuleAuthor% | The `author` field in the YML detection rule. |
|%RuleCreationDate% | The `date` field in the YML detection rule. |
|%RuleModifiedDate% | The `modified` field in the YML detection rule. |
|%Status% | The `status` field in the YML detection rule. |
|%RuleID% | The `id` field in the YML detection rule. |
|%Provider% | The `Name` attribute in `<Event><System><Provider>` field. |
|%RenderedMessage% | The `<Event><RenderingInfo><Message>` field in WEC forwarded logs. |

You can use these aliases in your output profiles, as well as define other [event key alises](https://github.com/Yamato-Security/hayabusa-rules/blob/main/README.md#eventkey-aliases) to output other fields.

## Level Abbrevations

In order to save space, we use the following abbrevations when displaying the alert `level`.

* `crit`: `critical`
* `high`: `high`
* `med `: `medium`
* `low `: `low`
* `info`: `informational`

## MITRE ATT&CK Tactics Abbreviations

In order to save space, we use the following abbreviations when displaying MITRE ATT&CK tactic tags.
You can freely edit these abbreviations in the `./config/mitre_tactics.txt` configuration file.

* `Recon` : Reconnaissance
* `ResDev` : Resource Development
* `InitAccess` : Initial Access
* `Exec` : Execution
* `Persis` : Persistence
* `PrivEsc` : Privilege Escalation
* `Evas` : Defense Evasion
* `CredAccess` : Credential Access
* `Disc` : Discovery
* `LatMov` : Lateral Movement
* `Collect` : Collection
* `C2` : Command and Control
* `Exfil` : Exfiltration
* `Impact` : Impact

## Channel Abbreviations

In order to save space, we use the following abbreviations when displaying Channel.
You can freely edit these abbreviations in the `./rules/config/channel_abbreviations.txt` configuration file.

* `App` : `Application`
* `AppLocker` : `Microsoft-Windows-AppLocker/*`
* `BitsCli` : `Microsoft-Windows-Bits-Client/Operational`
* `CodeInteg` : `Microsoft-Windows-CodeIntegrity/Operational`
* `Defender` : `Microsoft-Windows-Windows Defender/Operational`
* `DHCP-Svr` : `Microsoft-Windows-DHCP-Server/Operational`
* `DNS-Svr` : `DNS Server`
* `DvrFmwk` : `Microsoft-Windows-DriverFrameworks-UserMode/Operational`
* `Exchange` : `MSExchange Management`
* `Firewall` : `Microsoft-Windows-Windows Firewall With Advanced Security/Firewall`
* `KeyMgtSvc` : `Key Management Service`
* `LDAP-Cli` : `Microsoft-Windows-LDAP-Client/Debug`
* `NTLM` `Microsoft-Windows-NTLM/Operational`
* `OpenSSH` : `OpenSSH/Operational`
* `PrintAdm` : `Microsoft-Windows-PrintService/Admin`
* `PrintOp` : `Microsoft-Windows-PrintService/Operational`
* `PwSh` : `Microsoft-Windows-PowerShell/Operational`
* `PwShClassic` : `Windows PowerShell`
* `RDP-Client` : `Microsoft-Windows-TerminalServices-RDPClient/Operational`
* `Sec` : `Security`
* `SecMitig` : `Microsoft-Windows-Security-Mitigations/*`
* `SmbCliSec` : `Microsoft-Windows-SmbClient/Security`
* `SvcBusCli` : `Microsoft-ServiceBus-Client`
* `Sys` : `System`
* `Sysmon` : `Microsoft-Windows-Sysmon/Operational`
* `TaskSch` : `Microsoft-Windows-TaskScheduler/Operational`
* `WinRM` : `Microsoft-Windows-WinRM/Operational`
* `WMI` : `Microsoft-Windows-WMI-Activity/Operational`

# Other Abbreviations

The following abbreviations are used in rules in order to make the output as concise as possible:

* `Acct` -> Account
* `Addr` -> Address
* `Auth` -> Authentication
* `Cli` -> Client
* `Chan` -> Channel
* `Cmd` -> Command
* `Cnt` -> Count
* `Comp` -> Computer
* `Conn` -> Connection/Connected
* `Creds` -> Credentials
* `Crit` -> Critical
* `Disconn` -> Disconnection/Disconnected
* `Dir` -> Directory
* `Drv` -> Driver
* `Dst` -> Destination
* `EID` -> Event ID
* `Err` -> Error
* `Exec` -> Execution
* `FW` -> Firewall
* `Grp` -> Group
* `Img` -> Image
* `Inj` -> Injection
* `Krb` -> Kerberos
* `LID` -> Logon ID
* `Med` -> Medium
* `Net` -> Network
* `Obj` -> Object
* `Op` -> Operational/Operation
* `Proto` -> Protocol
* `PW` -> Password
* `Reconn` -> Reconnection
* `Req` -> Request
* `Rsp` -> Response
* `Sess` -> Session
* `Sig` -> Signature
* `Susp` -> Suspicious
* `Src` -> Source
* `Svc` -> Service
* `Svr` -> Server
* `Temp` -> Temporary
* `Term` -> Termination/Terminated
* `Tkt` -> Ticket
* `Tgt` -> Target
* `Unkwn` -> Unknown
* `Usr` -> User
* `Perm` -> Permament
* `Pkg` -> Package
* `Priv` -> Privilege
* `Proc` -> Process
* `PID` -> Process ID
* `PGUID` -> Process GUID (Global Unique ID)
* `Ver` -> Version

## Progress Bar

The progress bar will only work with multiple evtx files.
It will display in real time the number and percent of evtx files that it has finished analyzing.

## Color Output

The alerts will be outputted in color based on the alert `level`.
You can change the default colors in the config file at `./config/level_color.txt` in the format of `level,(RGB 6-digit ColorHex)`.
If you want to disable color output, you can use `--no-color` option.

## Results Summary

Total events, the number of events with hits, data reduction metrics, total and unique detections, dates with the most detections, top computers with detections and top alerts are displayed after every scan.

### Event Fequency Timeline

If you add `-T` or `--visualize-timeline` option, the Event Frequency Timeline feature displays a sparkline frequency timeline of detected events.
Note: There needs to be more than 5 events. Also, the characters will not render correctly on the default Command Prompt or PowerShell Prompt, so please use a terminal like Windows Terminal, iTerm2, etc...

# Hayabusa Rules

Hayabusa detection rules are written in a sigma-like YML format and are located in the `rules` folder.
The rules are hosted at [https://github.com/Yamato-Security/hayabusa-rules](https://github.com/Yamato-Security/hayabusa-rules) so please send any issues and pull requests for rules there instead of the main hayabusa repository.

Please read [the hayabusa-rules repository README](https://github.com/Yamato-Security/hayabusa-rules/blob/main/README.md) to understand about the rule format and how to create rules.

All of the rules from the hayabusa-rules repository should be placed in the `rules` folder.
`informational` level rules are considered `events`, while anything with a `level` of `low` and higher are considered `alerts`.

The hayabusa rule directory structure is separated into 2 directories:

* `builtin`: logs that can be generated by Windows built-in functionality.
* `sysmon`: logs that are generated by [sysmon](https://docs.microsoft.com/en-us/sysinternals/downloads/sysmon).

Rules are further seperated into directories by log type (Example: Security, System, etc...) and are named in the following format:

Please check out the current rules to use as a template in creating new ones or for checking the detection logic.

## Hayabusa v.s. Converted Sigma Rules

Sigma rules need to first be converted to hayabusa rule format explained [here](https://github.com/Yamato-Security/hayabusa-rules/blob/main/tools/sigmac/README.md).
A converter is needed as hayabusa rules do not support `|contains|all`, `1 of selection*`, `all of selection*` and regular expressions that do not work with the [Rust regex crate](https://docs.rs/regex/1.5.4/regex/) by default.
Almost all hayabusa rules are compatible with the sigma format so you can use them just like sigma rules to convert to other SIEM formats.
Hayabusa rules are designed solely for Windows event log analysis and have the following benefits:

1. An extra `details` field to display additional information taken from only the useful fields in the log.
2. They are all tested against sample logs and are known to work.
   > Some sigma rules may not work as intended due to bugs in the conversion process, unsupported features, or differences in implementation (such as in regular expressions).
3. Extra aggregators not found in sigma, such as `|equalsfield` and `|endswithfield`.

**Limitations**: To our knowledge, hayabusa provides the greatest support for sigma rules out of any open source Windows event log analysis tool, however, there are still rules that are not supported:

1. Aggregation expressions besides `count` in the [sigma rule specification](https://github.com/SigmaHQ/sigma-specification).
2. Rules that use `|near` or `|base64offset|contains`.

## Detection Rule Tuning

Like firewalls and IDSes, any signature-based tool will require some tuning to fit your environment so you may need to permanently or temporarily exclude certain rules.

You can add a rule ID (Example: `4fe151c2-ecf9-4fae-95ae-b88ec9c2fca6`) to `./rules/config/exclude_rules.txt` in order to ignore any rule that you do not need or cannot be used.

You can also add a rule ID to `./rules/config/noisy_rules.txt` in order to ignore the rule by default but still be able to use the rule with the `-n` or `--enable-noisy-rules` option.

## Detection Level Tuning

Hayabusa and Sigma rule authors will determine the risk level of the alert when writing their rules.
However, the actual risk level will differ between environments.
You can tune the risk level of the rules by adding them to `./rules/config/level_tuning.txt` and executing `hayabusa-2.1.0-win-x64.exe level-tuning` which will update the `level` line in the rule file.
Please note that the rule file will be updated directly.

`./rules/config/level_tuning.txt` sample line:

```csv
id,new_level
00000000-0000-0000-0000-000000000000,informational # sample level tuning line
```

In this case, the risk level of the rule with an `id` of `00000000-0000-0000-0000-000000000000` in the rules directory will have its `level` rewritten to `informational`.

## Event ID Filtering

By default, hayabusa scan all events.
If you want to improve performance, Please use the `-e, --eid-filter` option. By ignorning events that have no detection rules.
The IDs defined in `./rules/config/target_event_IDs.txt` will be scanned.

# Other Windows Event Log Analyzers and Related Resources

There is no "one tool to rule them all" and we have found that each has its own merits so we recommend checking out these other great tools and projects and seeing which ones you like.

* [APT-Hunter](https://github.com/ahmedkhlief/APT-Hunter) - Attack detection tool written in Python.
* [Awesome Event IDs](https://github.com/stuhli/awesome-event-ids) -  Collection of Event ID resources useful for Digital Forensics and Incident Response
* [Chainsaw](https://github.com/countercept/chainsaw) - Another sigma-based attack detection tool written in Rust.
* [DeepBlueCLI](https://github.com/sans-blue-team/DeepBlueCLI) - Attack detection tool written in Powershell by [Eric Conrad](https://twitter.com/eric_conrad).
* [Epagneul](https://github.com/jurelou/epagneul) - Graph visualization for Windows event logs.
* [EventList](https://github.com/miriamxyra/EventList/) - Map security baseline event IDs to MITRE ATT&CK by [Miriam Wiesner](https://github.com/miriamxyra).
* [Mapping MITRE ATT&CK with Window Event Log IDs](https://www.socinvestigation.com/mapping-mitre-attck-with-window-event-log-ids/) - by [Michel de CREVOISIER](https://twitter.com/mdecrevoisier)
* [EvtxECmd](https://github.com/EricZimmerman/evtx) - Evtx parser by [Eric Zimmerman](https://twitter.com/ericrzimmerman).
* [EVTXtract](https://github.com/williballenthin/EVTXtract) - Recover EVTX log files from unallocated space and memory images.
* [EvtxToElk](https://www.dragos.com/blog/industry-news/evtxtoelk-a-python-module-to-load-windows-event-logs-into-elasticsearch/) - Python tool to send Evtx data to Elastic Stack.
* [EVTX ATTACK Samples](https://github.com/sbousseaden/EVTX-ATTACK-SAMPLES) - EVTX attack sample event log files by [SBousseaden](https://twitter.com/SBousseaden).
* [EVTX-to-MITRE-Attack](https://github.com/mdecrevoisier/EVTX-to-MITRE-Attack) - EVTX attack sample event log files mapped to ATT&CK by [Michel de CREVOISIER](https://twitter.com/mdecrevoisier)
* [EVTX parser](https://github.com/omerbenamram/evtx) - the Rust evtx library we use written by [@OBenamram](https://twitter.com/obenamram).
* [Grafiki](https://github.com/lucky-luk3/Grafiki) - Sysmon and PowerShell log visualizer.
* [LogonTracer](https://github.com/JPCERTCC/LogonTracer) - A graphical interface to visualize logons to detect lateral movement by [JPCERTCC](https://twitter.com/jpcert_en).
* [NSA Windows Event Monitoring Guidance](https://github.com/nsacyber/Event-Forwarding-Guidance/tree/master/Events) - NSA's guide on what to monitor for.
* [RustyBlue](https://github.com/Yamato-Security/RustyBlue) - Rust port of DeepBlueCLI by Yamato Security.
* [Sigma](https://github.com/SigmaHQ/sigma) - Community based generic SIEM rules.
* [SOF-ELK](https://github.com/philhagen/sof-elk) - A pre-packaged VM with Elastic Stack to import data for DFIR analysis by [Phil Hagen](https://twitter.com/philhagen)
* [so-import-evtx](https://docs.securityonion.net/en/2.3/so-import-evtx.html) - Import evtx files into Security Onion.
* [SysmonTools](https://github.com/nshalabi/SysmonTools) - Configuration and off-line log visualization tool for Sysmon.
* [Timeline Explorer](https://ericzimmerman.github.io/#!index.md) - The best CSV timeline analyzer by [Eric Zimmerman](https://twitter.com/ericrzimmerman).
* [Windows Event Log Analysis - Analyst Reference](https://www.forwarddefense.com/media/attachments/2021/05/15/windows-event-log-analyst-reference.pdf) - by Forward Defense's Steve Anson.
* [WELA (Windows Event Log Analyzer)](https://github.com/Yamato-Security/WELA) - The swiff-army knife for Windows event logs by [Yamato Security](https://github.com/Yamato-Security/)
* [Zircolite](https://github.com/wagga40/Zircolite) - Sigma-based attack detection tool written in Python.

# Windows Logging Recommendations

In order to properly detect malicious activity on Windows machines, you will need to improve the default log settings.
We have created a seperate project to document what log settings need to be enabled as well as scripts to automatically enable the proper settings at [https://github.com/Yamato-Security/EnableWindowsLogSettings](https://github.com/Yamato-Security/EnableWindowsLogSettings).

We also recommend the following sites for guidance:

* [JSCU-NL (Joint Sigint Cyber Unit Netherlands) Logging Essentials](https://github.com/JSCU-NL/logging-essentials)
* [ACSC (Australian Cyber Security Centre) Logging and Fowarding Guide](https://www.cyber.gov.au/acsc/view-all-content/publications/windows-event-logging-and-forwarding)
* [Malware Archaeology Cheat Sheets](https://www.malwarearchaeology.com/cheat-sheets)

# Sysmon Related Projects

To create the most forensic evidence and detect with the highest accuracy, you need to install sysmon. We recommend the following sites and config files:

* [TrustedSec Sysmon Community Guide](https://github.com/trustedsec/SysmonCommunityGuide)
* [Sysmon Modular](https://github.com/olafhartong/sysmon-modular)
* [SwiftOnSecurity Sysmon Config](https://github.com/SwiftOnSecurity/sysmon-config)
* [SwiftOnSecurity Sysmon Config fork by Neo23x0](https://github.com/Neo23x0/sysmon-config)
* [SwiftOnSecurity Sysmon Config fork by ion-storm](https://github.com/ion-storm/sysmon-config)

# Community Documentation

## English

* 2022/06/19 [Velociraptor Walkthrough and Hayabusa Integration](https://www.youtube.com/watch?v=Q1IoGX--814) by [Eric Capuano](https://twitter.com/eric_capuano)
* 2022/01/24 [Graphing Hayabusa results in neo4j](https://www.youtube.com/watch?v=7sQqz2ek-ko) by Matthew Seyer ([@forensic_matt](https://twitter.com/forensic_matt))

## Japanese

* 2022/01/22 [Visualizing Hayabusa results in Elastic Stack](https://qiita.com/kzzzzo2/items/ead8ccc77b7609143749) by [@kzzzzo2](https://qiita.com/kzzzzo2)
* 2021/12/31 [Intro to Hayabusa](https://itib.hatenablog.com/entry/2021/12/31/222946) by itiB ([@itiB_S144](https://twitter.com/itiB_S144))
* 2021/12/27 [Hayabusa internals](https://kazuminkun.hatenablog.com/entry/2021/12/27/190535) by Kazuminn ([@k47_um1n](https://twitter.com/k47_um1n))

# Contribution

We would love any form of contribution. Pull requests, rule creation and sample evtx logs are the best but feature requests, notifying us of bugs, etc... are also very welcome.

At the least, if you like our tool then please give us a star on GitHub and show your support!

# Bug Submission

Please submit any bugs you find [here.](https://github.com/Yamato-Security/hayabusa/issues/new?assignees=&labels=bug&template=bug_report.md&title=%5Bbug%5D)
This project is currently actively maintained and we are happy to fix any bugs reported.

If you find any issues (false positives, bugs, etc...) with Hayabusa rules, please report them to the hayabusa-rules github issues page [here](https://github.com/Yamato-Security/hayabusa-rules/issues/new).

If you find any issues (false positives, bugs, etc...) with Sigma rules, please report them to the upstream SigmaHQ github issues page [here](https://github.com/SigmaHQ/sigma/issues).

# License

Hayabusa is released under [GPLv3](https://www.gnu.org/licenses/gpl-3.0.en.html) and all rules are released under the [Detection Rule License (DRL) 1.1](https://github.com/SigmaHQ/sigma/blob/master/LICENSE.Detection.Rules.md).

# Twitter

You can recieve the latest news about Hayabusa, rule updates, other Yamato Security tools, etc... by following us on Twitter at [@SecurityYamato](https://twitter.com/SecurityYamato).<|MERGE_RESOLUTION|>--- conflicted
+++ resolved
@@ -392,7 +392,6 @@
 You should now be able to run hayabusa.
 
 # Main Commands
-<<<<<<< HEAD
 
 * `csv-timeline`: Save the timeline in CSV format.
 * `json-timeline`: Save the timeline in JSON/JSONL format.
@@ -405,20 +404,6 @@
 
 # Usage
 
-=======
-
-* `csv-timeline`: Save the timeline in CSV format.
-* `json-timeline`: Save the timeline in JSON/JSONL format.
-* `logon-summary`: Print a summary of logon events.
-* `metrics`: Print metrics of the number and percentage of events based on Event ID.
-* `pivot-keywords-list`: Print a list of suspicious keywords to pivot on.
-* `update-rules`: Sync the rules to the latest rules in the [hayabusa-rules](https://github.com/Yamato-Security/hayabusa-rules) GitHub repository.
-* `level-tuning`: Custom tune the alerts' `level`.
-* `set-default-profile`: Change the default profile.
-
-# Usage
-
->>>>>>> f4f4ee3e
 ## Main Help Menu
 
 ```
@@ -438,7 +423,6 @@
   list-contributors    Print the list of contributors
   list-profiles        List the output profiles
   help                 Print this message or the help of the given subcommand(s)
-<<<<<<< HEAD
 
 Options:
       --no-color  Disable color output
@@ -451,20 +435,6 @@
 Usage: csv-timeline <INPUT> [OPTIONS]
 
 Options:
-=======
-
-Options:
-      --no-color  Disable color output
-  -q, --quiet     Quiet mode: do not display the launch banner
-```
-
-## `csv-timeline` command
-
-```
-Usage: csv-timeline <INPUT> [OPTIONS]
-
-Options:
->>>>>>> f4f4ee3e
   -t, --thread-number <NUMBER>    Thread number (default: optimal number for performance)
   -Q, --quiet-errors              Quiet errors mode: do not save error logs
   -c, --rules-config <DIRECTORY>  Specify custom rule config directory (default: ./rules/config)
@@ -667,7 +637,6 @@
   -p, --profile <PROFILE>  Specify output profile
       --no-color           Disable color output
   -q, --quiet              Quiet mode: do not display the launch banner
-<<<<<<< HEAD
 ```
 
 ## `list-profiles` command
@@ -680,20 +649,6 @@
   -q, --quiet     Quiet mode: do not display the launch banner
 ```
 
-=======
-```
-
-## `list-profiles` command
-
-```
-Usage: list-profiles [OPTIONS]
-
-Options:
-      --no-color  Disable color output
-  -q, --quiet     Quiet mode: do not display the launch banner
-```
-
->>>>>>> f4f4ee3e
 
 ## Usage Examples
 
