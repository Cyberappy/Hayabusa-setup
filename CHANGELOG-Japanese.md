--- conflicted
+++ resolved
@@ -1,30 +1,22 @@
 # 変更点
 
-<<<<<<< HEAD
 ## 2.11.0 [2023/XX/XX] "XXX Release"
 
 **新機能:**
 
+- PowerShell classicログのフィールドを抽出するようにした。(`--no-pwsh-field-extraction`で無効化できる) (#1220) (@fukusuket)
+
+**改善:**
+
+- スキャンウィザードにルール数を追加した. (#1206) (@hitenkoku)
+
+**バグ修正:**
+
 - xxx
 
-**改善:**
-
-- スキャンウィザードにルール数を追加した. (#1206) (@hitenkoku)
-
-**バグ修正:**
+**その他:**
 
 - xxx
-
-**その他:**
-
-- xxx
-=======
-## 2.x.x [xxxx/xx/xx]
-
-**新機能:**
-
-- PowerShell classicログのフィールドを抽出するようにした。(`--no-pwsh-field-extraction`で無効化できる) (#1220) (@fukusuket)
->>>>>>> f6bf6b34
 
 ## 2.10.1 [2023/11/12] "Kamemushi Release"
 
