# 変更点

<<<<<<< HEAD
## 2.X.X [2023/XX/XX] "XXX"

**新機能:**

- XXX

**改善:**

- XXX

**バグ修正:**

- AccessMask フィールド内の情報が空白で区切られていなかった状態を修正した。 (#1035) (@hitenkoku)

## 2.5.0 [2023/05/12] "Security Mini Camp in Tokyo Release"

**新機能:**

- XXX
=======
## 2.5.0 [2023/05/07] "Golden Week Release"
>>>>>>> 70a614f5

**改善:**

- `search`コマンドに`-M, --multiline`オプションを追加した。 (#1017) (@hitenkoku)
- `search`コマンドの出力での不要な改行やタブを削除した。 (#1003) (@hitenkoku)
- 正規表現の不要なエスケープを許容し、パースエラーを減らす`regex`クレートを1.8に更新した。(#1018) (@YamatoSecurity)
- `csv-timeline`コマンドの出力で不要な空白文字の削除を行った。 (#1019) (@hitenkoku)
- `update-rules`コマンド使用時にハヤブサのバージョン番号の詳細を確認するようにした (#1028) (@hitenkoku)
- `search`コマンドの結果を時刻順にソートした。 (#1033) (@hitenkoku)

**バグ修正:**

- ruleで指定された値で`\`が最後の文字のときに、検知ができない問題を修正した。 (#1025) (@fukusuket)
- results summary内のInformationalレベルアラートの結果が同じ内容が2つ表示されている状態を修正した。 (#1031) (@hitenkoku)

## 2.4.0 [2023/04/19] "SANS Secure Korea Release"

**新機能:**

- 指定されたキーワードに合致したレコードを検索する`search`コマンドを追加した。 (#617) (@itiB, @hitenkoku)
- 指定された正規表現に合致したレコードを検索する`-r, --regex`オプションを`search`コマンドに追加した。 (#992) (@itiB)
- Aho-Corasickクレートをversino1.0に更新した。 (#1013) (@hitenkoku)

**改善:**

- コマンドの表示順を辞書順に並べ替えた。 (#991) (@hitenkoku)
- `csv-timeline`, `json-timeline`, `search`コマンドの `AllFieldInfo`の出力に`Event.UserData`の属性情報を追加した。 (#1006) (@hitenkoku)

**バグ修正:**

- v2.3.3にて`-T, --visualize-timeline`データの中に存在していないタイムスタンプがイベント頻度のタイムラインに出力するバグを修正した。 (#977) (@hitenkoku)

## 2.3.3 [2023/04/07] "Sakura Release"

**改善:**

- ファイル(CSV, JSON, JSONL)出力の際にルールの`level`の余分なスペースを削除した。 (#979) (@hitenkoku)
- `-M, --multiline`オプション利用時にルール作者名の出力を複数行出力対応をした。 (#980) (@hitenkoku)
- Stringの代わりにCoWを利用することで、約5%の速度向上を実現した。 (#984) (@hitenkoku)
- Clapの新バージョンでロゴ後のメッセージとUsageテキストの出力色が緑にならないように修正した。 (#989) (@hitenkoku)

**バグ修正:**

- v2.3.0にて`level-tuning`コマンド実行時にクラッシュする問題を修正した。 (#977) (@hitenkoku)

## 2.3.2 [2023/03/22] "TMCIT Release-3"

**改善:**

- `csv-timeline`コマンドに`-M, --multiline`オプションを追加した。 (#972) (@hitenkoku)

## 2.3.1 [2023/03/18] "TMCIT Release-2"

**改善:**

- `csv-timeline`の出力のフィールドでダブルクォートを追加した。 (#965) (@hitenkoku)
- `logon-summary`の見出しを更新した。 (#964) (@yamatosecurity)
- `--enable-deprecated-rules`の`-D`ショートオプションと`--enable-unsupported-rules`の`-u`ショートオプションを追加した。(@yamatosecurity)
- Filteringセクションのオプションの表示順とヘルプの表示内容を修正した。 (#969) (@hitenkoku)

**バグ修正:**

- v2.3.0にて`update-rules`コマンド実行時にクラッシュする問題を修正した。 (#965) (@hitenkoku)
- コマンドプロンプトとPowerShellプロンプトではヘルプメニューのタイトルに長いアンダーバーが表示されていた問題が修正された。 (#911) (@yamatosecurity)

## 2.3.0 [2023/03/16] "TMCIT Release"

**新機能:**

- 新たなパイプキーワードの`|cidr`に対応した。 (#961) (@fukusuket)
- 新たなキーワードの`1 of selection*`と`all of selection*`に対応した。 (#957) (@fukusuket)
- 新たなパイプキーワードの`|contains|all`に対応した。 (#945) (@hitenkoku)
- ステータスが`unsupported`となっているルールの件数を表示した。ステータス`unsupported`のルールも検知対象とするオプションとして`--enable-supported-rules`オプションを追加した。 (#949) (@hitenkoku)

**改善:**

- 文字列が含まれているかの確認処理を改善することで約2-3%の速度改善をした。(#947) (@hitenkoku)

**バグ修正:**

- 一部のイベントタイトルが定義されていても、`metrics`コマンドで`Unknown`と表示されることがあった。 (#943) (@hitenkoku)

## 2.2.2 [2023/2/22] "Ninja Day Release"

**新機能:**

- 新たなパイプキーワード(`|base64offset|contains`)に対応した。 (#705) (@hitenkoku)

**改善:**

- オプションのグループ分けを再修正した。(#918)(@hitenkoku)
- JSONL形式のログを読み込む際のメモリ使用量を約75%削減した。 (#921) (@fukusuket)
- `rules/config/generic_abbreviations.txt`によってチャンネル名の一般的な単語名を省略する機能をmetrics、json-timeline、csv-timelineに追加した。 (#923) (@hitenkoku)
- evtxクレートを更新することにより、パースエラーを減少させた。 (@YamatoSecurity)
- Provider名(`%Provider%`)のフィールドに対する出力文字の省略機能を追加した。 (#932) (@hitenkoku)
- `metrics`コマンドで`-d`オプションが指定されたときに最初と最後のイベントのタイムスタンプを表示する機能を追加した。 (#935) (@hitenkoku)
- 結果概要に最初と最後のイベントのタイムスタンプを表示した。 (#938) (@hitenkoku)
- `logon-summary`と`metrics`コマンドに時刻表示のオプションを追加した. (#938) (@hitenkoku)
- `json-output`コマンドで`--output`で出力される結果に`\r`、`\n`、`\t`を出力するようにした。 (#940) (@hitenkoku)

**バグ修正:**

- `logon-summary`と`metrics`コマンドで、最初と最後のタイムスタンプが出力されない不具合を修正した。 (#920) (@hitenkoku)
- `metrics`コマンドで全てのイベントのタイトルが表示されない問題を修正した。 (#933) (@hitenkoku)

## 2.2.0 [2022/2/12] "SECCON Release"

**新機能:**

- JSON形式のイベントログファイルの入力(`-J, --JSON-input`)に対応した。 (#386) (@hitenkoku)
- MaxMindのGeoIPデータベースに基づき、送信元および送信先IPアドレスのASN組織、都市、国を出力することによるログエンリッチメント(`-G, --GeoIP`)を実現した。 (#879) (@hitenkoku)
- `-e, --exact-level`オプションで指定したレベルに対する結果のみを取得する機能を追加した。 (#899) (@hitenkoku)

**改善:**

- HTMLレポートの出力に実行したコマンドラインを追加した。 (#877) (@hitenkoku)
- イベントIDの完全比較を行うことで、約3%の速度向上とメモリ使用量の削減を実現した。 (#882) (@fukusuket)
- 正規表現使用前のフィルタリングにより、約14%の速度向上とメモリ使用量の削減を実現した。 (#883) (@fukusuket)
- 正規表現ではなく大文字小文字を区別しない比較により、約8%の速度向上とメモリ使用量の削減を実現した。 (#884) (@fukusuket)
- ワイルドカード表現における正規表現の使用量を削減することで、約5%の速度向上とメモリ使用量の削減を実現した。 (#890) (@fukusuket)
- 正規表現の使用を避けることで、さらなる高速化とメモリ使用量の削減を実現した。 (#894) (@fukusuket)
- 正規表現の使用量を減らすことで、約3%の速度向上と約10%のメモリ使用量削減を実現した。 (#898) (@fukuseket)
- ライブラリの更新によって`-T, --visualize-timeline`の出力を複数行にするように変更した。 (#902) (@hitenkoku)
- JSON/L形式のログを読み込む際のメモリ使用量を約50%削減した。 (#906) (@fukusuket)
- Longオプションを基にしたオプションの並べ替えを行った。 (#904) (@hitenkoku)
- `-J, --JSON-input`オプションを`logon-summary`, `metrics`, `pivot-keywords-list`コマンドに対応させた。 (#908) (@hitenkoku)

**バグ修正:**

- ルールの条件にバックスラッシュが4つある場合、ルールがマッチしない不具合を修正した。 (#897) (@fukuseket)
- JSON出力では、PowerShell EID 4103をパースする際に`Payload`フィールドが複数のフィールドに分離されるバグを修正した。(#895) (@hitenkoku)
- ファイルサイズ取得の際にpanicが発生するのを修正した。 (#914) (@hitenkoku)

**脆弱性修正:**

- ルールや設定ファイルを更新する際に起こりうるSSH MITM攻撃(CVE-2023-22742)を防ぐため、git2およびgitlib2クレートを更新した。 (#888) (@YamatoSecurity)

## 2.1.0 [2023/01/10] "Happy Year of the Rabbit Release"

**改善:**

- 速度の改善。 (#847) (@hitenkoku)
- 出力の改善を行うことによる速度の改善。 (#858) (@fukusuket)
- 実行ごとに同じ時間の検知の出力の順番のソートを行っていないのを修正した。 (#827) (@hitenkoku)

**バグ修正:**

- ログオン情報の出力機能で`--output`を指定したときにログオン成功のcsv出力ができない問題を修正した。 (#849) (@hitenkoku)
- `-J, --jsonl`を指定したときに不要な改行が含まれていたため修正した。 (#852) (@hitenkoku)

## 2.0.0 [2022/12/24] "Merry Christmas Release"

**新機能:**

- コマンドの使用方法とヘルプメニューはサブコマンドで行うようにした。 (#656) (@hitenkoku)

## 1.9.0 [2022/12/24] "Merry Christmas Release"

**新機能:**

- 新たなパイプキーワード(`|endswithfield`)に対応した。 (#740) (@hach1yon)
- 実行時のメモリ利用率を表示する機能を追加した。`--debug`オプションで利用可能。 (#788) (@fukusuket)

**改善:**

- Clap Crateパッケージの更新。更新の関係で`--visualize-timeline` のショートオプションの`-V`を`-T`に変更した。 (#725) (@hitenkoku)
- ログオン情報の出力でログオンタイプ、送信元の端末名とIPアドレス等を出力できるようにした。また、ログオンに失敗の一覧も出力するようにした。 (#835) (@garigariganzy @hitenkoku)
- 速度とメモリ使用の最適化。 (#787) (@fukusuket)
- イースターエッグのASCIIアートをカラー出力するようにした。 (#839) (@hitenkoku)
- `--debug`オプションをオプションの一覧から非表示にした。 (#841) (@hitenkoku)

**バグ修正:**

- コマンドプロンプトで`-d`オプションを設定した際にダブルクォーテーションで囲んだときにevtxファイルの収集ができていないバグを修正した。 (#828) (@hitenkoku)
- ルールのパースエラーが発生した際に不必要な改行が出力されていたのを修正した。 (#829) (@hitenkoku)

## 1.8.1 [2022/11/21]

**改善:**

- インポートしているcrateのRustバージョンによるビルドエラーを回避するためにCargo.tomlに`rust-version`を追加した。(#802) (@hitenkoku)
- メモリ使用の削減。 (#806) (@fukusuket)
- WEC機能を利用したevtxファイルのレンダーされたメッセージを出力するための`%RenderedMessage%`フィールドを追加した。 (#760) (@hitenkoku)

**バグ修正:**

- `Data`フィールドを使ったルールが検知できていない問題を修正した。 (#775) (@hitenkoku)
- プロファイルの出力で`%MitreTags%` と`%MitreTactics%` の出力が抜け落ちてしまう問題を修正した。 (#780) (@fukusuket)

## 1.8.0 [2022/11/07]

**新機能:**

- 新たな時刻表示のオプションとして`--ISO-8601`を追加した。 (#574) (@hitenkoku)

**改善:**

- イベントIDによるフィルタリングをデフォルトでは動作しないようにした。イベントIDフィルタを利用するためのオプション`-e, --eid-filter`を追加した。 (#759) (@hitenkoku)
- 異なるユーザアカウントで新しいルールをダウンロードしようとしたときに、分かりやすいエラーメッセージを表示する。 (#758) (@fukusuket)
- 合計およびユニークな検知数の情報をHTMLレポートに追加した。 (#762) (@hitenkoku)
- JSONの出力の中にある各検知内容のオブジェクトを持つ不要な配列の構造を削除した。 (#766)(@hitenkoku)
- プロファイルで出力できる情報にルール作成者(`%RuleAuthor%`)、 ルール作成日(`%RuleCreationDate%`)、 ルール修正日(`%RuleModifiedDate%`)、ルールステータス(`%Status%`)を追加した。 (#761) (@hitenkoku)
- JSON出力のDetailsフィールドをオブジェクト形式で出力するように変更した。 (#773) (@hitenkoku)
- `build.rs`を削除し、メモリアロケータをmimallocに変更した。Intel系OSでは20-30%の速度向上が見込める。 (#657) (@fukusuket)
- プロファイルの`%RecordInformation%` エイリアスを `%AllFieldInfo%` に変更した。 AllFieldInfoフィールドをJSONオブジェクト形式で出力するように変更した。 (#750) (@hitenkoku)
- AllFieldInfoフィールドのJSONオブジェクト内で利用していたHBFI-プレフィックスを廃止した。 (#791) (@hitenkoku)
- `--no-summary`  オプションを使用したときに、表示しないルール作者および検知回数の集計を省略した。(Velociraptorエージェントを利用するときに有用です。10%はこのオプションの付与により高速化します) (#780) (@hitenkoku)
- メモリ使用量を少なくし、処理速度を改善した。 (#778 #790) (@hitenkoku)
- 検知したルール作者のリストが空の時にルール作者のリストを表示しないように修正した。(#795) (@hitenkoku)
- プロファイルで出力できる情報にルールID(`%RuleID%`)、プロバイダー名情報(`%Provider%`)を追加した。 (#794) (@hitenkoku)

**バグ修正:**

- ルール作者数の集計に誤りがあったのを修正した。 (#783) (@hitenkoku)

## 1.7.2 [2022/10/17]

**新機能:**

- 利用可能な出力プロファイルの一覧を出力する`--list-profiles` オプションを追加した。 (#746) (@hitenkoku)

**改善:**

- 見やすくするためにファイル保存の出力をする位置とupdateオプションの出力を変更した。 (#754) (@YamatoSecurity)
- 検知したルールの作者名の最大文字数を40文字にした。 (#751) (@hitenkoku)

**バグ修正:**

- フィールド内にドライブレター(ex c:)が入っていた場合JSON/JSONL出力機能のフィールドの値がずれてしまっていたバグを修正した。 (#748) (@hitenkoku)

## 1.7.1 [2022/10/10]

**改善:**

- より正確な結果を出力するために、チャンネルとEIDの情報を`rules/config/channel_eid_info.txt`に基づいてチェックするようにした。 (#463) (@garigariganzy)
- 検知ルールを利用しないオプション(`-M`と`-L`オプション)の時のメッセージの出力内容を修正した。 (#730) (@hitenkoku)
- 検出したルールの作者名を標準出力に追加した。 (#724) (@hitenkoku)
- チャンネル情報が`null`となっているレコード(ETWイベント)を検知およびmetricの対象から除外した。 (#727) (@hitenkoku)

**バグ修正:**

- mericオプションのEventIDのキー名の数え上げが原因となっていたイベント集計の誤りを修正した。 (#729) (@hitenkoku)

## 1.7.0 [2022/09/29]

**新機能:**

- HTMLレポート機能 (`-H, --html-report`)の追加。 (#689) (@hitenkoku, @nishikawaakira)

**改善:**

- EventID解析のオプションをmetricsオプションに変更した。(旧: `-s, --statistics` -> 新: `-M, --metrics`) (#706) (@hitenkoku)
- ルール更新オプション(`-u`)を利用したときにHayabusaの新バージョンがないかを確認し、表示するようにした。 (#710) (@hitenkoku)
- HTMLレポート内にロゴを追加した。 (#714) (@hitenkoku)
- メトリクスオプション(`-M --metrics`)もしくはログオン情報(`-L --logon-summary`)と`-d`オプションを利用した場合に1つのテーブルで表示されるように修正した。 (#707) (@hitenkoku)
- メトリクスオプションの結果出力にチャンネル列を追加した。 (#707) (@hitenkoku)
- メトリクスオプション(`-M --metrics`)もしくはログオン情報(`-L --logon-summary`)と`-d`オプションを利用した場合に「First Timestamp」と「Last Timestamp」の出力を行わないように修正した。 (#707) (@hitenkoku)
- メトリクスオプションとログオン情報オプションに対してcsv出力機能(`-o --output`)を追加した。 (#707) (@hitenkoku)
- メトリクスオプションの出力を検出回数と全体の割合が1つのセルで表示されていた箇所を2つの列に分けた。 (#707) (@hitenkoku)
- メトリクスオプションとログオン情報の画面出力に利用していたprettytable-rsクレートをcomfy_tableクレートに修正した. (#707) (@hitenkoku)
- HTMLレポート内にfavicon.pngを追加した。 (#722) (@hitenkoku)

## v1.6.0 [2022/09/16]

**新機能:**

- 解析結果をJSONに出力する機能(`-j, --json-timeline`)を追加した。 (#654) (@hitenkoku)
- 解析結果をJSONL形式で出力する機能 (`-J, --jsonl` )を追加した。 (#694) (@hitenkoku)

**改善:**

- 結果概要に各レベルで検知した上位5つのルールを表示するようにした。 (#667) (@hitenkoku)
- 結果概要を出力しないようにするために `--no-summary` オプションを追加した。 (#672) (@hitenkoku)
- 結果概要の表示を短縮させた。 (#675 #678) (@hitenkoku)
- channel_abbreviations.txtによるChannelフィールドのチェックを大文字小文字の区別をなくした。 (#685) (@hitenkoku)
- 出力結果の区切り文字を`|`から`‖`に変更した。 (#687) (@hitenkoku)
- 結果概要の検知数と総イベント数の数に色付けを行い見やすくした。 (#690) (@hitenkoku)
- evtxクレートを0.8.0にアップデート。(ヘッダーや日付の値が無効な場合の処理が改善された。)
- 出力プロファイルの更新。（@YamatoSecurity)

**バグ修正:**

- ログオン情報の要約オプションを追加した場合に、Hayabusaがクラッシュしていたのを修正した。 (#674) (@hitenkoku)
- configオプションで指定したルールコンフィグの読み込みができていない問題を修正した。 (#681) (@hitenkoku)
- 結果概要のtotal eventsで読み込んだレコード数が出力されていたのを、検査対象にしているevtxファイルの実際のレコード数に修正した。 (#683) (@hitenkoku)

## v1.5.1 [2022/08/20]

**改善:**

- TimesketchにインポートできるCSV形式を出力するプロファイルを追加して、v1.5.1を再リリースした。 (#668) (@YamatoSecurity)

## v1.5.1 [2022/08/19]

**バグ修正:**

- Critical, medium、lowレベルのアラートはカラーで出力されていなかった。 (#663) (@fukusuket)
- `-f`で存在しないevtxファイルが指定された場合は、Hayabusaがクラッシュしていた。 (#664) (@fukusuket)

## v1.5.0 [2022/08/18]

**新機能:**

- `config/profiles.yaml`と`config/default_profile.yaml`の設定ファイルで、出力内容をカスタマイズできる。 (#165) (@hitenkoku)
- 対象のフィールドがレコード内に存在しないことを確認する `null` キーワードに対応した。 (#643) (@hitenkoku)

**改善:**

- ルールのアップデート機能のルールパスの出力から./を削除した。 (#642) (@hitenkoku)
- MITRE ATT&CK関連のタグとその他タグを出力するための出力用のエイリアスを追加した。 (#637) (@hitenkoku)
- 結果概要の数値をカンマをつけて見やすくした。 (#649) (@hitenkoku)
- `-h`オプションでメニューを使いやすいようにグループ化した。 (#651) (@YamatoSecurity and @hitenkoku)
- 結果概要内の検知数にパーセント表示を追加した。 (#658) (@hitenkoku)

**バグ修正:**

- aggregation conditionのルール検知が原因で検知しなかったイベント数の集計に誤りがあったので修正した。 (#640) (@hitenkoku)
- 一部のイベント（0.01%程度）が検出されないレースコンディションの不具合を修正した。 (#639 #660) (@fukusuket)

## v1.4.3 [2022/08/03]

**バグ修正:**

- VC再頒布パッケージがインストールされていない環境でエラーが発生している状態を修正した。 (#635) (@fukusuket)

## v1.4.2 [2022/07/24]

**改善:**

- `--update-rules` オプションを利用する時に、更新対象のレポジトリを`--rules`オプションで指定できるようにした。 (#615) (@hitenkoku)
- 並列処理の改善による高速化。 (#479) (@kazuminn)
- `--output`オプションを利用したときのRulePathをRuleFileに変更した。RuleFileは出力するファイルの容量を低減させるためにファイル名のみを出力するようにした。 (#623) (@hitenkoku)

**バグ修正:**

- `cargo run`コマンドでhayabusaを実行するとconfigフォルダの読み込みエラーが発生する問題を修正した。 (#618) (@hitenkoku)

## v1.4.1 [2022/06/30]

**改善:**

- ルールや`./rules/config/default_details.txt` に対応する`details`の記載がない場合、すべてのフィールド情報を結果の``Details`列に出力するようにした (#606) (@hitenkoku)
- `--deep-scan`オプションの追加。 このオプションがない場合、`config/target_event_ids.txt`で指定されたイベントIDのみをスキャン対象とします。 このオプションをつけることですべてのイベントIDをスキャン対象とします。(#608) (@hitenkoku)
- `-U, --update-rules`オプションで`channel_abbreviations.txt`、`statistics_event_info.txt`、`target_event_IDs.txt`を更新できるように、`config`ディレクトリから`rules/config`ディレクトリに移動した。

## v1.4.0 [2022/06/26]

**新機能:**

- `--target-file-ext` オプションの追加。evtx以外の拡張子を指定する事ができます。ただし、ファイルの中身の形式はevtxファイル形式である必要があります。 (#586) (@hitenkoku)
- `--exclude-status` オプションの追加。ルール内の`status`フィールドをもとに、読み込み対象から除外するフィルタを利用することができます。 (#596) (@hitenkoku)

**改善:**

- ルール内に`details`フィールドがないときに、`rules/config/default_details.txt`に設定されたデフォルトの出力を行えるようにした。 (#359) (@hitenkoku)
- Clap Crateパッケージの更新 (#413) (@hitenkoku)
- オプションの指定がないときに、`--help`と同じ画面出力を行うように変更した。(#387) (@hitenkoku)
- hayabusa.exeをカレントワーキングディレクトリ以外から動作できるようにした。 (#592) (@hitenkoku)
- `output` オプションで指定されファイルのサイズを出力するようにした。 (#595) (@hitenkoku)

**バグ修正:**

- カラー出力で長い出力があった場合にエラーが出て終了する問題を修正した。 (#603) (@hitenkoku)
- `Excluded rules`の合計で`rules/tools/sigmac/testfiles`配下のテストルールも入っていたので、無視するようにした。 (#602) (@hitenkoku)

## v1.3.2 [2022/06/13]

- evtxクレートを0.7.2から0.7.3に更新し、パッケージを全部更新した。 (@YamatoSecurity)

## v1.3.1 [2022/06/13]

**新機能:**

- ルール内の`details`で複数の`Data`レコードから特定のデータを指定して出力できるようにした。 (#487) (@hitenkoku)
- 読み込んだルールのステータス情報の要約を追加した。 (#583) (@hitenkoku)

**改善:**

- LinuxとmacOSのバイナリサイズをより小さくするために、デバッグシンボルをストリップします。(#568) (@YamatoSecurity)
- Crateパッケージの更新 (@YamatoSecurity)
- 新たな時刻表示のオプションとして`--US-time`、`--US-military-time`、`--European-time`の3つを追加した (#574) (@hitenkoku)
- `--rfc-3339` オプションの時刻表示形式を変更した。 (#574) (@hitenkoku)
- `-R/ --display-record-id`オプションを`-R/ --hide-record-id`に変更。レコードIDはデフォルトで出力するようにして`-R`オプションを付けた際に表示しないように変更した。(#579) (@hitenkoku)
- ルール読み込み時のメッセージを追加した。 (#583) (@hitenkoku)
- `rules/tools/sigmac/testfiles`内のテスト用のymlファイルを読み込まないようにした. (#602) (@hitenkoku)

**バグ修正:**

- 対応するオプションを付与していないときにもRecordIDとRecordInformationの列が出力されていたのを修正した。 (#577) (@hitenkoku)

## v1.3.0 [2022/06/06]

**新機能:**

- `--visualize-timeline`オプションで検知されたイベントが5つ以上の時、イベント頻度のタイムラインを作成するようにした。 (#533, #566) (@hitenkoku)
- `--all-tags`オプションでルールにある全てのtagsを、outputで指定したcsvのMitreAttackの列に出力するようにした。 (#525) (@hitenkoku)
- `-R` / `--display-record-id` オプションの追加。evtx file内のレコードを特定するレコードID`<Event><System><EventRecordID>`が出力できるようになった。 (#548) (@hitenkoku)
- レベルごとの検知数が最も多い日を表示するようにした。 (#550) (@hitenkoku)
- レベルごとの検知数上位3つのコンピュータ名を表示するようにした。 (#557)(@hitenkoku)

**改善:**

- ルールの`details`でeventkey_alias.txtやEvent.EventData内に存在しない情報を`n/a` (not available)と表記するようにした。(#528) (@hitenkoku)
- 読み込んだイベント数と検知しなかったイベント数を表示するようにした。 (#538) (@hitenkoku)
- 新しいロゴに変更した。(#536) (@YamatoSecurity)
- evtxファイルのファイルサイズの合計を出力するようにした。(#540) (@hitenkoku)
- ロゴの色を変更した (#537) (@hitenkoku)
- Channelの列にchannel_abbrevations.txtに記載されていないチャンネルも表示するようにした。(#553) (@hitenkoku)
- `Ignored rules`として集計されていた`Exclude rules`、`Noisy rules`、`Deprecated rules`に分けて表示するようにした。 (#556) (@hitenkoku)
- `output`オプションが指定されているときに、ファイル出力中のメッセージを表示するようにした。 (#561) (@hitenkoku)

**バグ修正:**

- `--start-timeline`、`--end-timeline`オプションが動かなかったのを修正した。 (#546) (@hitenkoku)
- ルール内の`level`が正しくない場合に検知数が最も多い日の集計の際にcrashが起きるのを修正した。 (#560) (@hitenkoku)

## v1.2.2 [2022/05/20]

**新機能:**

- ログオン情報の要約の機能の追加。 (`-L` / `--logon-summary`) (@garigariganzy)

**改善:**

- カラー出力はデフォルトで有効になって、コマンドプロンプトとPowerShellプロンプトに対応している。 (@hitenkoku)

**バグ修正:**

- `rules`フォルダが存在するが、レポジトリがダウンロードされていない場合は、ルール更新が失敗していたが、修正した。(#516) (@hitenkoku)
- .gitフォルダ内にあるymlファイルが一部のWindows環境で読み込まれた際にエラーが発生していたが、修正した。(#524)(@hitenkoku)
- 1.2.1バイナリで表示する誤ったバージョン番号の修正。

## v1.2.1 [2022/04/20] Black Hat Asia Arsenal 2022 RC2

**新機能:**

- `./config/channel_abbreviations`の設定ファイルにより、`Channel`列も出力されるようになった。 (@hitenkoku)
- ルールとルールの設定ファイルは強制的に上書きされる。 (@hitenkoku)

**バグ修正:**

- ルールがnoisyもしくはexcludedと設定された場合は、`--level-tuning`オプションで`level`が更新されなかったが、修正した。 (@hitenkoku)

## v1.2.0 [2022/04/15] Black Hat Asia Arsenal 2022 RC1

**新機能:**

- `-C / --config` オプションの追加。検知ルールのコンフィグを指定することが可能。(Windowsでのライブ調査に便利) (@hitenkoku)
- `|equalsfield` と記載することでルール内で二つのフィールドの値が一致するかを記載に対応。 (@hach1yon)
- `-p / --pivot-keywords-list` オプションの追加。攻撃されたマシン名や疑わしいユーザ名などの情報をピボットキーワードリストとして出力する。 (@kazuminn)
- `-F / --full-data`オプションの追加。ルールの`details`で指定されたフィールドだけではなく、全フィールド情報を出力する。(@hach1yon)
- `--level-tuning` オプションの追加。ルールの検知ファイルを設定したコンフィグファイルに従って検知レベルをチューニングすることが可能(@itib、@hitenkoku)

**改善:**

- 検知ルールとドキュメントの更新。 (@YamatoSecurity)
- MacとLinuxのバイナリに必要なOpenSSLライブラリを静的コンパイルした。 (@YamatoSecurity)
- タブ等の文字が含まれたフィールドに対しての検知性能の改善。 (@hach1yon、@hitenkoku)
- eventkey_alias.txt内に定義されていないフィールドをEvent.EventData内を自動で検索することが可能。 (@kazuminn、@hitenkoku)
- 検知ルールの更新時、更新されたルールのファイル名が表示される。 (@hitenkoku)
- ソースコードにあるClippyの警告を修正。 (@hitenkoku、@hach1yon)
- イベントIDとタイトルが記載されたコンフィグファイルの名前を `timeline_event_info.txt` から `statistics_event_info.txt`に変更。 (@YamatoSecurity、 @garigariganzy)
- 64bit Windowsで32bit版のバイナリを実行しないように修正(@hitenkoku)
- MITRE ATT&CKのデータの出力を`output_tag.txt`で修正できるように修正(@hitenkoku)
- 出力にChannel名のカラムを追加(@hitenkoku)

**バグ修正:**

- `.git` フォルダ内にある `.yml` ファイルがパースエラーを引き起こしていた問題の修正。 (@hitenkoku)
- テスト用のルールファイルの読み込みエラーで不必要な改行が発生していた問題の修正。 (@hitenkoku)
- Windows Terminalのバグで標準出力が途中で止まる場合がありましたが、Hayabusa側で解決しました。 (@hitenkoku)

## v1.1.0 [2022/03/03]

**新機能:**

- `-r / --rules`オプションで一つのルール指定が可能。(ルールをテストする際に便利！) (@kazuminn)
- ルール更新オプション (`-u / --update-rules`): [hayabusa-rules](https://github.com/Yamato-Security/hayabusa-rules)レポジトリにある最新のルールに更新できる。 (@hitenkoku)
- ライブ調査オプション (`-l / --live-analysis`): Windowsイベントログディレクトリを指定しないで、楽にWindows端末でライブ調査ができる。(@hitenkoku)

**改善:**

- ドキュメンテーションの更新。 (@kazuminn、@itiB、@hitenkoku、@YamatoSecurity)
- ルールの更新。(Hayabusaルール: 20個以上、Sigmaルール: 200個以上) (@YamatoSecurity)
- Windowsバイナリは静的でコンパイルしているので、Visual C++ 再頒布可能パッケージをインストールする必要はない。(@hitenkoku)
- カラー出力 (`-c / --color`) True Colorに対応しているターミナル(Windows Terminal、iTerm2等々)ではカラーで出力できる。(@hitenkoku)
- MITRE ATT&CK戦略が出力される。(@hitenkoku)
- パフォーマンスの改善。(@hitenkoku)
- exclude_rules.txtとnoisy_rules.txtの設定ファイルのコメント対応。(@kazuminn)
- より速いメモリアロケータの利用。 (Windowsの場合はrpmalloc、macOS/Linuxの場合は、jemalloc) (@kazuminn)
- Cargo crateの更新。 (@YamatoSecurity)

**バグ修正:**

- `cargo update`がより安定するために、clapのバージョンを固定した。(@hitenkoku)
- フィールドのタブや改行がある場合に、ルールが検知しなかったので、修正した。(@hitenkoku)

## v1.0.0-Release 2 [2022/01/27]

- アンチウィルスに誤検知されたExcelの結果ファイルの削除。(@YamatoSecurity)
- Rustのevtxライブラリを0.7.2に更新。 (@YamatoSecurity)

## v1.0.0 [2021/12/25]

- 最初のリリース<|MERGE_RESOLUTION|>--- conflicted
+++ resolved
@@ -1,6 +1,5 @@
 # 変更点
 
-<<<<<<< HEAD
 ## 2.X.X [2023/XX/XX] "XXX"
 
 **新機能:**
@@ -15,14 +14,7 @@
 
 - AccessMask フィールド内の情報が空白で区切られていなかった状態を修正した。 (#1035) (@hitenkoku)
 
-## 2.5.0 [2023/05/12] "Security Mini Camp in Tokyo Release"
-
-**新機能:**
-
-- XXX
-=======
 ## 2.5.0 [2023/05/07] "Golden Week Release"
->>>>>>> 70a614f5
 
 **改善:**
 
