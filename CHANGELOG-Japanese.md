# 変更点

## 2.13.0 [2024/XX/XX] "XXX Release"

<<<<<<< HEAD
**新機能:**

- XXX

**改善:**

- JSON入力でデータが配列内にある場合に解析できるようにした。 (#1248) (@hitenkoku)

**バグ修正:**

- XXX

**その他:**

- XXX

## 2.12.0 [2023/12/24] "SECCON Christmas Release"
=======
**New Features:**

- XXX

**Enhancements:**

- `update-rules`コマンドを実行したときに、検知ルールが変更された場合にルール名を出力するようにした。以前は`modified:`フィールドを更新したルールだけが表示されていた。(#1243) (@hitenkoku)

**Bug Fixes:**

- XXX

**Other:**

- XXX

## 2.12.0 [2023/12/23] "SECCON Christmas Release"
>>>>>>> 1894d330

**改善:**

- JSON出力において、MitreTactics、MitreTags, OtherTagsの出力を要素ごとに文字列で出力させるように修正した。 (#1230) (@hitenkoku)
- 検知した端末に対してMITRE ATT&CKの戦術をHTMLレポートに出力できるようにした。この機能を利用するためには利用したプロファイルに`%MitreTactics%`が存在する必要がある。 (#1226) (@hitenkoku)
- `csv-timeline`または`json-timeline`コマンドが利用されたときにissueやpull-requestの連絡先についてのメッセージを追加した。 (#1236) (@hitenkoku)

**バグ修正:**

- JSON出力において、同じ名前の複数のフィールド名が配列として出力されないため、`jq`でパースすると1つの結果しか返されなかった。同じフィールド名を持つ複数のフィールドデータを配列内に出力することで修正した。 (#1202) (@hitenkoku)
- `csv-timeline`、`json-timeline`、`eid-metrics`、`logon-summary`、`pivot-keywords-list`、`search`コマンドで調査対象ファイルの指定オプション(`-l`、 `-f`、 `-d`)が存在しないときに処理が実行されないように修正した。 (#1235) (@hitenkoku)

## 2.11.0 [2023/12/03] "Nasi Lemak Release"

**新機能:**

- PowerShell classicログのフィールドを抽出するようにした。(`--no-pwsh-field-extraction`で無効化できる) (#1220) (@fukusuket)

**改善:**

- スキャンウィザードにルール数を追加した. (#1206) (@hitenkoku)

## 2.10.1 [2023/11/12] "Kamemushi Release"

**改善:**

- スキャンウィザードに質問を追加した。 (#1207) (@hitenkoku)

**バグ修正:**

- バージョン`2.10.0`の`update-rules`コマンドでは、新しいルールがダウンロードされても、`You currently have the latest rules`というメッセージを出力していた。 (#1209) (@fukusuket)
- 正規表現が正しく処理されない場合があった。 (#1212) (@fukusuket)
- JSON入力等に`Data`フィールドが存在しない場合、パニックが発生していた。(#1215) (@fukusuket)

## 2.10.0 [2023/10/31] "Halloween Release"

**改善:**

- 初心者のユーザのために有効にしたいルールを選択するようにスキャンウィザードを追加した。`-w, --no-wizard`オプションを追加すると、従来の形式でHayabusaを実行できる。(すべてのイベントとアラートをスキャンし、オプションを手動でカスタマイズする） (#1188) (@hitenkoku)
- `pivot-keywords-list`コマンドに`--include-tag`オプションを追加し、指定した`tags`フィールドを持つルールのみをロードするようにした。(#1195) (@hitenkoku)
- `pivot-keywords-list`コマンドに`--exclude-tag`オプションを追加し、指定した`tags`フィールドを持つルールをロードしないようにした。(#1195) (@hitenkoku)

**バグ修正:**

- まれにJSONフィールドが正しくパースされない状態を修正した。(#1145) (@hitenkoku)
- JSON出力で、`AllFieldInfo`は改行文字とタブ文字を除去していたが、出力するように修正した。 (#1189) (@hitenkoku)
- 標準出力のいくつかのフィールドでスペースが削除されて見づらくなっていたのを修正した。 (#1192) (@hitenkoku)

## 2.9.0 [2023/09/22] "Autumn Rain Release"

**改善:**

- ディレクトリパスの指定にバックスラッシュを使用すべきではないことを示すエラーメッセージを追加した。 (#1166) (@hitenkoku, 提案者: @joswr1ght)
- 一度に読み込むレコード数の最適化。(#1175) (@yamatosecurity)
- プログレスバー内にあるバックスラッシュの表示をスラッシュに変更した。 (#1172) (@hitenkoku)
- JSON形式で出力する際に、`count`ルールの`Details`フィールドを文字列にし、パースしやすくした。(#1179) (@hitenkoku)
- デフォルトのスレッド数をCPU数から、プログラムが使用すべきデフォルトの並列度の推定値(`std::thread::available_parallelism`)に変更した。(#1182) (@hitenkoku)

**バグ修正:**

- まれにJSONフィールドが正しくパースされない状態を修正した。(#1145) (@hitenkoku)

**その他:**

- CIを通すために`time`クレートを利用している更新されていない`hhmmss`クレートを除外した。 (#1181) (@hitenkoku)

## 2.8.0 [2023/09/01] "Double X Release"

**新機能:**

- フィールドマッピング設定に16進数値を10進数に変換する`HexToDecimal`機能に対応した。 (元の16進数のプロセスIDを変換するのに便利。) (#1133) (@fukusuket)
- `csv-timeline`と`json-timeline`に`-x, --recover-records`オプションを追加し、evtxのスラックスペースのファイルカービングによってevtxレコードを復元できるようにした。(#952) (@hitenkoku) (Evtxカービング機能は@forensicmattに実装された。)
- `csv-timeline`と`json-timeline`に`-X, --remove-duplicate-detections`オプションを追加した。(`-x`を使用する場合、重複データのあるバックアップログを含める場合などに便利。) (#1157) (@fukusuket)
- `csv-timeline`、`json-timeline`、`logon-summary`、`eid-metrics`、`pivot-keywords-list`、`search`コマンドに、直近のイベントだけをスキャンするための`--timeline-offset`オプションを追加した。 (#1159) (@hitenkoku)
- `search`コマンドに`-a, --and-logic`オプションを追加し、複数のキーワードをAND条件で検索できるようにした。 (#1162) (@hitenkoku)

**その他:**

- 出力プロファイルに、回復されたかどうかを示す `%RecoveredRecord%` フィールドを追加した。 (#1170) (@hitenkoku)

## 2.7.0 [2023/08/03] "SANS DFIR Summit Release"

**新機能:**

- `./rules/config/data_mapping`にある`.yaml`設定ファイルに基づいて、特定のコード番号が人間が読めるメッセージにマッピングされるようになった。(例:`%%2307`は、`ACCOUNT LOCKOUT`に変換される)。この動作は`-F, --no-field-data-mapping`オプションで無効にできる。(#177) (@fukusuket)
- `csv-timeline`コマンドに`-R, --remove-duplicate-data`オプションを追加し、`%Details%`、`%AllFieldInfo%`、`%ExtraFieldInfo%`列の重複フィールドデータを`DUP`という文字列に変換し、ファイルサイズの削減を行う。(#1056) (@hitenkoku)
- `csv-timeline`と`json-timeline`コマンドに`-P, --proven-rules`オプションを追加した。有効にすると、検知が証明されたルールしかロードされない。ロードされるルールは、`./rules/config/proven_rules.txt`の設定ファイルにルールIDで定義されている。 (#1115) (@hitenkoku)
- `csv-timeline`と`json-timeline`コマンドに`--include-tag`オプションを追加し、指定した`tags`フィールドを持つルールのみをロードするようにした。(#1108) (@hitenkoku)
- `csv-timeline`と`json-timeline`コマンドに`--exclude-tag`オプションを追加し、指定した`tags`フィールドを持つルールをロードしないようにした。(#1118) (@hitenkoku)
- `csv-timeline`と`json-timeline`コマンドに`--include-category`と`--exclude-category`オプションを追加した。`include-category`は、指定された`category`フィールドのルールのみをロードする。`--exclude-category`は、指定された`category`フィールドを持つルールをロードしない。 (#1119) (@hitenkoku)
- コンピュータ名に基づくイベント数をリストアップする`computer-metrics`コマンドを追加した。(#1116) (@hitenkoku)
- `csv-timeline`、`json-timeline`、`metrics`、`logon-summary`、`pivot-keywords-list`コマンドに`--include-computer`と`--exclude-computer`オプションを追加した。`include-computer`は、指定された`computer`の検知のみを出力する。`--exclude-computer`は、指定された`computer`の検知を除外する。 (#1117) (@hitenkoku)
- `csv-timeline`、`json-timeline`、`pivot-keywords-list`コマンドに`--include-eid`と`--exclude-eid`オプションを追加した。`include-eid`は、指定された`EventID`のみを検知対象とする。`--exclude-eid`は、指定された`EventID`を検知対象から除外する。 (#1130) (@hitenkoku)
- `json-timeline`コマンドに`-R, --remove-duplicate-data`オプションを追加し、`%Details%`、`%AllFieldInfo%`、`%ExtraFieldInfo%`フィールドの重複フィールドデータを`DUP`という文字列に変換し、ファイルサイズの削減を行う。(#1134) (@hitenkoku)

**改善:**

- 新しいログ形式の`.evtx`を使用するWindows Vistaがリリースされた2007年1月31日以前のタイムスタンプを持つ破損されたイベントレコードを無視するようにした。(#1102) (@fukusuket)
- `metrics`コマンドで`--output`オプションを指定した時に標準出力に結果を表示しないように変更した。 (#1099) (@hitenkoku)
- `csv-timeline` コマンドと `json-timeline` コマンドに `--tags` オプションを追加し、指定した `tags` フィールドを持つルールのみでスキャンできるようにした。(#1108) (@hitenkoku)
- `pivot-keywords-list`コマンドに対して、出力ファイルを上書きするための`-C, --clobber`オプションを追加した。 (#1125) (@hitenkoku)
- `metrics`コマンドを`eid-metrics`に変更した。 (#1128) (@hitenkoku)
- 端末の調整に余裕を持たせるため、プログレスバーの幅を減らした。 (#1135) (@hitenkoku)
- `search`コマンドで出力時間フォーマットのオプションをサポートした。(`--European-time`, `--ISO-8601`, `--RFC-2822`, `--RFC-3339`, `--US-time`, `--US-military-time`, `-U, --UTC`) (#1040) (@hitenkoku)
- プログレスバーのETA時間が正確でなかったため、経過時間に置き換えた。 (#1143) (@YamatoSecurity)
- `logon-summary`コマンドで`--timeline-start`と`--timeline-end`オプションを追加した。 (#1152) (@hitenkoku)

**バグ修正:**

- `metrics`と`logon-summary`コマンドのレコード数の表示が`csv-timeline`のコマンドでのレコード数の表示と異なっている状態を修正した。 (#1105) (@hitenkoku)
- パスの代わりにルールIDでルール数を数えるように変更した。 (#1113) (@hitenkoku)
- JSON出力で`CommandLine`フィールド内で誤ったフィールドの分割が行われてしまう問題を修正した。 (#1145) (@hitenkoku)
- `json-timeline`コマンドで`--timeline-start`と`--timeline-end`オプションが動作しなかったのを修正した。 (#1148) (@hitenkoku)
- `pivot-keywords-list`コマンドで`--timeline-start`と`--timeline-end`オプションが動作しなかったのを修正した。 (#1150) (@hitenkoku)

**その他:**

- ルールのIDベースでユニークな検出数をカウントするように修正した。 (#1111) (@hitenkoku)
- `--live_analysis`オプションを`--live-analysis`に変更した。 (#1139) (@hitenkoku)
- `metrics`コマンドを`eid-metrics`に変更した。 (#1128) (@hitenkoku)

## 2.6.0 [2023/06/16] "Ajisai Release"

**新機能:**

- Sigmaルールの`'|all':`キーワードに対応した。 (#1038) (@kazuminn)

**改善:**

- プロファイルに`%ExtraFieldInfo%`エイリアスを追加した。デフォルトの`standard`出力プロファイルに含まれるようになった。(#900) (@hitenkoku)
- 互換性のない引数に対するエラーメッセージを追加した。 (#1054) (@YamatoSecurity)
- 標準出力とHTML出力にプロファイル名を出力する機能を追加した。 (#1055) (@hitenkoku)
- HTML出力のルールアラートにルール作者名を表示するように修正した。 (#1065) (@hitenkoku)
- 端末サイズが小さくてもテーブルが壊れないように、テーブル幅を短くした。 (#1071) (@hitenkoku)
- `csv-timeline`、`json-timeline`、`metrics`、`logon-summary`、`search`コマンドに対して、出力ファイルを上書きするための`-C, --clobber`オプションを追加した。 (#1063) (@YamatoSecurity, @hitenkoku)
- HTML内にCSSと画像を組み込んだ。 (#1078) (@hitenkoku, 提案者: @joswr1ght)
- 出力時の速度向上。 (#1088) (@hitenkoku, @fukusuket)
- `metrics`コマンドは、テーブルが正しくレンダリングされるように、ワードラップを行うようになった。 (#1067) (@garigariganzy)
- `search`コマンドでJSON/JSONLの出力できるようにした。 (#1041) (@hitenkoku)

**バグ修正:**

- `json-timeline`コマンドを利用した出力で、`MitreTactics`、`MitreTags`、`OtherTags`フィールドが出力されていない問題を修正した。 (#1062) (@hitenkoku)
- `no-summary`オプションを使用した時にイベント頻度のタイムラインが出力されない問題を修正した。 (#1072) (@hitenkoku)
- `json-timline`コマンドの出力に制御文字が含まれる問題を修正した。 (#1068) (@hitenkoku)
- `metrics`コマンドでは、チャンネル名が小文字の場合、省略されなかった。 (#1066) (@garigariganzy)
- JSON出力内でいくつかのフィールドがずれてしまっていた問題を修正した。 (#1086) (@hitenkoku)

## 2.5.1 [2023/05/14] "Mothers Day Release"

**改善:**

- 新たに変換されたルールを使用する際のメモリ使用量を半分に削減した。(#1047) (@fukusuket)

**バグ修正:**

- `AccessMask`等のフィールド内の情報が空白で区切られていなかった状態を修正した。 (#1035) (@hitenkoku)
- JSON形式に出力時に複数の空白が一つの空白に変換されていた。 (#1048) (@hitenkoku)
- `pivot-keywords-list`コマンドで`--no-color`を使用した場合でも、結果がカラーで出力された。 (#1044) (@kazuminn)

## 2.5.0 [2023/05/07] "Golden Week Release"

**改善:**

- `search`コマンドに`-M, --multiline`オプションを追加した。 (#1017) (@hitenkoku)
- `search`コマンドの出力での不要な改行やタブを削除した。 (#1003) (@hitenkoku)
- 正規表現の不要なエスケープを許容し、パースエラーを減らす`regex`クレートを1.8に更新した。(#1018) (@YamatoSecurity)
- `csv-timeline`コマンドの出力で不要な空白文字の削除を行った。 (#1019) (@hitenkoku)
- `update-rules`コマンド使用時にハヤブサのバージョン番号の詳細を確認するようにした (#1028) (@hitenkoku)
- `search`コマンドの結果を時刻順にソートした。 (#1033) (@hitenkoku)
- `pivot-keywords-list`のターミナル出力の改善。 (#1022) (@kazuminn)

**バグ修正:**

- ruleで指定された値で`\`が最後の文字のときに、検知ができない問題を修正した。 (#1025) (@fukusuket)
- results summary内のInformationalレベルアラートの結果が同じ内容が2つ表示されている状態を修正した。 (#1031) (@hitenkoku)

## 2.4.0 [2023/04/19] "SANS Secure Korea Release"

**新機能:**

- 指定されたキーワードに合致したレコードを検索する`search`コマンドを追加した。 (#617) (@itiB, @hitenkoku)
- 指定された正規表現に合致したレコードを検索する`-r, --regex`オプションを`search`コマンドに追加した。 (#992) (@itiB)
- Aho-Corasickクレートをversino1.0に更新した。 (#1013) (@hitenkoku)

**改善:**

- コマンドの表示順を辞書順に並べ替えた。 (#991) (@hitenkoku)
- `csv-timeline`, `json-timeline`, `search`コマンドの `AllFieldInfo`の出力に`Event.UserData`の属性情報を追加した。 (#1006) (@hitenkoku)

**バグ修正:**

- v2.3.3にて`-T, --visualize-timeline`データの中に存在していないタイムスタンプがイベント頻度のタイムラインに出力するバグを修正した。 (#977) (@hitenkoku)

## 2.3.3 [2023/04/07] "Sakura Release"

**改善:**

- ファイル(CSV, JSON, JSONL)出力の際にルールの`level`の余分なスペースを削除した。 (#979) (@hitenkoku)
- `-M, --multiline`オプション利用時にルール作者名の出力を複数行出力対応をした。 (#980) (@hitenkoku)
- Stringの代わりにCoWを利用することで、約5%の速度向上を実現した。 (#984) (@hitenkoku)
- Clapの新バージョンでロゴ後のメッセージとUsageテキストの出力色が緑にならないように修正した。 (#989) (@hitenkoku)

**バグ修正:**

- v2.3.0にて`level-tuning`コマンド実行時にクラッシュする問題を修正した。 (#977) (@hitenkoku)

## 2.3.2 [2023/03/22] "TMCIT Release-3"

**改善:**

- `csv-timeline`コマンドに`-M, --multiline`オプションを追加した。 (#972) (@hitenkoku)

## 2.3.1 [2023/03/18] "TMCIT Release-2"

**改善:**

- `csv-timeline`の出力のフィールドでダブルクォートを追加した。 (#965) (@hitenkoku)
- `logon-summary`の見出しを更新した。 (#964) (@yamatosecurity)
- `--enable-deprecated-rules`の`-D`ショートオプションと`--enable-unsupported-rules`の`-u`ショートオプションを追加した。(@yamatosecurity)
- Filteringセクションのオプションの表示順とヘルプの表示内容を修正した。 (#969) (@hitenkoku)

**バグ修正:**

- v2.3.0にて`update-rules`コマンド実行時にクラッシュする問題を修正した。 (#965) (@hitenkoku)
- コマンドプロンプトとPowerShellプロンプトではヘルプメニューのタイトルに長いアンダーバーが表示されていた問題が修正された。 (#911) (@yamatosecurity)

## 2.3.0 [2023/03/16] "TMCIT Release"

**新機能:**

- 新たなパイプキーワードの`|cidr`に対応した。 (#961) (@fukusuket)
- 新たなキーワードの`1 of selection*`と`all of selection*`に対応した。 (#957) (@fukusuket)
- 新たなパイプキーワードの`|contains|all`に対応した。 (#945) (@hitenkoku)
- ステータスが`unsupported`となっているルールの件数を表示した。ステータス`unsupported`のルールも検知対象とするオプションとして`--enable-supported-rules`オプションを追加した。 (#949) (@hitenkoku)

**改善:**

- 文字列が含まれているかの確認処理を改善することで約2-3%の速度改善をした。(#947) (@hitenkoku)

**バグ修正:**

- 一部のイベントタイトルが定義されていても、`metrics`コマンドで`Unknown`と表示されることがあった。 (#943) (@hitenkoku)

## 2.2.2 [2023/2/22] "Ninja Day Release"

**新機能:**

- 新たなパイプキーワード(`|base64offset|contains`)に対応した。 (#705) (@hitenkoku)

**改善:**

- オプションのグループ分けを再修正した。(#918)(@hitenkoku)
- JSONL形式のログを読み込む際のメモリ使用量を約75%削減した。 (#921) (@fukusuket)
- `rules/config/generic_abbreviations.txt`によってチャンネル名の一般的な単語名を省略する機能をmetrics、json-timeline、csv-timelineに追加した。 (#923) (@hitenkoku)
- evtxクレートを更新することにより、パースエラーを減少させた。 (@YamatoSecurity)
- Provider名(`%Provider%`)のフィールドに対する出力文字の省略機能を追加した。 (#932) (@hitenkoku)
- `metrics`コマンドで`-d`オプションが指定されたときに最初と最後のイベントのタイムスタンプを表示する機能を追加した。 (#935) (@hitenkoku)
- 結果概要に最初と最後のイベントのタイムスタンプを表示した。 (#938) (@hitenkoku)
- `logon-summary`と`metrics`コマンドに時刻表示のオプションを追加した. (#938) (@hitenkoku)
- `json-output`コマンドで`--output`で出力される結果に`\r`、`\n`、`\t`を出力するようにした。 (#940) (@hitenkoku)

**バグ修正:**

- `logon-summary`と`metrics`コマンドで、最初と最後のタイムスタンプが出力されない不具合を修正した。 (#920) (@hitenkoku)
- `metrics`コマンドで全てのイベントのタイトルが表示されない問題を修正した。 (#933) (@hitenkoku)

## 2.2.0 [2022/2/12] "SECCON Release"

**新機能:**

- JSON形式のイベントログファイルの入力(`-J, --JSON-input`)に対応した。 (#386) (@hitenkoku)
- MaxMindのGeoIPデータベースに基づき、送信元および送信先IPアドレスのASN組織、都市、国を出力することによるログエンリッチメント(`-G, --GeoIP`)を実現した。 (#879) (@hitenkoku)
- `-e, --exact-level`オプションで指定したレベルに対する結果のみを取得する機能を追加した。 (#899) (@hitenkoku)

**改善:**

- HTMLレポートの出力に実行したコマンドラインを追加した。 (#877) (@hitenkoku)
- イベントIDの完全比較を行うことで、約3%の速度向上とメモリ使用量の削減を実現した。 (#882) (@fukusuket)
- 正規表現使用前のフィルタリングにより、約14%の速度向上とメモリ使用量の削減を実現した。 (#883) (@fukusuket)
- 正規表現ではなく大文字小文字を区別しない比較により、約8%の速度向上とメモリ使用量の削減を実現した。 (#884) (@fukusuket)
- ワイルドカード表現における正規表現の使用量を削減することで、約5%の速度向上とメモリ使用量の削減を実現した。 (#890) (@fukusuket)
- 正規表現の使用を避けることで、さらなる高速化とメモリ使用量の削減を実現した。 (#894) (@fukusuket)
- 正規表現の使用量を減らすことで、約3%の速度向上と約10%のメモリ使用量削減を実現した。 (#898) (@fukuseket)
- ライブラリの更新によって`-T, --visualize-timeline`の出力を複数行にするように変更した。 (#902) (@hitenkoku)
- JSON/L形式のログを読み込む際のメモリ使用量を約50%削減した。 (#906) (@fukusuket)
- Longオプションを基にしたオプションの並べ替えを行った。 (#904) (@hitenkoku)
- `-J, --JSON-input`オプションを`logon-summary`, `metrics`, `pivot-keywords-list`コマンドに対応させた。 (#908) (@hitenkoku)

**バグ修正:**

- ルールの条件にバックスラッシュが4つある場合、ルールがマッチしない不具合を修正した。 (#897) (@fukuseket)
- JSON出力では、PowerShell EID 4103をパースする際に`Payload`フィールドが複数のフィールドに分離されるバグを修正した。(#895) (@hitenkoku)
- ファイルサイズ取得の際にpanicが発生するのを修正した。 (#914) (@hitenkoku)

**脆弱性修正:**

- ルールや設定ファイルを更新する際に起こりうるSSH MITM攻撃(CVE-2023-22742)を防ぐため、git2およびgitlib2クレートを更新した。 (#888) (@YamatoSecurity)

## 2.1.0 [2023/01/10] "Happy Year of the Rabbit Release"

**改善:**

- 速度の改善。 (#847) (@hitenkoku)
- 出力の改善を行うことによる速度の改善。 (#858) (@fukusuket)
- 実行ごとに同じ時間の検知の出力の順番のソートを行っていないのを修正した。 (#827) (@hitenkoku)

**バグ修正:**

- ログオン情報の出力機能で`--output`を指定したときにログオン成功のcsv出力ができない問題を修正した。 (#849) (@hitenkoku)
- `-J, --jsonl`を指定したときに不要な改行が含まれていたため修正した。 (#852) (@hitenkoku)

## 2.0.0 [2022/12/24] "Merry Christmas Release"

**新機能:**

- コマンドの使用方法とヘルプメニューはサブコマンドで行うようにした。 (#656) (@hitenkoku)

## 1.9.0 [2022/12/24] "Merry Christmas Release"

**新機能:**

- 新たなパイプキーワード(`|endswithfield`)に対応した。 (#740) (@hach1yon)
- 実行時のメモリ利用率を表示する機能を追加した。`--debug`オプションで利用可能。 (#788) (@fukusuket)

**改善:**

- Clap Crateパッケージの更新。更新の関係で`--visualize-timeline` のショートオプションの`-V`を`-T`に変更した。 (#725) (@hitenkoku)
- ログオン情報の出力でログオンタイプ、送信元の端末名とIPアドレス等を出力できるようにした。また、ログオンに失敗の一覧も出力するようにした。 (#835) (@garigariganzy @hitenkoku)
- 速度とメモリ使用の最適化。 (#787) (@fukusuket)
- イースターエッグのASCIIアートをカラー出力するようにした。 (#839) (@hitenkoku)
- `--debug`オプションをオプションの一覧から非表示にした。 (#841) (@hitenkoku)

**バグ修正:**

- コマンドプロンプトで`-d`オプションを設定した際にダブルクォーテーションで囲んだときにevtxファイルの収集ができていないバグを修正した。 (#828) (@hitenkoku)
- ルールのパースエラーが発生した際に不必要な改行が出力されていたのを修正した。 (#829) (@hitenkoku)

## 1.8.1 [2022/11/21]

**改善:**

- インポートしているcrateのRustバージョンによるビルドエラーを回避するためにCargo.tomlに`rust-version`を追加した。(#802) (@hitenkoku)
- メモリ使用の削減。 (#806) (@fukusuket)
- WEC機能を利用したevtxファイルのレンダーされたメッセージを出力するための`%RenderedMessage%`フィールドを追加した。 (#760) (@hitenkoku)

**バグ修正:**

- `Data`フィールドを使ったルールが検知できていない問題を修正した。 (#775) (@hitenkoku)
- プロファイルの出力で`%MitreTags%` と`%MitreTactics%` の出力が抜け落ちてしまう問題を修正した。 (#780) (@fukusuket)

## 1.8.0 [2022/11/07]

**新機能:**

- 新たな時刻表示のオプションとして`--ISO-8601`を追加した。 (#574) (@hitenkoku)

**改善:**

- イベントIDによるフィルタリングをデフォルトでは動作しないようにした。イベントIDフィルタを利用するためのオプション`-e, --eid-filter`を追加した。 (#759) (@hitenkoku)
- 異なるユーザアカウントで新しいルールをダウンロードしようとしたときに、分かりやすいエラーメッセージを表示する。 (#758) (@fukusuket)
- 合計およびユニークな検知数の情報をHTMLレポートに追加した。 (#762) (@hitenkoku)
- JSONの出力の中にある各検知内容のオブジェクトを持つ不要な配列の構造を削除した。 (#766)(@hitenkoku)
- プロファイルで出力できる情報にルール作成者(`%RuleAuthor%`)、 ルール作成日(`%RuleCreationDate%`)、 ルール修正日(`%RuleModifiedDate%`)、ルールステータス(`%Status%`)を追加した。 (#761) (@hitenkoku)
- JSON出力のDetailsフィールドをオブジェクト形式で出力するように変更した。 (#773) (@hitenkoku)
- `build.rs`を削除し、メモリアロケータをmimallocに変更した。Intel系OSでは20-30%の速度向上が見込める。 (#657) (@fukusuket)
- プロファイルの`%RecordInformation%` エイリアスを `%AllFieldInfo%` に変更した。 AllFieldInfoフィールドをJSONオブジェクト形式で出力するように変更した。 (#750) (@hitenkoku)
- AllFieldInfoフィールドのJSONオブジェクト内で利用していたHBFI-プレフィックスを廃止した。 (#791) (@hitenkoku)
- `--no-summary`  オプションを使用したときに、表示しないルール作者および検知回数の集計を省略した。(Velociraptorエージェントを利用するときに有用です。10%はこのオプションの付与により高速化します) (#780) (@hitenkoku)
- メモリ使用量を少なくし、処理速度を改善した。 (#778 #790) (@hitenkoku)
- 検知したルール作者のリストが空の時にルール作者のリストを表示しないように修正した。(#795) (@hitenkoku)
- プロファイルで出力できる情報にルールID(`%RuleID%`)、プロバイダー名情報(`%Provider%`)を追加した。 (#794) (@hitenkoku)

**バグ修正:**

- ルール作者数の集計に誤りがあったのを修正した。 (#783) (@hitenkoku)

## 1.7.2 [2022/10/17]

**新機能:**

- 利用可能な出力プロファイルの一覧を出力する`--list-profiles` オプションを追加した。 (#746) (@hitenkoku)

**改善:**

- 見やすくするためにファイル保存の出力をする位置とupdateオプションの出力を変更した。 (#754) (@YamatoSecurity)
- 検知したルールの作者名の最大文字数を40文字にした。 (#751) (@hitenkoku)

**バグ修正:**

- フィールド内にドライブレター(ex c:)が入っていた場合JSON/JSONL出力機能のフィールドの値がずれてしまっていたバグを修正した。 (#748) (@hitenkoku)

## 1.7.1 [2022/10/10]

**改善:**

- より正確な結果を出力するために、チャンネルとEIDの情報を`rules/config/channel_eid_info.txt`に基づいてチェックするようにした。 (#463) (@garigariganzy)
- 検知ルールを利用しないオプション(`-M`と`-L`オプション)の時のメッセージの出力内容を修正した。 (#730) (@hitenkoku)
- 検出したルールの作者名を標準出力に追加した。 (#724) (@hitenkoku)
- チャンネル情報が`null`となっているレコード(ETWイベント)を検知およびmetricの対象から除外した。 (#727) (@hitenkoku)

**バグ修正:**

- mericオプションのEventIDのキー名の数え上げが原因となっていたイベント集計の誤りを修正した。 (#729) (@hitenkoku)

## 1.7.0 [2022/09/29]

**新機能:**

- HTMLレポート機能 (`-H, --html-report`)の追加。 (#689) (@hitenkoku, @nishikawaakira)

**改善:**

- EventID解析のオプションをmetricsオプションに変更した。(旧: `-s, --statistics` -> 新: `-M, --metrics`) (#706) (@hitenkoku)
- ルール更新オプション(`-u`)を利用したときにHayabusaの新バージョンがないかを確認し、表示するようにした。 (#710) (@hitenkoku)
- HTMLレポート内にロゴを追加した。 (#714) (@hitenkoku)
- メトリクスオプション(`-M --metrics`)もしくはログオン情報(`-L --logon-summary`)と`-d`オプションを利用した場合に1つのテーブルで表示されるように修正した。 (#707) (@hitenkoku)
- メトリクスオプションの結果出力にチャンネル列を追加した。 (#707) (@hitenkoku)
- メトリクスオプション(`-M --metrics`)もしくはログオン情報(`-L --logon-summary`)と`-d`オプションを利用した場合に「First Timestamp」と「Last Timestamp」の出力を行わないように修正した。 (#707) (@hitenkoku)
- メトリクスオプションとログオン情報オプションに対してcsv出力機能(`-o --output`)を追加した。 (#707) (@hitenkoku)
- メトリクスオプションの出力を検出回数と全体の割合が1つのセルで表示されていた箇所を2つの列に分けた。 (#707) (@hitenkoku)
- メトリクスオプションとログオン情報の画面出力に利用していたprettytable-rsクレートをcomfy_tableクレートに修正した. (#707) (@hitenkoku)
- HTMLレポート内にfavicon.pngを追加した。 (#722) (@hitenkoku)

## v1.6.0 [2022/09/16]

**新機能:**

- 解析結果をJSONに出力する機能(`-j, --json-timeline`)を追加した。 (#654) (@hitenkoku)
- 解析結果をJSONL形式で出力する機能 (`-J, --jsonl` )を追加した。 (#694) (@hitenkoku)

**改善:**

- 結果概要に各レベルで検知した上位5つのルールを表示するようにした。 (#667) (@hitenkoku)
- 結果概要を出力しないようにするために `--no-summary` オプションを追加した。 (#672) (@hitenkoku)
- 結果概要の表示を短縮させた。 (#675 #678) (@hitenkoku)
- channel_abbreviations.txtによるChannelフィールドのチェックを大文字小文字の区別をなくした。 (#685) (@hitenkoku)
- 出力結果の区切り文字を`|`から`‖`に変更した。 (#687) (@hitenkoku)
- 結果概要の検知数と総イベント数の数に色付けを行い見やすくした。 (#690) (@hitenkoku)
- evtxクレートを0.8.0にアップデート。(ヘッダーや日付の値が無効な場合の処理が改善された。)
- 出力プロファイルの更新。（@YamatoSecurity)

**バグ修正:**

- ログオン情報の要約オプションを追加した場合に、Hayabusaがクラッシュしていたのを修正した。 (#674) (@hitenkoku)
- configオプションで指定したルールコンフィグの読み込みができていない問題を修正した。 (#681) (@hitenkoku)
- 結果概要のtotal eventsで読み込んだレコード数が出力されていたのを、検査対象にしているevtxファイルの実際のレコード数に修正した。 (#683) (@hitenkoku)

## v1.5.1 [2022/08/20]

**改善:**

- TimesketchにインポートできるCSV形式を出力するプロファイルを追加して、v1.5.1を再リリースした。 (#668) (@YamatoSecurity)

## v1.5.1 [2022/08/19]

**バグ修正:**

- Critical, medium、lowレベルのアラートはカラーで出力されていなかった。 (#663) (@fukusuket)
- `-f`で存在しないevtxファイルが指定された場合は、Hayabusaがクラッシュしていた。 (#664) (@fukusuket)

## v1.5.0 [2022/08/18]

**新機能:**

- `config/profiles.yaml`と`config/default_profile.yaml`の設定ファイルで、出力内容をカスタマイズできる。 (#165) (@hitenkoku)
- 対象のフィールドがレコード内に存在しないことを確認する `null` キーワードに対応した。 (#643) (@hitenkoku)

**改善:**

- ルールのアップデート機能のルールパスの出力から./を削除した。 (#642) (@hitenkoku)
- MITRE ATT&CK関連のタグとその他タグを出力するための出力用のエイリアスを追加した。 (#637) (@hitenkoku)
- 結果概要の数値をカンマをつけて見やすくした。 (#649) (@hitenkoku)
- `-h`オプションでメニューを使いやすいようにグループ化した。 (#651) (@YamatoSecurity and @hitenkoku)
- 結果概要内の検知数にパーセント表示を追加した。 (#658) (@hitenkoku)

**バグ修正:**

- aggregation conditionのルール検知が原因で検知しなかったイベント数の集計に誤りがあったので修正した。 (#640) (@hitenkoku)
- 一部のイベント（0.01%程度）が検出されないレースコンディションの不具合を修正した。 (#639 #660) (@fukusuket)

## v1.4.3 [2022/08/03]

**バグ修正:**

- VC再頒布パッケージがインストールされていない環境でエラーが発生している状態を修正した。 (#635) (@fukusuket)

## v1.4.2 [2022/07/24]

**改善:**

- `--update-rules` オプションを利用する時に、更新対象のレポジトリを`--rules`オプションで指定できるようにした。 (#615) (@hitenkoku)
- 並列処理の改善による高速化。 (#479) (@kazuminn)
- `--output`オプションを利用したときのRulePathをRuleFileに変更した。RuleFileは出力するファイルの容量を低減させるためにファイル名のみを出力するようにした。 (#623) (@hitenkoku)

**バグ修正:**

- `cargo run`コマンドでhayabusaを実行するとconfigフォルダの読み込みエラーが発生する問題を修正した。 (#618) (@hitenkoku)

## v1.4.1 [2022/06/30]

**改善:**

- ルールや`./rules/config/default_details.txt` に対応する`details`の記載がない場合、すべてのフィールド情報を結果の``Details`列に出力するようにした (#606) (@hitenkoku)
- `--deep-scan`オプションの追加。 このオプションがない場合、`config/target_event_ids.txt`で指定されたイベントIDのみをスキャン対象とします。 このオプションをつけることですべてのイベントIDをスキャン対象とします。(#608) (@hitenkoku)
- `-U, --update-rules`オプションで`channel_abbreviations.txt`、`statistics_event_info.txt`、`target_event_IDs.txt`を更新できるように、`config`ディレクトリから`rules/config`ディレクトリに移動した。

## v1.4.0 [2022/06/26]

**新機能:**

- `--target-file-ext` オプションの追加。evtx以外の拡張子を指定する事ができます。ただし、ファイルの中身の形式はevtxファイル形式である必要があります。 (#586) (@hitenkoku)
- `--exclude-status` オプションの追加。ルール内の`status`フィールドをもとに、読み込み対象から除外するフィルタを利用することができます。 (#596) (@hitenkoku)

**改善:**

- ルール内に`details`フィールドがないときに、`rules/config/default_details.txt`に設定されたデフォルトの出力を行えるようにした。 (#359) (@hitenkoku)
- Clap Crateパッケージの更新 (#413) (@hitenkoku)
- オプションの指定がないときに、`--help`と同じ画面出力を行うように変更した。(#387) (@hitenkoku)
- hayabusa.exeをカレントワーキングディレクトリ以外から動作できるようにした。 (#592) (@hitenkoku)
- `output` オプションで指定されファイルのサイズを出力するようにした。 (#595) (@hitenkoku)

**バグ修正:**

- カラー出力で長い出力があった場合にエラーが出て終了する問題を修正した。 (#603) (@hitenkoku)
- `Excluded rules`の合計で`rules/tools/sigmac/testfiles`配下のテストルールも入っていたので、無視するようにした。 (#602) (@hitenkoku)

## v1.3.2 [2022/06/13]

- evtxクレートを0.7.2から0.7.3に更新し、パッケージを全部更新した。 (@YamatoSecurity)

## v1.3.1 [2022/06/13]

**新機能:**

- ルール内の`details`で複数の`Data`レコードから特定のデータを指定して出力できるようにした。 (#487) (@hitenkoku)
- 読み込んだルールのステータス情報の要約を追加した。 (#583) (@hitenkoku)

**改善:**

- LinuxとmacOSのバイナリサイズをより小さくするために、デバッグシンボルをストリップします。(#568) (@YamatoSecurity)
- Crateパッケージの更新 (@YamatoSecurity)
- 新たな時刻表示のオプションとして`--US-time`、`--US-military-time`、`--European-time`の3つを追加した (#574) (@hitenkoku)
- `--rfc-3339` オプションの時刻表示形式を変更した。 (#574) (@hitenkoku)
- `-R/ --display-record-id`オプションを`-R/ --hide-record-id`に変更。レコードIDはデフォルトで出力するようにして`-R`オプションを付けた際に表示しないように変更した。(#579) (@hitenkoku)
- ルール読み込み時のメッセージを追加した。 (#583) (@hitenkoku)
- `rules/tools/sigmac/testfiles`内のテスト用のymlファイルを読み込まないようにした. (#602) (@hitenkoku)

**バグ修正:**

- 対応するオプションを付与していないときにもRecordIDとRecordInformationの列が出力されていたのを修正した。 (#577) (@hitenkoku)

## v1.3.0 [2022/06/06]

**新機能:**

- `--visualize-timeline`オプションで検知されたイベントが5つ以上の時、イベント頻度のタイムラインを作成するようにした。 (#533, #566) (@hitenkoku)
- `--all-tags`オプションでルールにある全てのtagsを、outputで指定したcsvのMitreAttackの列に出力するようにした。 (#525) (@hitenkoku)
- `-R` / `--display-record-id` オプションの追加。evtx file内のレコードを特定するレコードID`<Event><System><EventRecordID>`が出力できるようになった。 (#548) (@hitenkoku)
- レベルごとの検知数が最も多い日を表示するようにした。 (#550) (@hitenkoku)
- レベルごとの検知数上位3つのコンピュータ名を表示するようにした。 (#557)(@hitenkoku)

**改善:**

- ルールの`details`でeventkey_alias.txtやEvent.EventData内に存在しない情報を`n/a` (not available)と表記するようにした。(#528) (@hitenkoku)
- 読み込んだイベント数と検知しなかったイベント数を表示するようにした。 (#538) (@hitenkoku)
- 新しいロゴに変更した。(#536) (@YamatoSecurity)
- evtxファイルのファイルサイズの合計を出力するようにした。(#540) (@hitenkoku)
- ロゴの色を変更した (#537) (@hitenkoku)
- Channelの列にchannel_abbrevations.txtに記載されていないチャンネルも表示するようにした。(#553) (@hitenkoku)
- `Ignored rules`として集計されていた`Exclude rules`、`Noisy rules`、`Deprecated rules`に分けて表示するようにした。 (#556) (@hitenkoku)
- `output`オプションが指定されているときに、ファイル出力中のメッセージを表示するようにした。 (#561) (@hitenkoku)

**バグ修正:**

- `--start-timeline`、`--end-timeline`オプションが動かなかったのを修正した。 (#546) (@hitenkoku)
- ルール内の`level`が正しくない場合に検知数が最も多い日の集計の際にcrashが起きるのを修正した。 (#560) (@hitenkoku)

## v1.2.2 [2022/05/20]

**新機能:**

- ログオン情報の要約の機能の追加。 (`-L` / `--logon-summary`) (@garigariganzy)

**改善:**

- カラー出力はデフォルトで有効になって、コマンドプロンプトとPowerShellプロンプトに対応している。 (@hitenkoku)

**バグ修正:**

- `rules`フォルダが存在するが、レポジトリがダウンロードされていない場合は、ルール更新が失敗していたが、修正した。(#516) (@hitenkoku)
- .gitフォルダ内にあるymlファイルが一部のWindows環境で読み込まれた際にエラーが発生していたが、修正した。(#524)(@hitenkoku)
- 1.2.1バイナリで表示する誤ったバージョン番号の修正。

## v1.2.1 [2022/04/20] Black Hat Asia Arsenal 2022 RC2

**新機能:**

- `./config/channel_abbreviations`の設定ファイルにより、`Channel`列も出力されるようになった。 (@hitenkoku)
- ルールとルールの設定ファイルは強制的に上書きされる。 (@hitenkoku)

**バグ修正:**

- ルールがnoisyもしくはexcludedと設定された場合は、`--level-tuning`オプションで`level`が更新されなかったが、修正した。 (@hitenkoku)

## v1.2.0 [2022/04/15] Black Hat Asia Arsenal 2022 RC1

**新機能:**

- `-C / --config` オプションの追加。検知ルールのコンフィグを指定することが可能。(Windowsでのライブ調査に便利) (@hitenkoku)
- `|equalsfield` と記載することでルール内で二つのフィールドの値が一致するかを記載に対応。 (@hach1yon)
- `-p / --pivot-keywords-list` オプションの追加。攻撃されたマシン名や疑わしいユーザ名などの情報をピボットキーワードリストとして出力する。 (@kazuminn)
- `-F / --full-data`オプションの追加。ルールの`details`で指定されたフィールドだけではなく、全フィールド情報を出力する。(@hach1yon)
- `--level-tuning` オプションの追加。ルールの検知ファイルを設定したコンフィグファイルに従って検知レベルをチューニングすることが可能(@itib、@hitenkoku)

**改善:**

- 検知ルールとドキュメントの更新。 (@YamatoSecurity)
- MacとLinuxのバイナリに必要なOpenSSLライブラリを静的コンパイルした。 (@YamatoSecurity)
- タブ等の文字が含まれたフィールドに対しての検知性能の改善。 (@hach1yon、@hitenkoku)
- eventkey_alias.txt内に定義されていないフィールドをEvent.EventData内を自動で検索することが可能。 (@kazuminn、@hitenkoku)
- 検知ルールの更新時、更新されたルールのファイル名が表示される。 (@hitenkoku)
- ソースコードにあるClippyの警告を修正。 (@hitenkoku、@hach1yon)
- イベントIDとタイトルが記載されたコンフィグファイルの名前を `timeline_event_info.txt` から `statistics_event_info.txt`に変更。 (@YamatoSecurity、 @garigariganzy)
- 64bit Windowsで32bit版のバイナリを実行しないように修正(@hitenkoku)
- MITRE ATT&CKのデータの出力を`output_tag.txt`で修正できるように修正(@hitenkoku)
- 出力にChannel名のカラムを追加(@hitenkoku)

**バグ修正:**

- `.git` フォルダ内にある `.yml` ファイルがパースエラーを引き起こしていた問題の修正。 (@hitenkoku)
- テスト用のルールファイルの読み込みエラーで不必要な改行が発生していた問題の修正。 (@hitenkoku)
- Windows Terminalのバグで標準出力が途中で止まる場合がありましたが、Hayabusa側で解決しました。 (@hitenkoku)

## v1.1.0 [2022/03/03]

**新機能:**

- `-r / --rules`オプションで一つのルール指定が可能。(ルールをテストする際に便利！) (@kazuminn)
- ルール更新オプション (`-u / --update-rules`): [hayabusa-rules](https://github.com/Yamato-Security/hayabusa-rules)レポジトリにある最新のルールに更新できる。 (@hitenkoku)
- ライブ調査オプション (`-l / --live-analysis`): Windowsイベントログディレクトリを指定しないで、楽にWindows端末でライブ調査ができる。(@hitenkoku)

**改善:**

- ドキュメンテーションの更新。 (@kazuminn、@itiB、@hitenkoku、@YamatoSecurity)
- ルールの更新。(Hayabusaルール: 20個以上、Sigmaルール: 200個以上) (@YamatoSecurity)
- Windowsバイナリは静的でコンパイルしているので、Visual C++ 再頒布可能パッケージをインストールする必要はない。(@hitenkoku)
- カラー出力 (`-c / --color`) True Colorに対応しているターミナル(Windows Terminal、iTerm2等々)ではカラーで出力できる。(@hitenkoku)
- MITRE ATT&CK戦略が出力される。(@hitenkoku)
- パフォーマンスの改善。(@hitenkoku)
- exclude_rules.txtとnoisy_rules.txtの設定ファイルのコメント対応。(@kazuminn)
- より速いメモリアロケータの利用。 (Windowsの場合はrpmalloc、macOS/Linuxの場合は、jemalloc) (@kazuminn)
- Cargo crateの更新。 (@YamatoSecurity)

**バグ修正:**

- `cargo update`がより安定するために、clapのバージョンを固定した。(@hitenkoku)
- フィールドのタブや改行がある場合に、ルールが検知しなかったので、修正した。(@hitenkoku)

## v1.0.0-Release 2 [2022/01/27]

- アンチウィルスに誤検知されたExcelの結果ファイルの削除。(@YamatoSecurity)
- Rustのevtxライブラリを0.7.2に更新。 (@YamatoSecurity)

## v1.0.0 [2021/12/25]

- 最初のリリース<|MERGE_RESOLUTION|>--- conflicted
+++ resolved
@@ -2,13 +2,13 @@
 
 ## 2.13.0 [2024/XX/XX] "XXX Release"
 
-<<<<<<< HEAD
 **新機能:**
 
 - XXX
 
 **改善:**
 
+- `update-rules`コマンドを実行したときに、検知ルールが変更された場合にルール名を出力するようにした。以前は`modified:`フィールドを更新したルールだけが表示されていた。(#1243) (@hitenkoku)
 - JSON入力でデータが配列内にある場合に解析できるようにした。 (#1248) (@hitenkoku)
 
 **バグ修正:**
@@ -20,25 +20,6 @@
 - XXX
 
 ## 2.12.0 [2023/12/24] "SECCON Christmas Release"
-=======
-**New Features:**
-
-- XXX
-
-**Enhancements:**
-
-- `update-rules`コマンドを実行したときに、検知ルールが変更された場合にルール名を出力するようにした。以前は`modified:`フィールドを更新したルールだけが表示されていた。(#1243) (@hitenkoku)
-
-**Bug Fixes:**
-
-- XXX
-
-**Other:**
-
-- XXX
-
-## 2.12.0 [2023/12/23] "SECCON Christmas Release"
->>>>>>> 1894d330
 
 **改善:**
 
