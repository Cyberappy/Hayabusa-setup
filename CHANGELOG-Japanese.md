# 変更点

<<<<<<< HEAD
## 2.13.0 [2024/XX/XX] "XXX Release"

**新機能:**

- XXX

**改善:**

- `search` コマンドのフィルタオプションを完全一致にするようにした。加えてフィルタオプションはワイルドカード対応をするようにした。 (#1240) (@hitenkoku)

**バグ修正:**

- XXX

**その他:**

- XXX

## 2.12.0 [2023/12/24] "SECCON Christmas Release"
=======
## 2.12.0 [2023/12/23] "SECCON Christmas Release"
>>>>>>> 172703cd

**改善:**

- JSON出力において、MitreTactics、MitreTags, OtherTagsの出力を要素ごとに文字列で出力させるように修正した。 (#1230) (@hitenkoku)
- 検知した端末に対してMITRE ATT&CKの戦術をHTMLレポートに出力できるようにした。この機能を利用するためには利用したプロファイルに`%MitreTactics%`が存在する必要がある。 (#1226) (@hitenkoku)
- `csv-timeline`または`json-timeline`コマンドが利用されたときにissueやpull-requestの連絡先についてのメッセージを追加した。 (#1236) (@hitenkoku)

**バグ修正:**

- JSON出力において、同じ名前の複数のフィールド名が配列として出力されないため、`jq`でパースすると1つの結果しか返されなかった。同じフィールド名を持つ複数のフィールドデータを配列内に出力することで修正した。 (#1202) (@hitenkoku)
- `csv-timeline`、`json-timeline`、`eid-metrics`、`logon-summary`、`pivot-keywords-list`、`search`コマンドで調査対象ファイルの指定オプション(`-l`、 `-f`、 `-d`)が存在しないときに処理が実行されないように修正した。 (#1235) (@hitenkoku)

## 2.11.0 [2023/12/03] "Nasi Lemak Release"

**新機能:**

- PowerShell classicログのフィールドを抽出するようにした。(`--no-pwsh-field-extraction`で無効化できる) (#1220) (@fukusuket)

**改善:**

- スキャンウィザードにルール数を追加した. (#1206) (@hitenkoku)

## 2.10.1 [2023/11/12] "Kamemushi Release"

**改善:**

- スキャンウィザードに質問を追加した。 (#1207) (@hitenkoku)

**バグ修正:**

- バージョン`2.10.0`の`update-rules`コマンドでは、新しいルールがダウンロードされても、`You currently have the latest rules`というメッセージを出力していた。 (#1209) (@fukusuket)
- 正規表現が正しく処理されない場合があった。 (#1212) (@fukusuket)
- JSON入力等に`Data`フィールドが存在しない場合、パニックが発生していた。(#1215) (@fukusuket)

## 2.10.0 [2023/10/31] "Halloween Release"

**改善:**

- 初心者のユーザのために有効にしたいルールを選択するようにスキャンウィザードを追加した。`-w, --no-wizard`オプションを追加すると、従来の形式でHayabusaを実行できる。(すべてのイベントとアラートをスキャンし、オプションを手動でカスタマイズする） (#1188) (@hitenkoku)
- `pivot-keywords-list`コマンドに`--include-tag`オプションを追加し、指定した`tags`フィールドを持つルールのみをロードするようにした。(#1195) (@hitenkoku)
- `pivot-keywords-list`コマンドに`--exclude-tag`オプションを追加し、指定した`tags`フィールドを持つルールをロードしないようにした。(#1195) (@hitenkoku)

**バグ修正:**

- まれにJSONフィールドが正しくパースされない状態を修正した。(#1145) (@hitenkoku)
- JSON出力で、`AllFieldInfo`は改行文字とタブ文字を除去していたが、出力するように修正した。 (#1189) (@hitenkoku)
- 標準出力のいくつかのフィールドでスペースが削除されて見づらくなっていたのを修正した。 (#1192) (@hitenkoku)

## 2.9.0 [2023/09/22] "Autumn Rain Release"

**改善:**

- ディレクトリパスの指定にバックスラッシュを使用すべきではないことを示すエラーメッセージを追加した。 (#1166) (@hitenkoku, 提案者: @joswr1ght)
- 一度に読み込むレコード数の最適化。(#1175) (@yamatosecurity)
- プログレスバー内にあるバックスラッシュの表示をスラッシュに変更した。 (#1172) (@hitenkoku)
- JSON形式で出力する際に、`count`ルールの`Details`フィールドを文字列にし、パースしやすくした。(#1179) (@hitenkoku)
- デフォルトのスレッド数をCPU数から、プログラムが使用すべきデフォルトの並列度の推定値(`std::thread::available_parallelism`)に変更した。(#1182) (@hitenkoku)

**バグ修正:**

- まれにJSONフィールドが正しくパースされない状態を修正した。(#1145) (@hitenkoku)

**その他:**

- CIを通すために`time`クレートを利用している更新されていない`hhmmss`クレートを除外した。 (#1181) (@hitenkoku)

## 2.8.0 [2023/09/01] "Double X Release"

**新機能:**

- フィールドマッピング設定に16進数値を10進数に変換する`HexToDecimal`機能に対応した。 (元の16進数のプロセスIDを変換するのに便利。) (#1133) (@fukusuket)
- `csv-timeline`と`json-timeline`に`-x, --recover-records`オプションを追加し、evtxのスラックスペースのファイルカービングによってevtxレコードを復元できるようにした。(#952) (@hitenkoku) (Evtxカービング機能は@forensicmattに実装された。)
- `csv-timeline`と`json-timeline`に`-X, --remove-duplicate-detections`オプションを追加した。(`-x`を使用する場合、重複データのあるバックアップログを含める場合などに便利。) (#1157) (@fukusuket)
- `csv-timeline`、`json-timeline`、`logon-summary`、`eid-metrics`、`pivot-keywords-list`、`search`コマンドに、直近のイベントだけをスキャンするための`--timeline-offset`オプションを追加した。 (#1159) (@hitenkoku)
- `search`コマンドに`-a, --and-logic`オプションを追加し、複数のキーワードをAND条件で検索できるようにした。 (#1162) (@hitenkoku)

**その他:**

- 出力プロファイルに、回復されたかどうかを示す `%RecoveredRecord%` フィールドを追加した。 (#1170) (@hitenkoku)

## 2.7.0 [2023/08/03] "SANS DFIR Summit Release"

**新機能:**

- `./rules/config/data_mapping`にある`.yaml`設定ファイルに基づいて、特定のコード番号が人間が読めるメッセージにマッピングされるようになった。(例:`%%2307`は、`ACCOUNT LOCKOUT`に変換される)。この動作は`-F, --no-field-data-mapping`オプションで無効にできる。(#177) (@fukusuket)
- `csv-timeline`コマンドに`-R, --remove-duplicate-data`オプションを追加し、`%Details%`、`%AllFieldInfo%`、`%ExtraFieldInfo%`列の重複フィールドデータを`DUP`という文字列に変換し、ファイルサイズの削減を行う。(#1056) (@hitenkoku)
- `csv-timeline`と`json-timeline`コマンドに`-P, --proven-rules`オプションを追加した。有効にすると、検知が証明されたルールしかロードされない。ロードされるルールは、`./rules/config/proven_rules.txt`の設定ファイルにルールIDで定義されている。 (#1115) (@hitenkoku)
- `csv-timeline`と`json-timeline`コマンドに`--include-tag`オプションを追加し、指定した`tags`フィールドを持つルールのみをロードするようにした。(#1108) (@hitenkoku)
- `csv-timeline`と`json-timeline`コマンドに`--exclude-tag`オプションを追加し、指定した`tags`フィールドを持つルールをロードしないようにした。(#1118) (@hitenkoku)
- `csv-timeline`と`json-timeline`コマンドに`--include-category`と`--exclude-category`オプションを追加した。`include-category`は、指定された`category`フィールドのルールのみをロードする。`--exclude-category`は、指定された`category`フィールドを持つルールをロードしない。 (#1119) (@hitenkoku)
- コンピュータ名に基づくイベント数をリストアップする`computer-metrics`コマンドを追加した。(#1116) (@hitenkoku)
- `csv-timeline`、`json-timeline`、`metrics`、`logon-summary`、`pivot-keywords-list`コマンドに`--include-computer`と`--exclude-computer`オプションを追加した。`include-computer`は、指定された`computer`の検知のみを出力する。`--exclude-computer`は、指定された`computer`の検知を除外する。 (#1117) (@hitenkoku)
- `csv-timeline`、`json-timeline`、`pivot-keywords-list`コマンドに`--include-eid`と`--exclude-eid`オプションを追加した。`include-eid`は、指定された`EventID`のみを検知対象とする。`--exclude-eid`は、指定された`EventID`を検知対象から除外する。 (#1130) (@hitenkoku)
- `json-timeline`コマンドに`-R, --remove-duplicate-data`オプションを追加し、`%Details%`、`%AllFieldInfo%`、`%ExtraFieldInfo%`フィールドの重複フィールドデータを`DUP`という文字列に変換し、ファイルサイズの削減を行う。(#1134) (@hitenkoku)

**改善:**

- 新しいログ形式の`.evtx`を使用するWindows Vistaがリリースされた2007年1月31日以前のタイムスタンプを持つ破損されたイベントレコードを無視するようにした。(#1102) (@fukusuket)
- `metrics`コマンドで`--output`オプションを指定した時に標準出力に結果を表示しないように変更した。 (#1099) (@hitenkoku)
- `csv-timeline` コマンドと `json-timeline` コマンドに `--tags` オプションを追加し、指定した `tags` フィールドを持つルールのみでスキャンできるようにした。(#1108) (@hitenkoku)
- `pivot-keywords-list`コマンドに対して、出力ファイルを上書きするための`-C, --clobber`オプションを追加した。 (#1125) (@hitenkoku)
- `metrics`コマンドを`eid-metrics`に変更した。 (#1128) (@hitenkoku)
- 端末の調整に余裕を持たせるため、プログレスバーの幅を減らした。 (#1135) (@hitenkoku)
- `search`コマンドで出力時間フォーマットのオプションをサポートした。(`--European-time`, `--ISO-8601`, `--RFC-2822`, `--RFC-3339`, `--US-time`, `--US-military-time`, `-U, --UTC`) (#1040) (@hitenkoku)
- プログレスバーのETA時間が正確でなかったため、経過時間に置き換えた。 (#1143) (@YamatoSecurity)
- `logon-summary`コマンドで`--timeline-start`と`--timeline-end`オプションを追加した。 (#1152) (@hitenkoku)

**バグ修正:**

- `metrics`と`logon-summary`コマンドのレコード数の表示が`csv-timeline`のコマンドでのレコード数の表示と異なっている状態を修正した。 (#1105) (@hitenkoku)
- パスの代わりにルールIDでルール数を数えるように変更した。 (#1113) (@hitenkoku)
- JSON出力で`CommandLine`フィールド内で誤ったフィールドの分割が行われてしまう問題を修正した。 (#1145) (@hitenkoku)
- `json-timeline`コマンドで`--timeline-start`と`--timeline-end`オプションが動作しなかったのを修正した。 (#1148) (@hitenkoku)
- `pivot-keywords-list`コマンドで`--timeline-start`と`--timeline-end`オプションが動作しなかったのを修正した。 (#1150) (@hitenkoku)

**その他:**

- ルールのIDベースでユニークな検出数をカウントするように修正した。 (#1111) (@hitenkoku)
- `--live_analysis`オプションを`--live-analysis`に変更した。 (#1139) (@hitenkoku)
- `metrics`コマンドを`eid-metrics`に変更した。 (#1128) (@hitenkoku)

## 2.6.0 [2023/06/16] "Ajisai Release"

**新機能:**

- Sigmaルールの`'|all':`キーワードに対応した。 (#1038) (@kazuminn)

**改善:**

- プロファイルに`%ExtraFieldInfo%`エイリアスを追加した。デフォルトの`standard`出力プロファイルに含まれるようになった。(#900) (@hitenkoku)
- 互換性のない引数に対するエラーメッセージを追加した。 (#1054) (@YamatoSecurity)
- 標準出力とHTML出力にプロファイル名を出力する機能を追加した。 (#1055) (@hitenkoku)
- HTML出力のルールアラートにルール作者名を表示するように修正した。 (#1065) (@hitenkoku)
- 端末サイズが小さくてもテーブルが壊れないように、テーブル幅を短くした。 (#1071) (@hitenkoku)
- `csv-timeline`、`json-timeline`、`metrics`、`logon-summary`、`search`コマンドに対して、出力ファイルを上書きするための`-C, --clobber`オプションを追加した。 (#1063) (@YamatoSecurity, @hitenkoku)
- HTML内にCSSと画像を組み込んだ。 (#1078) (@hitenkoku, 提案者: @joswr1ght)
- 出力時の速度向上。 (#1088) (@hitenkoku, @fukusuket)
- `metrics`コマンドは、テーブルが正しくレンダリングされるように、ワードラップを行うようになった。 (#1067) (@garigariganzy)
- `search`コマンドでJSON/JSONLの出力できるようにした。 (#1041) (@hitenkoku)

**バグ修正:**

- `json-timeline`コマンドを利用した出力で、`MitreTactics`、`MitreTags`、`OtherTags`フィールドが出力されていない問題を修正した。 (#1062) (@hitenkoku)
- `no-summary`オプションを使用した時にイベント頻度のタイムラインが出力されない問題を修正した。 (#1072) (@hitenkoku)
- `json-timline`コマンドの出力に制御文字が含まれる問題を修正した。 (#1068) (@hitenkoku)
- `metrics`コマンドでは、チャンネル名が小文字の場合、省略されなかった。 (#1066) (@garigariganzy)
- JSON出力内でいくつかのフィールドがずれてしまっていた問題を修正した。 (#1086) (@hitenkoku)

## 2.5.1 [2023/05/14] "Mothers Day Release"

**改善:**

- 新たに変換されたルールを使用する際のメモリ使用量を半分に削減した。(#1047) (@fukusuket)

**バグ修正:**

- `AccessMask`等のフィールド内の情報が空白で区切られていなかった状態を修正した。 (#1035) (@hitenkoku)
- JSON形式に出力時に複数の空白が一つの空白に変換されていた。 (#1048) (@hitenkoku)
- `pivot-keywords-list`コマンドで`--no-color`を使用した場合でも、結果がカラーで出力された。 (#1044) (@kazuminn)

## 2.5.0 [2023/05/07] "Golden Week Release"

**改善:**

- `search`コマンドに`-M, --multiline`オプションを追加した。 (#1017) (@hitenkoku)
- `search`コマンドの出力での不要な改行やタブを削除した。 (#1003) (@hitenkoku)
- 正規表現の不要なエスケープを許容し、パースエラーを減らす`regex`クレートを1.8に更新した。(#1018) (@YamatoSecurity)
- `csv-timeline`コマンドの出力で不要な空白文字の削除を行った。 (#1019) (@hitenkoku)
- `update-rules`コマンド使用時にハヤブサのバージョン番号の詳細を確認するようにした (#1028) (@hitenkoku)
- `search`コマンドの結果を時刻順にソートした。 (#1033) (@hitenkoku)
- `pivot-keywords-list`のターミナル出力の改善。 (#1022) (@kazuminn)

**バグ修正:**

- ruleで指定された値で`\`が最後の文字のときに、検知ができない問題を修正した。 (#1025) (@fukusuket)
- results summary内のInformationalレベルアラートの結果が同じ内容が2つ表示されている状態を修正した。 (#1031) (@hitenkoku)

## 2.4.0 [2023/04/19] "SANS Secure Korea Release"

**新機能:**

- 指定されたキーワードに合致したレコードを検索する`search`コマンドを追加した。 (#617) (@itiB, @hitenkoku)
- 指定された正規表現に合致したレコードを検索する`-r, --regex`オプションを`search`コマンドに追加した。 (#992) (@itiB)
- Aho-Corasickクレートをversino1.0に更新した。 (#1013) (@hitenkoku)

**改善:**

- コマンドの表示順を辞書順に並べ替えた。 (#991) (@hitenkoku)
- `csv-timeline`, `json-timeline`, `search`コマンドの `AllFieldInfo`の出力に`Event.UserData`の属性情報を追加した。 (#1006) (@hitenkoku)

**バグ修正:**

- v2.3.3にて`-T, --visualize-timeline`データの中に存在していないタイムスタンプがイベント頻度のタイムラインに出力するバグを修正した。 (#977) (@hitenkoku)

## 2.3.3 [2023/04/07] "Sakura Release"

**改善:**

- ファイル(CSV, JSON, JSONL)出力の際にルールの`level`の余分なスペースを削除した。 (#979) (@hitenkoku)
- `-M, --multiline`オプション利用時にルール作者名の出力を複数行出力対応をした。 (#980) (@hitenkoku)
- Stringの代わりにCoWを利用することで、約5%の速度向上を実現した。 (#984) (@hitenkoku)
- Clapの新バージョンでロゴ後のメッセージとUsageテキストの出力色が緑にならないように修正した。 (#989) (@hitenkoku)

**バグ修正:**

- v2.3.0にて`level-tuning`コマンド実行時にクラッシュする問題を修正した。 (#977) (@hitenkoku)

## 2.3.2 [2023/03/22] "TMCIT Release-3"

**改善:**

- `csv-timeline`コマンドに`-M, --multiline`オプションを追加した。 (#972) (@hitenkoku)

## 2.3.1 [2023/03/18] "TMCIT Release-2"

**改善:**

- `csv-timeline`の出力のフィールドでダブルクォートを追加した。 (#965) (@hitenkoku)
- `logon-summary`の見出しを更新した。 (#964) (@yamatosecurity)
- `--enable-deprecated-rules`の`-D`ショートオプションと`--enable-unsupported-rules`の`-u`ショートオプションを追加した。(@yamatosecurity)
- Filteringセクションのオプションの表示順とヘルプの表示内容を修正した。 (#969) (@hitenkoku)

**バグ修正:**

- v2.3.0にて`update-rules`コマンド実行時にクラッシュする問題を修正した。 (#965) (@hitenkoku)
- コマンドプロンプトとPowerShellプロンプトではヘルプメニューのタイトルに長いアンダーバーが表示されていた問題が修正された。 (#911) (@yamatosecurity)

## 2.3.0 [2023/03/16] "TMCIT Release"

**新機能:**

- 新たなパイプキーワードの`|cidr`に対応した。 (#961) (@fukusuket)
- 新たなキーワードの`1 of selection*`と`all of selection*`に対応した。 (#957) (@fukusuket)
- 新たなパイプキーワードの`|contains|all`に対応した。 (#945) (@hitenkoku)
- ステータスが`unsupported`となっているルールの件数を表示した。ステータス`unsupported`のルールも検知対象とするオプションとして`--enable-supported-rules`オプションを追加した。 (#949) (@hitenkoku)

**改善:**

- 文字列が含まれているかの確認処理を改善することで約2-3%の速度改善をした。(#947) (@hitenkoku)

**バグ修正:**

- 一部のイベントタイトルが定義されていても、`metrics`コマンドで`Unknown`と表示されることがあった。 (#943) (@hitenkoku)

## 2.2.2 [2023/2/22] "Ninja Day Release"

**新機能:**

- 新たなパイプキーワード(`|base64offset|contains`)に対応した。 (#705) (@hitenkoku)

**改善:**

- オプションのグループ分けを再修正した。(#918)(@hitenkoku)
- JSONL形式のログを読み込む際のメモリ使用量を約75%削減した。 (#921) (@fukusuket)
- `rules/config/generic_abbreviations.txt`によってチャンネル名の一般的な単語名を省略する機能をmetrics、json-timeline、csv-timelineに追加した。 (#923) (@hitenkoku)
- evtxクレートを更新することにより、パースエラーを減少させた。 (@YamatoSecurity)
- Provider名(`%Provider%`)のフィールドに対する出力文字の省略機能を追加した。 (#932) (@hitenkoku)
- `metrics`コマンドで`-d`オプションが指定されたときに最初と最後のイベントのタイムスタンプを表示する機能を追加した。 (#935) (@hitenkoku)
- 結果概要に最初と最後のイベントのタイムスタンプを表示した。 (#938) (@hitenkoku)
- `logon-summary`と`metrics`コマンドに時刻表示のオプションを追加した. (#938) (@hitenkoku)
- `json-output`コマンドで`--output`で出力される結果に`\r`、`\n`、`\t`を出力するようにした。 (#940) (@hitenkoku)

**バグ修正:**

- `logon-summary`と`metrics`コマンドで、最初と最後のタイムスタンプが出力されない不具合を修正した。 (#920) (@hitenkoku)
- `metrics`コマンドで全てのイベントのタイトルが表示されない問題を修正した。 (#933) (@hitenkoku)

## 2.2.0 [2022/2/12] "SECCON Release"

**新機能:**

- JSON形式のイベントログファイルの入力(`-J, --JSON-input`)に対応した。 (#386) (@hitenkoku)
- MaxMindのGeoIPデータベースに基づき、送信元および送信先IPアドレスのASN組織、都市、国を出力することによるログエンリッチメント(`-G, --GeoIP`)を実現した。 (#879) (@hitenkoku)
- `-e, --exact-level`オプションで指定したレベルに対する結果のみを取得する機能を追加した。 (#899) (@hitenkoku)

**改善:**

- HTMLレポートの出力に実行したコマンドラインを追加した。 (#877) (@hitenkoku)
- イベントIDの完全比較を行うことで、約3%の速度向上とメモリ使用量の削減を実現した。 (#882) (@fukusuket)
- 正規表現使用前のフィルタリングにより、約14%の速度向上とメモリ使用量の削減を実現した。 (#883) (@fukusuket)
- 正規表現ではなく大文字小文字を区別しない比較により、約8%の速度向上とメモリ使用量の削減を実現した。 (#884) (@fukusuket)
- ワイルドカード表現における正規表現の使用量を削減することで、約5%の速度向上とメモリ使用量の削減を実現した。 (#890) (@fukusuket)
- 正規表現の使用を避けることで、さらなる高速化とメモリ使用量の削減を実現した。 (#894) (@fukusuket)
- 正規表現の使用量を減らすことで、約3%の速度向上と約10%のメモリ使用量削減を実現した。 (#898) (@fukuseket)
- ライブラリの更新によって`-T, --visualize-timeline`の出力を複数行にするように変更した。 (#902) (@hitenkoku)
- JSON/L形式のログを読み込む際のメモリ使用量を約50%削減した。 (#906) (@fukusuket)
- Longオプションを基にしたオプションの並べ替えを行った。 (#904) (@hitenkoku)
- `-J, --JSON-input`オプションを`logon-summary`, `metrics`, `pivot-keywords-list`コマンドに対応させた。 (#908) (@hitenkoku)

**バグ修正:**

- ルールの条件にバックスラッシュが4つある場合、ルールがマッチしない不具合を修正した。 (#897) (@fukuseket)
- JSON出力では、PowerShell EID 4103をパースする際に`Payload`フィールドが複数のフィールドに分離されるバグを修正した。(#895) (@hitenkoku)
- ファイルサイズ取得の際にpanicが発生するのを修正した。 (#914) (@hitenkoku)

**脆弱性修正:**

- ルールや設定ファイルを更新する際に起こりうるSSH MITM攻撃(CVE-2023-22742)を防ぐため、git2およびgitlib2クレートを更新した。 (#888) (@YamatoSecurity)

## 2.1.0 [2023/01/10] "Happy Year of the Rabbit Release"

**改善:**

- 速度の改善。 (#847) (@hitenkoku)
- 出力の改善を行うことによる速度の改善。 (#858) (@fukusuket)
- 実行ごとに同じ時間の検知の出力の順番のソートを行っていないのを修正した。 (#827) (@hitenkoku)

**バグ修正:**

- ログオン情報の出力機能で`--output`を指定したときにログオン成功のcsv出力ができない問題を修正した。 (#849) (@hitenkoku)
- `-J, --jsonl`を指定したときに不要な改行が含まれていたため修正した。 (#852) (@hitenkoku)

## 2.0.0 [2022/12/24] "Merry Christmas Release"

**新機能:**

- コマンドの使用方法とヘルプメニューはサブコマンドで行うようにした。 (#656) (@hitenkoku)

## 1.9.0 [2022/12/24] "Merry Christmas Release"

**新機能:**

- 新たなパイプキーワード(`|endswithfield`)に対応した。 (#740) (@hach1yon)
- 実行時のメモリ利用率を表示する機能を追加した。`--debug`オプションで利用可能。 (#788) (@fukusuket)

**改善:**

- Clap Crateパッケージの更新。更新の関係で`--visualize-timeline` のショートオプションの`-V`を`-T`に変更した。 (#725) (@hitenkoku)
- ログオン情報の出力でログオンタイプ、送信元の端末名とIPアドレス等を出力できるようにした。また、ログオンに失敗の一覧も出力するようにした。 (#835) (@garigariganzy @hitenkoku)
- 速度とメモリ使用の最適化。 (#787) (@fukusuket)
- イースターエッグのASCIIアートをカラー出力するようにした。 (#839) (@hitenkoku)
- `--debug`オプションをオプションの一覧から非表示にした。 (#841) (@hitenkoku)

**バグ修正:**

- コマンドプロンプトで`-d`オプションを設定した際にダブルクォーテーションで囲んだときにevtxファイルの収集ができていないバグを修正した。 (#828) (@hitenkoku)
- ルールのパースエラーが発生した際に不必要な改行が出力されていたのを修正した。 (#829) (@hitenkoku)

## 1.8.1 [2022/11/21]

**改善:**

- インポートしているcrateのRustバージョンによるビルドエラーを回避するためにCargo.tomlに`rust-version`を追加した。(#802) (@hitenkoku)
- メモリ使用の削減。 (#806) (@fukusuket)
- WEC機能を利用したevtxファイルのレンダーされたメッセージを出力するための`%RenderedMessage%`フィールドを追加した。 (#760) (@hitenkoku)

**バグ修正:**

- `Data`フィールドを使ったルールが検知できていない問題を修正した。 (#775) (@hitenkoku)
- プロファイルの出力で`%MitreTags%` と`%MitreTactics%` の出力が抜け落ちてしまう問題を修正した。 (#780) (@fukusuket)

## 1.8.0 [2022/11/07]

**新機能:**

- 新たな時刻表示のオプションとして`--ISO-8601`を追加した。 (#574) (@hitenkoku)

**改善:**

- イベントIDによるフィルタリングをデフォルトでは動作しないようにした。イベントIDフィルタを利用するためのオプション`-e, --eid-filter`を追加した。 (#759) (@hitenkoku)
- 異なるユーザアカウントで新しいルールをダウンロードしようとしたときに、分かりやすいエラーメッセージを表示する。 (#758) (@fukusuket)
- 合計およびユニークな検知数の情報をHTMLレポートに追加した。 (#762) (@hitenkoku)
- JSONの出力の中にある各検知内容のオブジェクトを持つ不要な配列の構造を削除した。 (#766)(@hitenkoku)
- プロファイルで出力できる情報にルール作成者(`%RuleAuthor%`)、 ルール作成日(`%RuleCreationDate%`)、 ルール修正日(`%RuleModifiedDate%`)、ルールステータス(`%Status%`)を追加した。 (#761) (@hitenkoku)
- JSON出力のDetailsフィールドをオブジェクト形式で出力するように変更した。 (#773) (@hitenkoku)
- `build.rs`を削除し、メモリアロケータをmimallocに変更した。Intel系OSでは20-30%の速度向上が見込める。 (#657) (@fukusuket)
- プロファイルの`%RecordInformation%` エイリアスを `%AllFieldInfo%` に変更した。 AllFieldInfoフィールドをJSONオブジェクト形式で出力するように変更した。 (#750) (@hitenkoku)
- AllFieldInfoフィールドのJSONオブジェクト内で利用していたHBFI-プレフィックスを廃止した。 (#791) (@hitenkoku)
- `--no-summary`  オプションを使用したときに、表示しないルール作者および検知回数の集計を省略した。(Velociraptorエージェントを利用するときに有用です。10%はこのオプションの付与により高速化します) (#780) (@hitenkoku)
- メモリ使用量を少なくし、処理速度を改善した。 (#778 #790) (@hitenkoku)
- 検知したルール作者のリストが空の時にルール作者のリストを表示しないように修正した。(#795) (@hitenkoku)
- プロファイルで出力できる情報にルールID(`%RuleID%`)、プロバイダー名情報(`%Provider%`)を追加した。 (#794) (@hitenkoku)

**バグ修正:**

- ルール作者数の集計に誤りがあったのを修正した。 (#783) (@hitenkoku)

## 1.7.2 [2022/10/17]

**新機能:**

- 利用可能な出力プロファイルの一覧を出力する`--list-profiles` オプションを追加した。 (#746) (@hitenkoku)

**改善:**

- 見やすくするためにファイル保存の出力をする位置とupdateオプションの出力を変更した。 (#754) (@YamatoSecurity)
- 検知したルールの作者名の最大文字数を40文字にした。 (#751) (@hitenkoku)

**バグ修正:**

- フィールド内にドライブレター(ex c:)が入っていた場合JSON/JSONL出力機能のフィールドの値がずれてしまっていたバグを修正した。 (#748) (@hitenkoku)

## 1.7.1 [2022/10/10]

**改善:**

- より正確な結果を出力するために、チャンネルとEIDの情報を`rules/config/channel_eid_info.txt`に基づいてチェックするようにした。 (#463) (@garigariganzy)
- 検知ルールを利用しないオプション(`-M`と`-L`オプション)の時のメッセージの出力内容を修正した。 (#730) (@hitenkoku)
- 検出したルールの作者名を標準出力に追加した。 (#724) (@hitenkoku)
- チャンネル情報が`null`となっているレコード(ETWイベント)を検知およびmetricの対象から除外した。 (#727) (@hitenkoku)

**バグ修正:**

- mericオプションのEventIDのキー名の数え上げが原因となっていたイベント集計の誤りを修正した。 (#729) (@hitenkoku)

## 1.7.0 [2022/09/29]

**新機能:**

- HTMLレポート機能 (`-H, --html-report`)の追加。 (#689) (@hitenkoku, @nishikawaakira)

**改善:**

- EventID解析のオプションをmetricsオプションに変更した。(旧: `-s, --statistics` -> 新: `-M, --metrics`) (#706) (@hitenkoku)
- ルール更新オプション(`-u`)を利用したときにHayabusaの新バージョンがないかを確認し、表示するようにした。 (#710) (@hitenkoku)
- HTMLレポート内にロゴを追加した。 (#714) (@hitenkoku)
- メトリクスオプション(`-M --metrics`)もしくはログオン情報(`-L --logon-summary`)と`-d`オプションを利用した場合に1つのテーブルで表示されるように修正した。 (#707) (@hitenkoku)
- メトリクスオプションの結果出力にチャンネル列を追加した。 (#707) (@hitenkoku)
- メトリクスオプション(`-M --metrics`)もしくはログオン情報(`-L --logon-summary`)と`-d`オプションを利用した場合に「First Timestamp」と「Last Timestamp」の出力を行わないように修正した。 (#707) (@hitenkoku)
- メトリクスオプションとログオン情報オプションに対してcsv出力機能(`-o --output`)を追加した。 (#707) (@hitenkoku)
- メトリクスオプションの出力を検出回数と全体の割合が1つのセルで表示されていた箇所を2つの列に分けた。 (#707) (@hitenkoku)
- メトリクスオプションとログオン情報の画面出力に利用していたprettytable-rsクレートをcomfy_tableクレートに修正した. (#707) (@hitenkoku)
- HTMLレポート内にfavicon.pngを追加した。 (#722) (@hitenkoku)

## v1.6.0 [2022/09/16]

**新機能:**

- 解析結果をJSONに出力する機能(`-j, --json-timeline`)を追加した。 (#654) (@hitenkoku)
- 解析結果をJSONL形式で出力する機能 (`-J, --jsonl` )を追加した。 (#694) (@hitenkoku)

**改善:**

- 結果概要に各レベルで検知した上位5つのルールを表示するようにした。 (#667) (@hitenkoku)
- 結果概要を出力しないようにするために `--no-summary` オプションを追加した。 (#672) (@hitenkoku)
- 結果概要の表示を短縮させた。 (#675 #678) (@hitenkoku)
- channel_abbreviations.txtによるChannelフィールドのチェックを大文字小文字の区別をなくした。 (#685) (@hitenkoku)
- 出力結果の区切り文字を`|`から`‖`に変更した。 (#687) (@hitenkoku)
- 結果概要の検知数と総イベント数の数に色付けを行い見やすくした。 (#690) (@hitenkoku)
- evtxクレートを0.8.0にアップデート。(ヘッダーや日付の値が無効な場合の処理が改善された。)
- 出力プロファイルの更新。（@YamatoSecurity)

**バグ修正:**

- ログオン情報の要約オプションを追加した場合に、Hayabusaがクラッシュしていたのを修正した。 (#674) (@hitenkoku)
- configオプションで指定したルールコンフィグの読み込みができていない問題を修正した。 (#681) (@hitenkoku)
- 結果概要のtotal eventsで読み込んだレコード数が出力されていたのを、検査対象にしているevtxファイルの実際のレコード数に修正した。 (#683) (@hitenkoku)

## v1.5.1 [2022/08/20]

**改善:**

- TimesketchにインポートできるCSV形式を出力するプロファイルを追加して、v1.5.1を再リリースした。 (#668) (@YamatoSecurity)

## v1.5.1 [2022/08/19]

**バグ修正:**

- Critical, medium、lowレベルのアラートはカラーで出力されていなかった。 (#663) (@fukusuket)
- `-f`で存在しないevtxファイルが指定された場合は、Hayabusaがクラッシュしていた。 (#664) (@fukusuket)

## v1.5.0 [2022/08/18]

**新機能:**

- `config/profiles.yaml`と`config/default_profile.yaml`の設定ファイルで、出力内容をカスタマイズできる。 (#165) (@hitenkoku)
- 対象のフィールドがレコード内に存在しないことを確認する `null` キーワードに対応した。 (#643) (@hitenkoku)

**改善:**

- ルールのアップデート機能のルールパスの出力から./を削除した。 (#642) (@hitenkoku)
- MITRE ATT&CK関連のタグとその他タグを出力するための出力用のエイリアスを追加した。 (#637) (@hitenkoku)
- 結果概要の数値をカンマをつけて見やすくした。 (#649) (@hitenkoku)
- `-h`オプションでメニューを使いやすいようにグループ化した。 (#651) (@YamatoSecurity and @hitenkoku)
- 結果概要内の検知数にパーセント表示を追加した。 (#658) (@hitenkoku)

**バグ修正:**

- aggregation conditionのルール検知が原因で検知しなかったイベント数の集計に誤りがあったので修正した。 (#640) (@hitenkoku)
- 一部のイベント（0.01%程度）が検出されないレースコンディションの不具合を修正した。 (#639 #660) (@fukusuket)

## v1.4.3 [2022/08/03]

**バグ修正:**

- VC再頒布パッケージがインストールされていない環境でエラーが発生している状態を修正した。 (#635) (@fukusuket)

## v1.4.2 [2022/07/24]

**改善:**

- `--update-rules` オプションを利用する時に、更新対象のレポジトリを`--rules`オプションで指定できるようにした。 (#615) (@hitenkoku)
- 並列処理の改善による高速化。 (#479) (@kazuminn)
- `--output`オプションを利用したときのRulePathをRuleFileに変更した。RuleFileは出力するファイルの容量を低減させるためにファイル名のみを出力するようにした。 (#623) (@hitenkoku)

**バグ修正:**

- `cargo run`コマンドでhayabusaを実行するとconfigフォルダの読み込みエラーが発生する問題を修正した。 (#618) (@hitenkoku)

## v1.4.1 [2022/06/30]

**改善:**

- ルールや`./rules/config/default_details.txt` に対応する`details`の記載がない場合、すべてのフィールド情報を結果の``Details`列に出力するようにした (#606) (@hitenkoku)
- `--deep-scan`オプションの追加。 このオプションがない場合、`config/target_event_ids.txt`で指定されたイベントIDのみをスキャン対象とします。 このオプションをつけることですべてのイベントIDをスキャン対象とします。(#608) (@hitenkoku)
- `-U, --update-rules`オプションで`channel_abbreviations.txt`、`statistics_event_info.txt`、`target_event_IDs.txt`を更新できるように、`config`ディレクトリから`rules/config`ディレクトリに移動した。

## v1.4.0 [2022/06/26]

**新機能:**

- `--target-file-ext` オプションの追加。evtx以外の拡張子を指定する事ができます。ただし、ファイルの中身の形式はevtxファイル形式である必要があります。 (#586) (@hitenkoku)
- `--exclude-status` オプションの追加。ルール内の`status`フィールドをもとに、読み込み対象から除外するフィルタを利用することができます。 (#596) (@hitenkoku)

**改善:**

- ルール内に`details`フィールドがないときに、`rules/config/default_details.txt`に設定されたデフォルトの出力を行えるようにした。 (#359) (@hitenkoku)
- Clap Crateパッケージの更新 (#413) (@hitenkoku)
- オプションの指定がないときに、`--help`と同じ画面出力を行うように変更した。(#387) (@hitenkoku)
- hayabusa.exeをカレントワーキングディレクトリ以外から動作できるようにした。 (#592) (@hitenkoku)
- `output` オプションで指定されファイルのサイズを出力するようにした。 (#595) (@hitenkoku)

**バグ修正:**

- カラー出力で長い出力があった場合にエラーが出て終了する問題を修正した。 (#603) (@hitenkoku)
- `Excluded rules`の合計で`rules/tools/sigmac/testfiles`配下のテストルールも入っていたので、無視するようにした。 (#602) (@hitenkoku)

## v1.3.2 [2022/06/13]

- evtxクレートを0.7.2から0.7.3に更新し、パッケージを全部更新した。 (@YamatoSecurity)

## v1.3.1 [2022/06/13]

**新機能:**

- ルール内の`details`で複数の`Data`レコードから特定のデータを指定して出力できるようにした。 (#487) (@hitenkoku)
- 読み込んだルールのステータス情報の要約を追加した。 (#583) (@hitenkoku)

**改善:**

- LinuxとmacOSのバイナリサイズをより小さくするために、デバッグシンボルをストリップします。(#568) (@YamatoSecurity)
- Crateパッケージの更新 (@YamatoSecurity)
- 新たな時刻表示のオプションとして`--US-time`、`--US-military-time`、`--European-time`の3つを追加した (#574) (@hitenkoku)
- `--rfc-3339` オプションの時刻表示形式を変更した。 (#574) (@hitenkoku)
- `-R/ --display-record-id`オプションを`-R/ --hide-record-id`に変更。レコードIDはデフォルトで出力するようにして`-R`オプションを付けた際に表示しないように変更した。(#579) (@hitenkoku)
- ルール読み込み時のメッセージを追加した。 (#583) (@hitenkoku)
- `rules/tools/sigmac/testfiles`内のテスト用のymlファイルを読み込まないようにした. (#602) (@hitenkoku)

**バグ修正:**

- 対応するオプションを付与していないときにもRecordIDとRecordInformationの列が出力されていたのを修正した。 (#577) (@hitenkoku)

## v1.3.0 [2022/06/06]

**新機能:**

- `--visualize-timeline`オプションで検知されたイベントが5つ以上の時、イベント頻度のタイムラインを作成するようにした。 (#533, #566) (@hitenkoku)
- `--all-tags`オプションでルールにある全てのtagsを、outputで指定したcsvのMitreAttackの列に出力するようにした。 (#525) (@hitenkoku)
- `-R` / `--display-record-id` オプションの追加。evtx file内のレコードを特定するレコードID`<Event><System><EventRecordID>`が出力できるようになった。 (#548) (@hitenkoku)
- レベルごとの検知数が最も多い日を表示するようにした。 (#550) (@hitenkoku)
- レベルごとの検知数上位3つのコンピュータ名を表示するようにした。 (#557)(@hitenkoku)

**改善:**

- ルールの`details`でeventkey_alias.txtやEvent.EventData内に存在しない情報を`n/a` (not available)と表記するようにした。(#528) (@hitenkoku)
- 読み込んだイベント数と検知しなかったイベント数を表示するようにした。 (#538) (@hitenkoku)
- 新しいロゴに変更した。(#536) (@YamatoSecurity)
- evtxファイルのファイルサイズの合計を出力するようにした。(#540) (@hitenkoku)
- ロゴの色を変更した (#537) (@hitenkoku)
- Channelの列にchannel_abbrevations.txtに記載されていないチャンネルも表示するようにした。(#553) (@hitenkoku)
- `Ignored rules`として集計されていた`Exclude rules`、`Noisy rules`、`Deprecated rules`に分けて表示するようにした。 (#556) (@hitenkoku)
- `output`オプションが指定されているときに、ファイル出力中のメッセージを表示するようにした。 (#561) (@hitenkoku)

**バグ修正:**

- `--start-timeline`、`--end-timeline`オプションが動かなかったのを修正した。 (#546) (@hitenkoku)
- ルール内の`level`が正しくない場合に検知数が最も多い日の集計の際にcrashが起きるのを修正した。 (#560) (@hitenkoku)

## v1.2.2 [2022/05/20]

**新機能:**

- ログオン情報の要約の機能の追加。 (`-L` / `--logon-summary`) (@garigariganzy)

**改善:**

- カラー出力はデフォルトで有効になって、コマンドプロンプトとPowerShellプロンプトに対応している。 (@hitenkoku)

**バグ修正:**

- `rules`フォルダが存在するが、レポジトリがダウンロードされていない場合は、ルール更新が失敗していたが、修正した。(#516) (@hitenkoku)
- .gitフォルダ内にあるymlファイルが一部のWindows環境で読み込まれた際にエラーが発生していたが、修正した。(#524)(@hitenkoku)
- 1.2.1バイナリで表示する誤ったバージョン番号の修正。

## v1.2.1 [2022/04/20] Black Hat Asia Arsenal 2022 RC2

**新機能:**

- `./config/channel_abbreviations`の設定ファイルにより、`Channel`列も出力されるようになった。 (@hitenkoku)
- ルールとルールの設定ファイルは強制的に上書きされる。 (@hitenkoku)

**バグ修正:**

- ルールがnoisyもしくはexcludedと設定された場合は、`--level-tuning`オプションで`level`が更新されなかったが、修正した。 (@hitenkoku)

## v1.2.0 [2022/04/15] Black Hat Asia Arsenal 2022 RC1

**新機能:**

- `-C / --config` オプションの追加。検知ルールのコンフィグを指定することが可能。(Windowsでのライブ調査に便利) (@hitenkoku)
- `|equalsfield` と記載することでルール内で二つのフィールドの値が一致するかを記載に対応。 (@hach1yon)
- `-p / --pivot-keywords-list` オプションの追加。攻撃されたマシン名や疑わしいユーザ名などの情報をピボットキーワードリストとして出力する。 (@kazuminn)
- `-F / --full-data`オプションの追加。ルールの`details`で指定されたフィールドだけではなく、全フィールド情報を出力する。(@hach1yon)
- `--level-tuning` オプションの追加。ルールの検知ファイルを設定したコンフィグファイルに従って検知レベルをチューニングすることが可能(@itib、@hitenkoku)

**改善:**

- 検知ルールとドキュメントの更新。 (@YamatoSecurity)
- MacとLinuxのバイナリに必要なOpenSSLライブラリを静的コンパイルした。 (@YamatoSecurity)
- タブ等の文字が含まれたフィールドに対しての検知性能の改善。 (@hach1yon、@hitenkoku)
- eventkey_alias.txt内に定義されていないフィールドをEvent.EventData内を自動で検索することが可能。 (@kazuminn、@hitenkoku)
- 検知ルールの更新時、更新されたルールのファイル名が表示される。 (@hitenkoku)
- ソースコードにあるClippyの警告を修正。 (@hitenkoku、@hach1yon)
- イベントIDとタイトルが記載されたコンフィグファイルの名前を `timeline_event_info.txt` から `statistics_event_info.txt`に変更。 (@YamatoSecurity、 @garigariganzy)
- 64bit Windowsで32bit版のバイナリを実行しないように修正(@hitenkoku)
- MITRE ATT&CKのデータの出力を`output_tag.txt`で修正できるように修正(@hitenkoku)
- 出力にChannel名のカラムを追加(@hitenkoku)

**バグ修正:**

- `.git` フォルダ内にある `.yml` ファイルがパースエラーを引き起こしていた問題の修正。 (@hitenkoku)
- テスト用のルールファイルの読み込みエラーで不必要な改行が発生していた問題の修正。 (@hitenkoku)
- Windows Terminalのバグで標準出力が途中で止まる場合がありましたが、Hayabusa側で解決しました。 (@hitenkoku)

## v1.1.0 [2022/03/03]

**新機能:**

- `-r / --rules`オプションで一つのルール指定が可能。(ルールをテストする際に便利！) (@kazuminn)
- ルール更新オプション (`-u / --update-rules`): [hayabusa-rules](https://github.com/Yamato-Security/hayabusa-rules)レポジトリにある最新のルールに更新できる。 (@hitenkoku)
- ライブ調査オプション (`-l / --live-analysis`): Windowsイベントログディレクトリを指定しないで、楽にWindows端末でライブ調査ができる。(@hitenkoku)

**改善:**

- ドキュメンテーションの更新。 (@kazuminn、@itiB、@hitenkoku、@YamatoSecurity)
- ルールの更新。(Hayabusaルール: 20個以上、Sigmaルール: 200個以上) (@YamatoSecurity)
- Windowsバイナリは静的でコンパイルしているので、Visual C++ 再頒布可能パッケージをインストールする必要はない。(@hitenkoku)
- カラー出力 (`-c / --color`) True Colorに対応しているターミナル(Windows Terminal、iTerm2等々)ではカラーで出力できる。(@hitenkoku)
- MITRE ATT&CK戦略が出力される。(@hitenkoku)
- パフォーマンスの改善。(@hitenkoku)
- exclude_rules.txtとnoisy_rules.txtの設定ファイルのコメント対応。(@kazuminn)
- より速いメモリアロケータの利用。 (Windowsの場合はrpmalloc、macOS/Linuxの場合は、jemalloc) (@kazuminn)
- Cargo crateの更新。 (@YamatoSecurity)

**バグ修正:**

- `cargo update`がより安定するために、clapのバージョンを固定した。(@hitenkoku)
- フィールドのタブや改行がある場合に、ルールが検知しなかったので、修正した。(@hitenkoku)

## v1.0.0-Release 2 [2022/01/27]

- アンチウィルスに誤検知されたExcelの結果ファイルの削除。(@YamatoSecurity)
- Rustのevtxライブラリを0.7.2に更新。 (@YamatoSecurity)

## v1.0.0 [2021/12/25]

- 最初のリリース<|MERGE_RESOLUTION|>--- conflicted
+++ resolved
@@ -1,6 +1,5 @@
 # 変更点
 
-<<<<<<< HEAD
 ## 2.13.0 [2024/XX/XX] "XXX Release"
 
 **新機能:**
@@ -19,10 +18,7 @@
 
 - XXX
 
-## 2.12.0 [2023/12/24] "SECCON Christmas Release"
-=======
 ## 2.12.0 [2023/12/23] "SECCON Christmas Release"
->>>>>>> 172703cd
 
 **改善:**
 
