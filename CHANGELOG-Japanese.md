--- conflicted
+++ resolved
@@ -1,26 +1,14 @@
 # 変更点
 
-<<<<<<< HEAD
-# v1.6.0 [2022/XX/XX]
-
-**新機能:**
-
-- 解析結果をJSONに出力する機能を追加した (`-j`  と `--json-timeline` )。  (#654) (@hitenkoku)
-
-**改善:**
-
-- XXX
-=======
 ## v1.6.0 [2022/XX/XX]
 
 **新機能:**
 
-- XXX
+- 解析結果をJSONに出力する機能を追加した (`-j`  と `--json-timeline` )。 (#654) (@hitenkoku)
 
 **改善:**
 
 - 結果概要に各レベルで検知した上位5つのルールを表示するようにした。 (#667) (@hitenkoku)
->>>>>>> c41b7383
 
 **バグ修正:**
 
