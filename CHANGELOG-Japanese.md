# 変更点

<<<<<<< HEAD
## v1.4 [2022/XX/XX]

**新機能:**

- XXX

**改善:**

- Clap Crateパッケージの更新 (#413) (@hitenkoku)
- オプションの指定がないときに、`--help`と同じ画面出力を行うように変更した。(#387) (@hitenkoku)

**バグ修正:**

- XXX
=======
## v1.3.2 [2022/06/13]

- evtxクレートを0.7.2から0.7.3に更新し、パッケージを全部更新した。 (@YamatoSecurity)
>>>>>>> 92560e3b

## v1.3.1 [2022/06/13]

**新機能:**

- ルール内の`details`で複数の`Data`レコードから特定のデータを指定して出力できるようにした。 (#487) (@hitenkoku)
- 読み込んだルールのステータス情報の要約を追加した。 (#583) (@hitenkoku)

**改善:**

- LinuxとmacOSのバイナリサイズをより小さくするために、デバッグシンボルをストリップします。(#568) (@YamatoSecurity)
- Crateパッケージの更新 (@YamatoSecurity)
- 新たな時刻表示のオプションとして`--US-time`、`--US-military-time`、`--European-time`の3つを追加した (#574) (@hitenkoku)
- `--rfc-3339` オプションの時刻表示形式を変更した。 (#574) (@hitenkoku)
- `-R/ --display-record-id`オプションを`-R/ --hide-record-id`に変更。レコードIDはデフォルトで出力するようにして`-R`オプションを付けた際に表示しないように変更した。(#579) (@hitenkoku)
- ルール読み込み時のメッセージを追加した。 (#583) (@hitenkoku)

**バグ修正:**

- 対応するオプションを付与していないときにもRecordIDとRecordInformationの列が出力されていたのを修正した。 (#577) (@hitenkoku)

## v1.3.0 [2022/06/06]

**新機能:**

- `--visualize-timeline`オプションで検知されたイベントが5つ以上の時、イベント頻度のタイムラインを作成するようにした。 (#533, #566) (@hitenkoku)
- `--all-tags`オプションでルールにある全てのtagsを、outputで指定したcsvのMitreAttackの列に出力するようにした。 (#525) (@hitenkoku)
- `-R` / `--display-record-id` オプションの追加。evtx file内のレコードを特定するレコードID`<Event><System><EventRecordID>`が出力できるようになった。 (#548) (@hitenkoku)
- レベルごとの検知数が最も多い日を表示するようにした。 (#550) (@hitenkoku)
- レベルごとの検知数上位3つのコンピュータ名を表示するようにした。 (#557)(@hitenkoku)

**改善:**

- ルールの`details`でeventkey_alias.txtやEvent.EventData内に存在しない情報を`n/a` (not available)と表記するようにした。(#528) (@hitenkoku)
- 読み込んだイベント数と検知しなかったイベント数を表示するようにした。 (#538) (@hitenkoku)
- 新しいロゴに変更した。(#536) (@YamatoSecurity)
- evtxファイルのファイルサイズの合計を出力するようにした。(#540) (@hitenkoku)
- ロゴの色を変更した (#537) (@hitenkoku)
- Channelの列にchannel_abbrevations.txtに記載されていないチャンネルも表示するようにした。(#553) (@hitenkoku)
- `Ignored rules`として集計されていた`Exclude rules`、`Noisy rules`、`Deprecated rules`に分けて表示するようにした。 (#556) (@hitenkoku)
- `output`オプションが指定されているときに、ファイル出力中のメッセージを表示するようにした。 (#561) (@hitenkoku)

**バグ修正:**

- `--start-timeline`、`--end-timeline`オプションが動かなかったのを修正した。 (#546) (@hitenkoku)
- ルール内の`level`が正しくない場合に検知数が最も多い日の集計の際にcrashが起きるのを修正した。 (#560) (@hitenkoku)

## v1.2.2 [2022/05/20]

**新機能:**

- ログオン情報の要約の機能の追加。 (`-L` / `--logon-summary`) (@garigariganzy)

**改善:**

- カラー出力はデフォルトで有効になって、コマンドプロンプトとPowerShellプロンプトに対応している。 (@hitenkoku)

**バグ修正:**

- `rules`フォルダが存在するが、レポジトリがダウンロードされていない場合は、ルール更新が失敗していたが、修正した。(#516) (@hitenkoku)
- .gitフォルダ内にあるymlファイルが一部のWindows環境で読み込まれた際にエラーが発生していたが、修正した。(#524)(@hitenkoku)
- 1.2.1バイナリで表示する誤ったバージョン番号の修正。

## v1.2.1 [2022/04/20] Black Hat Asia Arsenal 2022 RC2

**新機能:**

- `./config/channel_abbreviations`の設定ファイルにより、`Channel`列も出力されるようになった。 (@hitenkoku)
- ルールとルールの設定ファイルは強制的に上書きされる。 (@hitenkoku)

**バグ修正:**

- ルールがnoisyもしくはexcludedと設定された場合は、`--level-tuning`オプションで`level`が更新されなかったが、修正した。 (@hitenkoku)

## v1.2.0 [2022/04/15] Black Hat Asia Arsenal 2022 RC1

**新機能:**

- `-C / --config` オプションの追加。検知ルールのコンフィグを指定することが可能。(Windowsでのライブ調査に便利) (@hitenkoku) 
- `|equalsfield` と記載することでルール内で二つのフィールドの値が一致するかを記載に対応。 (@hach1yon)
- `-p / --pivot-keywords-list` オプションの追加。攻撃されたマシン名や疑わしいユーザ名などの情報をピボットキーワードリストとして出力する。 (@kazuminn)
- `-F / --full-data`オプションの追加。ルールの`details`で指定されたフィールドだけではなく、全フィールド情報を出力する。(@hach1yon)
- `--level-tuning` オプションの追加。ルールの検知ファイルを設定したコンフィグファイルに従って検知レベルをチューニングすることが可能(@itib、@hitenkoku)

**改善:**

- 検知ルールとドキュメントの更新。 (@YamatoSecurity)
- MacとLinuxのバイナリに必要なOpenSSLライブラリを静的コンパイルした。 (@YamatoSecurity)
- タブ等の文字が含まれたフィールドに対しての検知性能の改善。 (@hach1yon、@hitenkoku)
- eventkey_alias.txt内に定義されていないフィールドをEvent.EventData内を自動で検索することが可能。 (@kazuminn、@hitenkoku)
- 検知ルールの更新時、更新されたルールのファイル名が表示される。 (@hitenkoku)
- ソースコードにあるClippyの警告を修正。 (@hitenkoku、@hach1yon)
- イベントIDとタイトルが記載されたコンフィグファイルの名前を `timeline_event_info.txt` から `statistics_event_info.txt`に変更。 (@YamatoSecurity、 @garigariganzy)
- 64bit Windowsで32bit版のバイナリを実行しないように修正(@hitenkoku)
- MITRE ATT&CKのデータの出力を`output_tag.txt`で修正できるように修正(@hitenkoku)
- 出力にChannel名のカラムを追加(@hitenkoku)

**バグ修正:**

- `.git` フォルダ内にある `.yml` ファイルがパースエラーを引き起こしていた問題の修正。 (@hitenkoku)
- テスト用のルールファイルの読み込みエラーで不必要な改行が発生していた問題の修正。 (@hitenkoku)
- Windows Terminalのバグで標準出力が途中で止まる場合がありましたが、Hayabusa側で解決しました。 (@hitenkoku)

## v1.1.0 [2022/03/03]

**新機能:**

- `-r / --rules`オプションで一つのルール指定が可能。(ルールをテストする際に便利！) (@kazuminn)
- ルール更新オプション (`-u / --update-rules`): [hayabusa-rules](https://github.com/Yamato-Security/hayabusa-rules)レポジトリにある最新のルールに更新できる。 (@hitenkoku)
- ライブ調査オプション (`-l / --live-analysis`): Windowsイベントログディレクトリを指定しないで、楽にWindows端末でライブ調査ができる。(@hitenkoku) 

**改善:**

- ドキュメンテーションの更新。 (@kazuminn、@itiB、@hitenkoku、@YamatoSecurity)
- ルールの更新。(Hayabusaルール: 20個以上、Sigmaルール: 200個以上) (@YamatoSecurity)
- Windowsバイナリは静的でコンパイルしているので、Visual C++ 再頒布可能パッケージをインストールする必要はない。(@hitenkoku)
- カラー出力 (`-c / --color`) True Colorに対応しているターミナル(Windows Terminal、iTerm2等々)ではカラーで出力できる。(@hitenkoku)
- MITRE ATT&CK戦略が出力される。(@hitenkoku)
- パフォーマンスの改善。(@hitenkoku)
- exclude_rules.txtとnoisy_rules.txtの設定ファイルのコメント対応。(@kazuminn)
- より速いメモリアロケータの利用。 (Windowsの場合はrpmalloc、macOS/Linuxの場合は、jemalloc) (@kazuminn)
- Cargo crateの更新。 (@YamatoSecurity)

**バグ修正:**

- `cargo update`がより安定するために、clapのバージョンを固定した。(@hitenkoku)
- フィールドのタブや改行がある場合に、ルールが検知しなかったので、修正した。(@hitenkoku)

## v1.0.0-Release 2 [2022/01/27]

- アンチウィルスに誤検知されたExcelの結果ファイルの削除。(@YamatoSecurity)
- Rustのevtxライブラリを0.7.2に更新。 (@YamatoSecurity)

## v1.0.0 [2021/12/25]

- 最初のリリース<|MERGE_RESOLUTION|>--- conflicted
+++ resolved
@@ -1,6 +1,5 @@
 # 変更点
 
-<<<<<<< HEAD
 ## v1.4 [2022/XX/XX]
 
 **新機能:**
@@ -15,11 +14,10 @@
 **バグ修正:**
 
 - XXX
-=======
+
 ## v1.3.2 [2022/06/13]
 
 - evtxクレートを0.7.2から0.7.3に更新し、パッケージを全部更新した。 (@YamatoSecurity)
->>>>>>> 92560e3b
 
 ## v1.3.1 [2022/06/13]
 
