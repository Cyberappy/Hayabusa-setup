--- conflicted
+++ resolved
@@ -6,11 +6,8 @@
 
 **改善:**
 
-<<<<<<< HEAD
+- EventID解析のオプションをmetricsオプションに変更した。(旧: -s -> 新: -M) (#706) (@hitenkoku)
 - ルール更新オプション(`-u`)を利用したときにHayabusaの新バージョンがないかを確認し、表示するようにした。 (#710) (@hitenkoku)
-=======
-- EventID解析のオプションをmetricsオプションに変更した。(旧: -s -> 新: -M) (#706) (@hitenkoku)
->>>>>>> ebe89905
 
 **バグ修正:**
 
