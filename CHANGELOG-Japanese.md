# 変更点

## 2.13.0 [2024/XX/XX] "XXX Release"

<<<<<<< HEAD
**新機能:**

- XXX

**改善:**

- `search` コマンドのフィルタオプションを完全一致にするようにした。加えてフィルタオプションはワイルドカード対応をするようにした。 (#1240) (@hitenkoku)

**バグ修正:**

- XXX

**その他:**
=======
**New Features:**

- XXX

**Enhancements:**

- `update-rules`コマンドを実行したときに、検知ルールが変更された場合にルール名を出力するようにした。以前は`modified:`フィールドを更新したルールだけが表示されていた。(#1243) (@hitenkoku)

**Bug Fixes:**

- XXX

**Other:**
>>>>>>> 1894d330

- XXX

## 2.12.0 [2023/12/23] "SECCON Christmas Release"

**改善:**

- JSON出力において、MitreTactics、MitreTags, OtherTagsの出力を要素ごとに文字列で出力させるように修正した。 (#1230) (@hitenkoku)
- 検知した端末に対してMITRE ATT&CKの戦術をHTMLレポートに出力できるようにした。この機能を利用するためには利用したプロファイルに`%MitreTactics%`が存在する必要がある。 (#1226) (@hitenkoku)
- `csv-timeline`または`json-timeline`コマンドが利用されたときにissueやpull-requestの連絡先についてのメッセージを追加した。 (#1236) (@hitenkoku)

**バグ修正:**

- JSON出力において、同じ名前の複数のフィールド名が配列として出力されないため、`jq`でパースすると1つの結果しか返されなかった。同じフィールド名を持つ複数のフィールドデータを配列内に出力することで修正した。 (#1202) (@hitenkoku)
- `csv-timeline`、`json-timeline`、`eid-metrics`、`logon-summary`、`pivot-keywords-list`、`search`コマンドで調査対象ファイルの指定オプション(`-l`、 `-f`、 `-d`)が存在しないときに処理が実行されないように修正した。 (#1235) (@hitenkoku)

## 2.11.0 [2023/12/03] "Nasi Lemak Release"

**新機能:**

- PowerShell classicログのフィールドを抽出するようにした。(`--no-pwsh-field-extraction`で無効化できる) (#1220) (@fukusuket)

**改善:**

- スキャンウィザードにルール数を追加した. (#1206) (@hitenkoku)

## 2.10.1 [2023/11/12] "Kamemushi Release"

**改善:**

- スキャンウィザードに質問を追加した。 (#1207) (@hitenkoku)

**バグ修正:**

- バージョン`2.10.0`の`update-rules`コマンドでは、新しいルールがダウンロードされても、`You currently have the latest rules`というメッセージを出力していた。 (#1209) (@fukusuket)
- 正規表現が正しく処理されない場合があった。 (#1212) (@fukusuket)
- JSON入力等に`Data`フィールドが存在しない場合、パニックが発生していた。(#1215) (@fukusuket)

## 2.10.0 [2023/10/31] "Halloween Release"

**改善:**

- 初心者のユーザのために有効にしたいルールを選択するようにスキャンウィザードを追加した。`-w, --no-wizard`オプションを追加すると、従来の形式でHayabusaを実行できる。(すべてのイベントとアラートをスキャンし、オプションを手動でカスタマイズする） (#1188) (@hitenkoku)
- `pivot-keywords-list`コマンドに`--include-tag`オプションを追加し、指定した`tags`フィールドを持つルールのみをロードするようにした。(#1195) (@hitenkoku)
- `pivot-keywords-list`コマンドに`--exclude-tag`オプションを追加し、指定した`tags`フィールドを持つルールをロードしないようにした。(#1195) (@hitenkoku)

**バグ修正:**

- まれにJSONフィールドが正しくパースされない状態を修正した。(#1145) (@hitenkoku)
- JSON出力で、`AllFieldInfo`は改行文字とタブ文字を除去していたが、出力するように修正した。 (#1189) (@hitenkoku)
- 標準出力のいくつかのフィールドでスペースが削除されて見づらくなっていたのを修正した。 (#1192) (@hitenkoku)

## 2.9.0 [2023/09/22] "Autumn Rain Release"

**改善:**

- ディレクトリパスの指定にバックスラッシュを使用すべきではないことを示すエラーメッセージを追加した。 (#1166) (@hitenkoku, 提案者: @joswr1ght)
- 一度に読み込むレコード数の最適化。(#1175) (@yamatosecurity)
- プログレスバー内にあるバックスラッシュの表示をスラッシュに変更した。 (#1172) (@hitenkoku)
- JSON形式で出力する際に、`count`ルールの`Details`フィールドを文字列にし、パースしやすくした。(#1179) (@hitenkoku)
- デフォルトのスレッド数をCPU数から、プログラムが使用すべきデフォルトの並列度の推定値(`std::thread::available_parallelism`)に変更した。(#1182) (@hitenkoku)

**バグ修正:**

- まれにJSONフィールドが正しくパースされない状態を修正した。(#1145) (@hitenkoku)

**その他:**

- CIを通すために`time`クレートを利用している更新されていない`hhmmss`クレートを除外した。 (#1181) (@hitenkoku)

## 2.8.0 [2023/09/01] "Double X Release"

**新機能:**

- フィールドマッピング設定に16進数値を10進数に変換する`HexToDecimal`機能に対応した。 (元の16進数のプロセスIDを変換するのに便利。) (#1133) (@fukusuket)
- `csv-timeline`と`json-timeline`に`-x, --recover-records`オプションを追加し、evtxのスラックスペースのファイルカービングによってevtxレコードを復元できるようにした。(#952) (@hitenkoku) (Evtxカービング機能は@forensicmattに実装された。)
- `csv-timeline`と`json-timeline`に`-X, --remove-duplicate-detections`オプションを追加した。(`-x`を使用する場合、重複データのあるバックアップログを含める場合などに便利。) (#1157) (@fukusuket)
- `csv-timeline`、`json-timeline`、`logon-summary`、`eid-metrics`、`pivot-keywords-list`、`search`コマンドに、直近のイベントだけをスキャンするための`--timeline-offset`オプションを追加した。 (#1159) (@hitenkoku)
- `search`コマンドに`-a, --and-logic`オプションを追加し、複数のキーワードをAND条件で検索できるようにした。 (#1162) (@hitenkoku)

**その他:**

- 出力プロファイルに、回復されたかどうかを示す `%RecoveredRecord%` フィールドを追加した。 (#1170) (@hitenkoku)

## 2.7.0 [2023/08/03] "SANS DFIR Summit Release"

**新機能:**

- `./rules/config/data_mapping`にある`.yaml`設定ファイルに基づいて、特定のコード番号が人間が読めるメッセージにマッピングされるようになった。(例:`%%2307`は、`ACCOUNT LOCKOUT`に変換される)。この動作は`-F, --no-field-data-mapping`オプションで無効にできる。(#177) (@fukusuket)
- `csv-timeline`コマンドに`-R, --remove-duplicate-data`オプションを追加し、`%Details%`、`%AllFieldInfo%`、`%ExtraFieldInfo%`列の重複フィールドデータを`DUP`という文字列に変換し、ファイルサイズの削減を行う。(#1056) (@hitenkoku)
- `csv-timeline`と`json-timeline`コマンドに`-P, --proven-rules`オプションを追加した。有効にすると、検知が証明されたルールしかロードされない。ロードされるルールは、`./rules/config/proven_rules.txt`の設定ファイルにルールIDで定義されている。 (#1115) (@hitenkoku)
- `csv-timeline`と`json-timeline`コマンドに`--include-tag`オプションを追加し、指定した`tags`フィールドを持つルールのみをロードするようにした。(#1108) (@hitenkoku)
- `csv-timeline`と`json-timeline`コマンドに`--exclude-tag`オプションを追加し、指定した`tags`フィールドを持つルールをロードしないようにした。(#1118) (@hitenkoku)
- `csv-timeline`と`json-timeline`コマンドに`--include-category`と`--exclude-category`オプションを追加した。`include-category`は、指定された`category`フィールドのルールのみをロードする。`--exclude-category`は、指定された`category`フィールドを持つルールをロードしない。 (#1119) (@hitenkoku)
- コンピュータ名に基づくイベント数をリストアップする`computer-metrics`コマンドを追加した。(#1116) (@hitenkoku)
- `csv-timeline`、`json-timeline`、`metrics`、`logon-summary`、`pivot-keywords-list`コマンドに`--include-computer`と`--exclude-computer`オプションを追加した。`include-computer`は、指定された`computer`の検知のみを出力する。`--exclude-computer`は、指定された`computer`の検知を除外する。 (#1117) (@hitenkoku)
- `csv-timeline`、`json-timeline`、`pivot-keywords-list`コマンドに`--include-eid`と`--exclude-eid`オプションを追加した。`include-eid`は、指定された`EventID`のみを検知対象とする。`--exclude-eid`は、指定された`EventID`を検知対象から除外する。 (#1130) (@hitenkoku)
- `json-timeline`コマンドに`-R, --remove-duplicate-data`オプションを追加し、`%Details%`、`%AllFieldInfo%`、`%ExtraFieldInfo%`フィールドの重複フィールドデータを`DUP`という文字列に変換し、ファイルサイズの削減を行う。(#1134) (@hitenkoku)

**改善:**

- 新しいログ形式の`.evtx`を使用するWindows Vistaがリリースされた2007年1月31日以前のタイムスタンプを持つ破損されたイベントレコードを無視するようにした。(#1102) (@fukusuket)
- `metrics`コマンドで`--output`オプションを指定した時に標準出力に結果を表示しないように変更した。 (#1099) (@hitenkoku)
- `csv-timeline` コマンドと `json-timeline` コマンドに `--tags` オプションを追加し、指定した `tags` フィールドを持つルールのみでスキャンできるようにした。(#1108) (@hitenkoku)
- `pivot-keywords-list`コマンドに対して、出力ファイルを上書きするための`-C, --clobber`オプションを追加した。 (#1125) (@hitenkoku)
- `metrics`コマンドを`eid-metrics`に変更した。 (#1128) (@hitenkoku)
- 端末の調整に余裕を持たせるため、プログレスバーの幅を減らした。 (#1135) (@hitenkoku)
- `search`コマンドで出力時間フォーマットのオプションをサポートした。(`--European-time`, `--ISO-8601`, `--RFC-2822`, `--RFC-3339`, `--US-time`, `--US-military-time`, `-U, --UTC`) (#1040) (@hitenkoku)
- プログレスバーのETA時間が正確でなかったため、経過時間に置き換えた。 (#1143) (@YamatoSecurity)
- `logon-summary`コマンドで`--timeline-start`と`--timeline-end`オプションを追加した。 (#1152) (@hitenkoku)

**バグ修正:**

- `metrics`と`logon-summary`コマンドのレコード数の表示が`csv-timeline`のコマンドでのレコード数の表示と異なっている状態を修正した。 (#1105) (@hitenkoku)
- パスの代わりにルールIDでルール数を数えるように変更した。 (#1113) (@hitenkoku)
- JSON出力で`CommandLine`フィールド内で誤ったフィールドの分割が行われてしまう問題を修正した。 (#1145) (@hitenkoku)
- `json-timeline`コマンドで`--timeline-start`と`--timeline-end`オプションが動作しなかったのを修正した。 (#1148) (@hitenkoku)
- `pivot-keywords-list`コマンドで`--timeline-start`と`--timeline-end`オプションが動作しなかったのを修正した。 (#1150) (@hitenkoku)

**その他:**

- ルールのIDベースでユニークな検出数をカウントするように修正した。 (#1111) (@hitenkoku)
- `--live_analysis`オプションを`--live-analysis`に変更した。 (#1139) (@hitenkoku)
- `metrics`コマンドを`eid-metrics`に変更した。 (#1128) (@hitenkoku)

## 2.6.0 [2023/06/16] "Ajisai Release"

**新機能:**

- Sigmaルールの`'|all':`キーワードに対応した。 (#1038) (@kazuminn)

**改善:**

- プロファイルに`%ExtraFieldInfo%`エイリアスを追加した。デフォルトの`standard`出力プロファイルに含まれるようになった。(#900) (@hitenkoku)
- 互換性のない引数に対するエラーメッセージを追加した。 (#1054) (@YamatoSecurity)
- 標準出力とHTML出力にプロファイル名を出力する機能を追加した。 (#1055) (@hitenkoku)
- HTML出力のルールアラートにルール作者名を表示するように修正した。 (#1065) (@hitenkoku)
- 端末サイズが小さくてもテーブルが壊れないように、テーブル幅を短くした。 (#1071) (@hitenkoku)
- `csv-timeline`、`json-timeline`、`metrics`、`logon-summary`、`search`コマンドに対して、出力ファイルを上書きするための`-C, --clobber`オプションを追加した。 (#1063) (@YamatoSecurity, @hitenkoku)
- HTML内にCSSと画像を組み込んだ。 (#1078) (@hitenkoku, 提案者: @joswr1ght)
- 出力時の速度向上。 (#1088) (@hitenkoku, @fukusuket)
- `metrics`コマンドは、テーブルが正しくレンダリングされるように、ワードラップを行うようになった。 (#1067) (@garigariganzy)
- `search`コマンドでJSON/JSONLの出力できるようにした。 (#1041) (@hitenkoku)

**バグ修正:**

- `json-timeline`コマンドを利用した出力で、`MitreTactics`、`MitreTags`、`OtherTags`フィールドが出力されていない問題を修正した。 (#1062) (@hitenkoku)
- `no-summary`オプションを使用した時にイベント頻度のタイムラインが出力されない問題を修正した。 (#1072) (@hitenkoku)
- `json-timline`コマンドの出力に制御文字が含まれる問題を修正した。 (#1068) (@hitenkoku)
- `metrics`コマンドでは、チャンネル名が小文字の場合、省略されなかった。 (#1066) (@garigariganzy)
- JSON出力内でいくつかのフィールドがずれてしまっていた問題を修正した。 (#1086) (@hitenkoku)

## 2.5.1 [2023/05/14] "Mothers Day Release"

**改善:**

- 新たに変換されたルールを使用する際のメモリ使用量を半分に削減した。(#1047) (@fukusuket)

**バグ修正:**

- `AccessMask`等のフィールド内の情報が空白で区切られていなかった状態を修正した。 (#1035) (@hitenkoku)
- JSON形式に出力時に複数の空白が一つの空白に変換されていた。 (#1048) (@hitenkoku)
- `pivot-keywords-list`コマンドで`--no-color`を使用した場合でも、結果がカラーで出力された。 (#1044) (@kazuminn)

## 2.5.0 [2023/05/07] "Golden Week Release"

**改善:**

- `search`コマンドに`-M, --multiline`オプションを追加した。 (#1017) (@hitenkoku)
- `search`コマンドの出力での不要な改行やタブを削除した。 (#1003) (@hitenkoku)
- 正規表現の不要なエスケープを許容し、パースエラーを減らす`regex`クレートを1.8に更新した。(#1018) (@YamatoSecurity)
- `csv-timeline`コマンドの出力で不要な空白文字の削除を行った。 (#1019) (@hitenkoku)
- `update-rules`コマンド使用時にハヤブサのバージョン番号の詳細を確認するようにした (#1028) (@hitenkoku)
- `search`コマンドの結果を時刻順にソートした。 (#1033) (@hitenkoku)
- `pivot-keywords-list`のターミナル出力の改善。 (#1022) (@kazuminn)

**バグ修正:**

- ruleで指定された値で`\`が最後の文字のときに、検知ができない問題を修正した。 (#1025) (@fukusuket)
- results summary内のInformationalレベルアラートの結果が同じ内容が2つ表示されている状態を修正した。 (#1031) (@hitenkoku)

## 2.4.0 [2023/04/19] "SANS Secure Korea Release"

**新機能:**

- 指定されたキーワードに合致したレコードを検索する`search`コマンドを追加した。 (#617) (@itiB, @hitenkoku)
- 指定された正規表現に合致したレコードを検索する`-r, --regex`オプションを`search`コマンドに追加した。 (#992) (@itiB)
- Aho-Corasickクレートをversino1.0に更新した。 (#1013) (@hitenkoku)

**改善:**

- コマンドの表示順を辞書順に並べ替えた。 (#991) (@hitenkoku)
- `csv-timeline`, `json-timeline`, `search`コマンドの `AllFieldInfo`の出力に`Event.UserData`の属性情報を追加した。 (#1006) (@hitenkoku)

**バグ修正:**

- v2.3.3にて`-T, --visualize-timeline`データの中に存在していないタイムスタンプがイベント頻度のタイムラインに出力するバグを修正した。 (#977) (@hitenkoku)

## 2.3.3 [2023/04/07] "Sakura Release"

**改善:**

- ファイル(CSV, JSON, JSONL)出力の際にルールの`level`の余分なスペースを削除した。 (#979) (@hitenkoku)
- `-M, --multiline`オプション利用時にルール作者名の出力を複数行出力対応をした。 (#980) (@hitenkoku)
- Stringの代わりにCoWを利用することで、約5%の速度向上を実現した。 (#984) (@hitenkoku)
- Clapの新バージョンでロゴ後のメッセージとUsageテキストの出力色が緑にならないように修正した。 (#989) (@hitenkoku)

**バグ修正:**

- v2.3.0にて`level-tuning`コマンド実行時にクラッシュする問題を修正した。 (#977) (@hitenkoku)

## 2.3.2 [2023/03/22] "TMCIT Release-3"

**改善:**

- `csv-timeline`コマンドに`-M, --multiline`オプションを追加した。 (#972) (@hitenkoku)

## 2.3.1 [2023/03/18] "TMCIT Release-2"

**改善:**

- `csv-timeline`の出力のフィールドでダブルクォートを追加した。 (#965) (@hitenkoku)
- `logon-summary`の見出しを更新した。 (#964) (@yamatosecurity)
- `--enable-deprecated-rules`の`-D`ショートオプションと`--enable-unsupported-rules`の`-u`ショートオプションを追加した。(@yamatosecurity)
- Filteringセクションのオプションの表示順とヘルプの表示内容を修正した。 (#969) (@hitenkoku)

**バグ修正:**

- v2.3.0にて`update-rules`コマンド実行時にクラッシュする問題を修正した。 (#965) (@hitenkoku)
- コマンドプロンプトとPowerShellプロンプトではヘルプメニューのタイトルに長いアンダーバーが表示されていた問題が修正された。 (#911) (@yamatosecurity)

## 2.3.0 [2023/03/16] "TMCIT Release"

**新機能:**

- 新たなパイプキーワードの`|cidr`に対応した。 (#961) (@fukusuket)
- 新たなキーワードの`1 of selection*`と`all of selection*`に対応した。 (#957) (@fukusuket)
- 新たなパイプキーワードの`|contains|all`に対応した。 (#945) (@hitenkoku)
- ステータスが`unsupported`となっているルールの件数を表示した。ステータス`unsupported`のルールも検知対象とするオプションとして`--enable-supported-rules`オプションを追加した。 (#949) (@hitenkoku)

**改善:**

- 文字列が含まれているかの確認処理を改善することで約2-3%の速度改善をした。(#947) (@hitenkoku)

**バグ修正:**

- 一部のイベントタイトルが定義されていても、`metrics`コマンドで`Unknown`と表示されることがあった。 (#943) (@hitenkoku)

## 2.2.2 [2023/2/22] "Ninja Day Release"

**新機能:**

- 新たなパイプキーワード(`|base64offset|contains`)に対応した。 (#705) (@hitenkoku)

**改善:**

- オプションのグループ分けを再修正した。(#918)(@hitenkoku)
- JSONL形式のログを読み込む際のメモリ使用量を約75%削減した。 (#921) (@fukusuket)
- `rules/config/generic_abbreviations.txt`によってチャンネル名の一般的な単語名を省略する機能をmetrics、json-timeline、csv-timelineに追加した。 (#923) (@hitenkoku)
- evtxクレートを更新することにより、パースエラーを減少させた。 (@YamatoSecurity)
- Provider名(`%Provider%`)のフィールドに対する出力文字の省略機能を追加した。 (#932) (@hitenkoku)
- `metrics`コマンドで`-d`オプションが指定されたときに最初と最後のイベントのタイムスタンプを表示する機能を追加した。 (#935) (@hitenkoku)
- 結果概要に最初と最後のイベントのタイムスタンプを表示した。 (#938) (@hitenkoku)
- `logon-summary`と`metrics`コマンドに時刻表示のオプションを追加した. (#938) (@hitenkoku)
- `json-output`コマンドで`--output`で出力される結果に`\r`、`\n`、`\t`を出力するようにした。 (#940) (@hitenkoku)

**バグ修正:**

- `logon-summary`と`metrics`コマンドで、最初と最後のタイムスタンプが出力されない不具合を修正した。 (#920) (@hitenkoku)
- `metrics`コマンドで全てのイベントのタイトルが表示されない問題を修正した。 (#933) (@hitenkoku)

## 2.2.0 [2022/2/12] "SECCON Release"

**新機能:**

- JSON形式のイベントログファイルの入力(`-J, --JSON-input`)に対応した。 (#386) (@hitenkoku)
- MaxMindのGeoIPデータベースに基づき、送信元および送信先IPアドレスのASN組織、都市、国を出力することによるログエンリッチメント(`-G, --GeoIP`)を実現した。 (#879) (@hitenkoku)
- `-e, --exact-level`オプションで指定したレベルに対する結果のみを取得する機能を追加した。 (#899) (@hitenkoku)

**改善:**

- HTMLレポートの出力に実行したコマンドラインを追加した。 (#877) (@hitenkoku)
- イベントIDの完全比較を行うことで、約3%の速度向上とメモリ使用量の削減を実現した。 (#882) (@fukusuket)
- 正規表現使用前のフィルタリングにより、約14%の速度向上とメモリ使用量の削減を実現した。 (#883) (@fukusuket)
- 正規表現ではなく大文字小文字を区別しない比較により、約8%の速度向上とメモリ使用量の削減を実現した。 (#884) (@fukusuket)
- ワイルドカード表現における正規表現の使用量を削減することで、約5%の速度向上とメモリ使用量の削減を実現した。 (#890) (@fukusuket)
- 正規表現の使用を避けることで、さらなる高速化とメモリ使用量の削減を実現した。 (#894) (@fukusuket)
- 正規表現の使用量を減らすことで、約3%の速度向上と約10%のメモリ使用量削減を実現した。 (#898) (@fukuseket)
- ライブラリの更新によって`-T, --visualize-timeline`の出力を複数行にするように変更した。 (#902) (@hitenkoku)
- JSON/L形式のログを読み込む際のメモリ使用量を約50%削減した。 (#906) (@fukusuket)
- Longオプションを基にしたオプションの並べ替えを行った。 (#904) (@hitenkoku)
- `-J, --JSON-input`オプションを`logon-summary`, `metrics`, `pivot-keywords-list`コマンドに対応させた。 (#908) (@hitenkoku)

**バグ修正:**

- ルールの条件にバックスラッシュが4つある場合、ルールがマッチしない不具合を修正した。 (#897) (@fukuseket)
- JSON出力では、PowerShell EID 4103をパースする際に`Payload`フィールドが複数のフィールドに分離されるバグを修正した。(#895) (@hitenkoku)
- ファイルサイズ取得の際にpanicが発生するのを修正した。 (#914) (@hitenkoku)

**脆弱性修正:**

- ルールや設定ファイルを更新する際に起こりうるSSH MITM攻撃(CVE-2023-22742)を防ぐため、git2およびgitlib2クレートを更新した。 (#888) (@YamatoSecurity)

## 2.1.0 [2023/01/10] "Happy Year of the Rabbit Release"

**改善:**

- 速度の改善。 (#847) (@hitenkoku)
- 出力の改善を行うことによる速度の改善。 (#858) (@fukusuket)
- 実行ごとに同じ時間の検知の出力の順番のソートを行っていないのを修正した。 (#827) (@hitenkoku)

**バグ修正:**

- ログオン情報の出力機能で`--output`を指定したときにログオン成功のcsv出力ができない問題を修正した。 (#849) (@hitenkoku)
- `-J, --jsonl`を指定したときに不要な改行が含まれていたため修正した。 (#852) (@hitenkoku)

## 2.0.0 [2022/12/24] "Merry Christmas Release"

**新機能:**

- コマンドの使用方法とヘルプメニューはサブコマンドで行うようにした。 (#656) (@hitenkoku)

## 1.9.0 [2022/12/24] "Merry Christmas Release"

**新機能:**

- 新たなパイプキーワード(`|endswithfield`)に対応した。 (#740) (@hach1yon)
- 実行時のメモリ利用率を表示する機能を追加した。`--debug`オプションで利用可能。 (#788) (@fukusuket)

**改善:**

- Clap Crateパッケージの更新。更新の関係で`--visualize-timeline` のショートオプションの`-V`を`-T`に変更した。 (#725) (@hitenkoku)
- ログオン情報の出力でログオンタイプ、送信元の端末名とIPアドレス等を出力できるようにした。また、ログオンに失敗の一覧も出力するようにした。 (#835) (@garigariganzy @hitenkoku)
- 速度とメモリ使用の最適化。 (#787) (@fukusuket)
- イースターエッグのASCIIアートをカラー出力するようにした。 (#839) (@hitenkoku)
- `--debug`オプションをオプションの一覧から非表示にした。 (#841) (@hitenkoku)

**バグ修正:**

- コマンドプロンプトで`-d`オプションを設定した際にダブルクォーテーションで囲んだときにevtxファイルの収集ができていないバグを修正した。 (#828) (@hitenkoku)
- ルールのパースエラーが発生した際に不必要な改行が出力されていたのを修正した。 (#829) (@hitenkoku)

## 1.8.1 [2022/11/21]

**改善:**

- インポートしているcrateのRustバージョンによるビルドエラーを回避するためにCargo.tomlに`rust-version`を追加した。(#802) (@hitenkoku)
- メモリ使用の削減。 (#806) (@fukusuket)
- WEC機能を利用したevtxファイルのレンダーされたメッセージを出力するための`%RenderedMessage%`フィールドを追加した。 (#760) (@hitenkoku)

**バグ修正:**

- `Data`フィールドを使ったルールが検知できていない問題を修正した。 (#775) (@hitenkoku)
- プロファイルの出力で`%MitreTags%` と`%MitreTactics%` の出力が抜け落ちてしまう問題を修正した。 (#780) (@fukusuket)

## 1.8.0 [2022/11/07]

**新機能:**

- 新たな時刻表示のオプションとして`--ISO-8601`を追加した。 (#574) (@hitenkoku)

**改善:**

- イベントIDによるフィルタリングをデフォルトでは動作しないようにした。イベントIDフィルタを利用するためのオプション`-e, --eid-filter`を追加した。 (#759) (@hitenkoku)
- 異なるユーザアカウントで新しいルールをダウンロードしようとしたときに、分かりやすいエラーメッセージを表示する。 (#758) (@fukusuket)
- 合計およびユニークな検知数の情報をHTMLレポートに追加した。 (#762) (@hitenkoku)
- JSONの出力の中にある各検知内容のオブジェクトを持つ不要な配列の構造を削除した。 (#766)(@hitenkoku)
- プロファイルで出力できる情報にルール作成者(`%RuleAuthor%`)、 ルール作成日(`%RuleCreationDate%`)、 ルール修正日(`%RuleModifiedDate%`)、ルールステータス(`%Status%`)を追加した。 (#761) (@hitenkoku)
- JSON出力のDetailsフィールドをオブジェクト形式で出力するように変更した。 (#773) (@hitenkoku)
- `build.rs`を削除し、メモリアロケータをmimallocに変更した。Intel系OSでは20-30%の速度向上が見込める。 (#657) (@fukusuket)
- プロファイルの`%RecordInformation%` エイリアスを `%AllFieldInfo%` に変更した。 AllFieldInfoフィールドをJSONオブジェクト形式で出力するように変更した。 (#750) (@hitenkoku)
- AllFieldInfoフィールドのJSONオブジェクト内で利用していたHBFI-プレフィックスを廃止した。 (#791) (@hitenkoku)
- `--no-summary`  オプションを使用したときに、表示しないルール作者および検知回数の集計を省略した。(Velociraptorエージェントを利用するときに有用です。10%はこのオプションの付与により高速化します) (#780) (@hitenkoku)
- メモリ使用量を少なくし、処理速度を改善した。 (#778 #790) (@hitenkoku)
- 検知したルール作者のリストが空の時にルール作者のリストを表示しないように修正した。(#795) (@hitenkoku)
- プロファイルで出力できる情報にルールID(`%RuleID%`)、プロバイダー名情報(`%Provider%`)を追加した。 (#794) (@hitenkoku)

**バグ修正:**

- ルール作者数の集計に誤りがあったのを修正した。 (#783) (@hitenkoku)

## 1.7.2 [2022/10/17]

**新機能:**

- 利用可能な出力プロファイルの一覧を出力する`--list-profiles` オプションを追加した。 (#746) (@hitenkoku)

**改善:**

- 見やすくするためにファイル保存の出力をする位置とupdateオプションの出力を変更した。 (#754) (@YamatoSecurity)
- 検知したルールの作者名の最大文字数を40文字にした。 (#751) (@hitenkoku)

**バグ修正:**

- フィールド内にドライブレター(ex c:)が入っていた場合JSON/JSONL出力機能のフィールドの値がずれてしまっていたバグを修正した。 (#748) (@hitenkoku)

## 1.7.1 [2022/10/10]

**改善:**

- より正確な結果を出力するために、チャンネルとEIDの情報を`rules/config/channel_eid_info.txt`に基づいてチェックするようにした。 (#463) (@garigariganzy)
- 検知ルールを利用しないオプション(`-M`と`-L`オプション)の時のメッセージの出力内容を修正した。 (#730) (@hitenkoku)
- 検出したルールの作者名を標準出力に追加した。 (#724) (@hitenkoku)
- チャンネル情報が`null`となっているレコード(ETWイベント)を検知およびmetricの対象から除外した。 (#727) (@hitenkoku)

**バグ修正:**

- mericオプションのEventIDのキー名の数え上げが原因となっていたイベント集計の誤りを修正した。 (#729) (@hitenkoku)

## 1.7.0 [2022/09/29]

**新機能:**

- HTMLレポート機能 (`-H, --html-report`)の追加。 (#689) (@hitenkoku, @nishikawaakira)

**改善:**

- EventID解析のオプションをmetricsオプションに変更した。(旧: `-s, --statistics` -> 新: `-M, --metrics`) (#706) (@hitenkoku)
- ルール更新オプション(`-u`)を利用したときにHayabusaの新バージョンがないかを確認し、表示するようにした。 (#710) (@hitenkoku)
- HTMLレポート内にロゴを追加した。 (#714) (@hitenkoku)
- メトリクスオプション(`-M --metrics`)もしくはログオン情報(`-L --logon-summary`)と`-d`オプションを利用した場合に1つのテーブルで表示されるように修正した。 (#707) (@hitenkoku)
- メトリクスオプションの結果出力にチャンネル列を追加した。 (#707) (@hitenkoku)
- メトリクスオプション(`-M --metrics`)もしくはログオン情報(`-L --logon-summary`)と`-d`オプションを利用した場合に「First Timestamp」と「Last Timestamp」の出力を行わないように修正した。 (#707) (@hitenkoku)
- メトリクスオプションとログオン情報オプションに対してcsv出力機能(`-o --output`)を追加した。 (#707) (@hitenkoku)
- メトリクスオプションの出力を検出回数と全体の割合が1つのセルで表示されていた箇所を2つの列に分けた。 (#707) (@hitenkoku)
- メトリクスオプションとログオン情報の画面出力に利用していたprettytable-rsクレートをcomfy_tableクレートに修正した. (#707) (@hitenkoku)
- HTMLレポート内にfavicon.pngを追加した。 (#722) (@hitenkoku)

## v1.6.0 [2022/09/16]

**新機能:**

- 解析結果をJSONに出力する機能(`-j, --json-timeline`)を追加した。 (#654) (@hitenkoku)
- 解析結果をJSONL形式で出力する機能 (`-J, --jsonl` )を追加した。 (#694) (@hitenkoku)

**改善:**

- 結果概要に各レベルで検知した上位5つのルールを表示するようにした。 (#667) (@hitenkoku)
- 結果概要を出力しないようにするために `--no-summary` オプションを追加した。 (#672) (@hitenkoku)
- 結果概要の表示を短縮させた。 (#675 #678) (@hitenkoku)
- channel_abbreviations.txtによるChannelフィールドのチェックを大文字小文字の区別をなくした。 (#685) (@hitenkoku)
- 出力結果の区切り文字を`|`から`‖`に変更した。 (#687) (@hitenkoku)
- 結果概要の検知数と総イベント数の数に色付けを行い見やすくした。 (#690) (@hitenkoku)
- evtxクレートを0.8.0にアップデート。(ヘッダーや日付の値が無効な場合の処理が改善された。)
- 出力プロファイルの更新。（@YamatoSecurity)

**バグ修正:**

- ログオン情報の要約オプションを追加した場合に、Hayabusaがクラッシュしていたのを修正した。 (#674) (@hitenkoku)
- configオプションで指定したルールコンフィグの読み込みができていない問題を修正した。 (#681) (@hitenkoku)
- 結果概要のtotal eventsで読み込んだレコード数が出力されていたのを、検査対象にしているevtxファイルの実際のレコード数に修正した。 (#683) (@hitenkoku)

## v1.5.1 [2022/08/20]

**改善:**

- TimesketchにインポートできるCSV形式を出力するプロファイルを追加して、v1.5.1を再リリースした。 (#668) (@YamatoSecurity)

## v1.5.1 [2022/08/19]

**バグ修正:**

- Critical, medium、lowレベルのアラートはカラーで出力されていなかった。 (#663) (@fukusuket)
- `-f`で存在しないevtxファイルが指定された場合は、Hayabusaがクラッシュしていた。 (#664) (@fukusuket)

## v1.5.0 [2022/08/18]

**新機能:**

- `config/profiles.yaml`と`config/default_profile.yaml`の設定ファイルで、出力内容をカスタマイズできる。 (#165) (@hitenkoku)
- 対象のフィールドがレコード内に存在しないことを確認する `null` キーワードに対応した。 (#643) (@hitenkoku)

**改善:**

- ルールのアップデート機能のルールパスの出力から./を削除した。 (#642) (@hitenkoku)
- MITRE ATT&CK関連のタグとその他タグを出力するための出力用のエイリアスを追加した。 (#637) (@hitenkoku)
- 結果概要の数値をカンマをつけて見やすくした。 (#649) (@hitenkoku)
- `-h`オプションでメニューを使いやすいようにグループ化した。 (#651) (@YamatoSecurity and @hitenkoku)
- 結果概要内の検知数にパーセント表示を追加した。 (#658) (@hitenkoku)

**バグ修正:**

- aggregation conditionのルール検知が原因で検知しなかったイベント数の集計に誤りがあったので修正した。 (#640) (@hitenkoku)
- 一部のイベント（0.01%程度）が検出されないレースコンディションの不具合を修正した。 (#639 #660) (@fukusuket)

## v1.4.3 [2022/08/03]

**バグ修正:**

- VC再頒布パッケージがインストールされていない環境でエラーが発生している状態を修正した。 (#635) (@fukusuket)

## v1.4.2 [2022/07/24]

**改善:**

- `--update-rules` オプションを利用する時に、更新対象のレポジトリを`--rules`オプションで指定できるようにした。 (#615) (@hitenkoku)
- 並列処理の改善による高速化。 (#479) (@kazuminn)
- `--output`オプションを利用したときのRulePathをRuleFileに変更した。RuleFileは出力するファイルの容量を低減させるためにファイル名のみを出力するようにした。 (#623) (@hitenkoku)

**バグ修正:**

- `cargo run`コマンドでhayabusaを実行するとconfigフォルダの読み込みエラーが発生する問題を修正した。 (#618) (@hitenkoku)

## v1.4.1 [2022/06/30]

**改善:**

- ルールや`./rules/config/default_details.txt` に対応する`details`の記載がない場合、すべてのフィールド情報を結果の``Details`列に出力するようにした (#606) (@hitenkoku)
- `--deep-scan`オプションの追加。 このオプションがない場合、`config/target_event_ids.txt`で指定されたイベントIDのみをスキャン対象とします。 このオプションをつけることですべてのイベントIDをスキャン対象とします。(#608) (@hitenkoku)
- `-U, --update-rules`オプションで`channel_abbreviations.txt`、`statistics_event_info.txt`、`target_event_IDs.txt`を更新できるように、`config`ディレクトリから`rules/config`ディレクトリに移動した。

## v1.4.0 [2022/06/26]

**新機能:**

- `--target-file-ext` オプションの追加。evtx以外の拡張子を指定する事ができます。ただし、ファイルの中身の形式はevtxファイル形式である必要があります。 (#586) (@hitenkoku)
- `--exclude-status` オプションの追加。ルール内の`status`フィールドをもとに、読み込み対象から除外するフィルタを利用することができます。 (#596) (@hitenkoku)

**改善:**

- ルール内に`details`フィールドがないときに、`rules/config/default_details.txt`に設定されたデフォルトの出力を行えるようにした。 (#359) (@hitenkoku)
- Clap Crateパッケージの更新 (#413) (@hitenkoku)
- オプションの指定がないときに、`--help`と同じ画面出力を行うように変更した。(#387) (@hitenkoku)
- hayabusa.exeをカレントワーキングディレクトリ以外から動作できるようにした。 (#592) (@hitenkoku)
- `output` オプションで指定されファイルのサイズを出力するようにした。 (#595) (@hitenkoku)

**バグ修正:**

- カラー出力で長い出力があった場合にエラーが出て終了する問題を修正した。 (#603) (@hitenkoku)
- `Excluded rules`の合計で`rules/tools/sigmac/testfiles`配下のテストルールも入っていたので、無視するようにした。 (#602) (@hitenkoku)

## v1.3.2 [2022/06/13]

- evtxクレートを0.7.2から0.7.3に更新し、パッケージを全部更新した。 (@YamatoSecurity)

## v1.3.1 [2022/06/13]

**新機能:**

- ルール内の`details`で複数の`Data`レコードから特定のデータを指定して出力できるようにした。 (#487) (@hitenkoku)
- 読み込んだルールのステータス情報の要約を追加した。 (#583) (@hitenkoku)

**改善:**

- LinuxとmacOSのバイナリサイズをより小さくするために、デバッグシンボルをストリップします。(#568) (@YamatoSecurity)
- Crateパッケージの更新 (@YamatoSecurity)
- 新たな時刻表示のオプションとして`--US-time`、`--US-military-time`、`--European-time`の3つを追加した (#574) (@hitenkoku)
- `--rfc-3339` オプションの時刻表示形式を変更した。 (#574) (@hitenkoku)
- `-R/ --display-record-id`オプションを`-R/ --hide-record-id`に変更。レコードIDはデフォルトで出力するようにして`-R`オプションを付けた際に表示しないように変更した。(#579) (@hitenkoku)
- ルール読み込み時のメッセージを追加した。 (#583) (@hitenkoku)
- `rules/tools/sigmac/testfiles`内のテスト用のymlファイルを読み込まないようにした. (#602) (@hitenkoku)

**バグ修正:**

- 対応するオプションを付与していないときにもRecordIDとRecordInformationの列が出力されていたのを修正した。 (#577) (@hitenkoku)

## v1.3.0 [2022/06/06]

**新機能:**

- `--visualize-timeline`オプションで検知されたイベントが5つ以上の時、イベント頻度のタイムラインを作成するようにした。 (#533, #566) (@hitenkoku)
- `--all-tags`オプションでルールにある全てのtagsを、outputで指定したcsvのMitreAttackの列に出力するようにした。 (#525) (@hitenkoku)
- `-R` / `--display-record-id` オプションの追加。evtx file内のレコードを特定するレコードID`<Event><System><EventRecordID>`が出力できるようになった。 (#548) (@hitenkoku)
- レベルごとの検知数が最も多い日を表示するようにした。 (#550) (@hitenkoku)
- レベルごとの検知数上位3つのコンピュータ名を表示するようにした。 (#557)(@hitenkoku)

**改善:**

- ルールの`details`でeventkey_alias.txtやEvent.EventData内に存在しない情報を`n/a` (not available)と表記するようにした。(#528) (@hitenkoku)
- 読み込んだイベント数と検知しなかったイベント数を表示するようにした。 (#538) (@hitenkoku)
- 新しいロゴに変更した。(#536) (@YamatoSecurity)
- evtxファイルのファイルサイズの合計を出力するようにした。(#540) (@hitenkoku)
- ロゴの色を変更した (#537) (@hitenkoku)
- Channelの列にchannel_abbrevations.txtに記載されていないチャンネルも表示するようにした。(#553) (@hitenkoku)
- `Ignored rules`として集計されていた`Exclude rules`、`Noisy rules`、`Deprecated rules`に分けて表示するようにした。 (#556) (@hitenkoku)
- `output`オプションが指定されているときに、ファイル出力中のメッセージを表示するようにした。 (#561) (@hitenkoku)

**バグ修正:**

- `--start-timeline`、`--end-timeline`オプションが動かなかったのを修正した。 (#546) (@hitenkoku)
- ルール内の`level`が正しくない場合に検知数が最も多い日の集計の際にcrashが起きるのを修正した。 (#560) (@hitenkoku)

## v1.2.2 [2022/05/20]

**新機能:**

- ログオン情報の要約の機能の追加。 (`-L` / `--logon-summary`) (@garigariganzy)

**改善:**

- カラー出力はデフォルトで有効になって、コマンドプロンプトとPowerShellプロンプトに対応している。 (@hitenkoku)

**バグ修正:**

- `rules`フォルダが存在するが、レポジトリがダウンロードされていない場合は、ルール更新が失敗していたが、修正した。(#516) (@hitenkoku)
- .gitフォルダ内にあるymlファイルが一部のWindows環境で読み込まれた際にエラーが発生していたが、修正した。(#524)(@hitenkoku)
- 1.2.1バイナリで表示する誤ったバージョン番号の修正。

## v1.2.1 [2022/04/20] Black Hat Asia Arsenal 2022 RC2

**新機能:**

- `./config/channel_abbreviations`の設定ファイルにより、`Channel`列も出力されるようになった。 (@hitenkoku)
- ルールとルールの設定ファイルは強制的に上書きされる。 (@hitenkoku)

**バグ修正:**

- ルールがnoisyもしくはexcludedと設定された場合は、`--level-tuning`オプションで`level`が更新されなかったが、修正した。 (@hitenkoku)

## v1.2.0 [2022/04/15] Black Hat Asia Arsenal 2022 RC1

**新機能:**

- `-C / --config` オプションの追加。検知ルールのコンフィグを指定することが可能。(Windowsでのライブ調査に便利) (@hitenkoku)
- `|equalsfield` と記載することでルール内で二つのフィールドの値が一致するかを記載に対応。 (@hach1yon)
- `-p / --pivot-keywords-list` オプションの追加。攻撃されたマシン名や疑わしいユーザ名などの情報をピボットキーワードリストとして出力する。 (@kazuminn)
- `-F / --full-data`オプションの追加。ルールの`details`で指定されたフィールドだけではなく、全フィールド情報を出力する。(@hach1yon)
- `--level-tuning` オプションの追加。ルールの検知ファイルを設定したコンフィグファイルに従って検知レベルをチューニングすることが可能(@itib、@hitenkoku)

**改善:**

- 検知ルールとドキュメントの更新。 (@YamatoSecurity)
- MacとLinuxのバイナリに必要なOpenSSLライブラリを静的コンパイルした。 (@YamatoSecurity)
- タブ等の文字が含まれたフィールドに対しての検知性能の改善。 (@hach1yon、@hitenkoku)
- eventkey_alias.txt内に定義されていないフィールドをEvent.EventData内を自動で検索することが可能。 (@kazuminn、@hitenkoku)
- 検知ルールの更新時、更新されたルールのファイル名が表示される。 (@hitenkoku)
- ソースコードにあるClippyの警告を修正。 (@hitenkoku、@hach1yon)
- イベントIDとタイトルが記載されたコンフィグファイルの名前を `timeline_event_info.txt` から `statistics_event_info.txt`に変更。 (@YamatoSecurity、 @garigariganzy)
- 64bit Windowsで32bit版のバイナリを実行しないように修正(@hitenkoku)
- MITRE ATT&CKのデータの出力を`output_tag.txt`で修正できるように修正(@hitenkoku)
- 出力にChannel名のカラムを追加(@hitenkoku)

**バグ修正:**

- `.git` フォルダ内にある `.yml` ファイルがパースエラーを引き起こしていた問題の修正。 (@hitenkoku)
- テスト用のルールファイルの読み込みエラーで不必要な改行が発生していた問題の修正。 (@hitenkoku)
- Windows Terminalのバグで標準出力が途中で止まる場合がありましたが、Hayabusa側で解決しました。 (@hitenkoku)

## v1.1.0 [2022/03/03]

**新機能:**

- `-r / --rules`オプションで一つのルール指定が可能。(ルールをテストする際に便利！) (@kazuminn)
- ルール更新オプション (`-u / --update-rules`): [hayabusa-rules](https://github.com/Yamato-Security/hayabusa-rules)レポジトリにある最新のルールに更新できる。 (@hitenkoku)
- ライブ調査オプション (`-l / --live-analysis`): Windowsイベントログディレクトリを指定しないで、楽にWindows端末でライブ調査ができる。(@hitenkoku)

**改善:**

- ドキュメンテーションの更新。 (@kazuminn、@itiB、@hitenkoku、@YamatoSecurity)
- ルールの更新。(Hayabusaルール: 20個以上、Sigmaルール: 200個以上) (@YamatoSecurity)
- Windowsバイナリは静的でコンパイルしているので、Visual C++ 再頒布可能パッケージをインストールする必要はない。(@hitenkoku)
- カラー出力 (`-c / --color`) True Colorに対応しているターミナル(Windows Terminal、iTerm2等々)ではカラーで出力できる。(@hitenkoku)
- MITRE ATT&CK戦略が出力される。(@hitenkoku)
- パフォーマンスの改善。(@hitenkoku)
- exclude_rules.txtとnoisy_rules.txtの設定ファイルのコメント対応。(@kazuminn)
- より速いメモリアロケータの利用。 (Windowsの場合はrpmalloc、macOS/Linuxの場合は、jemalloc) (@kazuminn)
- Cargo crateの更新。 (@YamatoSecurity)

**バグ修正:**

- `cargo update`がより安定するために、clapのバージョンを固定した。(@hitenkoku)
- フィールドのタブや改行がある場合に、ルールが検知しなかったので、修正した。(@hitenkoku)

## v1.0.0-Release 2 [2022/01/27]

- アンチウィルスに誤検知されたExcelの結果ファイルの削除。(@YamatoSecurity)
- Rustのevtxライブラリを0.7.2に更新。 (@YamatoSecurity)

## v1.0.0 [2021/12/25]

- 最初のリリース<|MERGE_RESOLUTION|>--- conflicted
+++ resolved
@@ -2,7 +2,6 @@
 
 ## 2.13.0 [2024/XX/XX] "XXX Release"
 
-<<<<<<< HEAD
 **新機能:**
 
 - XXX
@@ -10,27 +9,13 @@
 **改善:**
 
 - `search` コマンドのフィルタオプションを完全一致にするようにした。加えてフィルタオプションはワイルドカード対応をするようにした。 (#1240) (@hitenkoku)
+- `update-rules`コマンドを実行したときに、検知ルールが変更された場合にルール名を出力するようにした。以前は`modified:`フィールドを更新したルールだけが表示されていた。(#1243) (@hitenkoku)
 
 **バグ修正:**
 
 - XXX
 
 **その他:**
-=======
-**New Features:**
-
-- XXX
-
-**Enhancements:**
-
-- `update-rules`コマンドを実行したときに、検知ルールが変更された場合にルール名を出力するようにした。以前は`modified:`フィールドを更新したルールだけが表示されていた。(#1243) (@hitenkoku)
-
-**Bug Fixes:**
-
-- XXX
-
-**Other:**
->>>>>>> 1894d330
 
 - XXX
 
