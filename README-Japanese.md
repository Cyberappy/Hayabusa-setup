<div align="center">
 <p>
    <img alt="Hayabusa Logo" src="logo.png" width="60%">
 </p>
  [<a href="README.md">English</a>] | [<b>日本語</b>]
</div>

---

<p align="center">
    <a href="https://github.com/Yamato-Security/hayabusa/releases"><img src="https://img.shields.io/github/v/release/Yamato-Security/hayabusa?color=blue&label=Stable%20Version&style=flat""/></a>
    <a href="https://github.com/Yamato-Security/hayabusa/releases"><img src="https://img.shields.io/github/downloads/Yamato-Security/hayabusa/total?style=flat&label=GitHub%F0%9F%A6%85Downloads&color=blue"/></a>
    <a href="https://github.com/Yamato-Security/hayabusa/stargazers"><img src="https://img.shields.io/github/stars/Yamato-Security/hayabusa?style=flat&label=GitHub%F0%9F%A6%85Stars"/></a>
    <a href="https://github.com/Yamato-Security/hayabusa/graphs/contributors"><img src="https://img.shields.io/github/contributors/Yamato-Security/hayabusa?label=Contributors&color=blue&style=flat"/></a>
    <a href="https://www.blackhat.com/asia-22/arsenal/schedule/#hayabusa-26211"><img src="https://raw.githubusercontent.com/toolswatch/badges/master/arsenal/asia/2022.svg"></a>
    <a href="https://codeblue.jp/2022/en/talks/?content=talks_24"><img src="https://img.shields.io/badge/CODE%20BLUE%20Bluebox-2022-blue"></a>
    <a href=""><img src="https://img.shields.io/badge/Maintenance%20Level-Actively%20Developed-brightgreen.svg" /></a>
    <a href="https://rust-reportcard.xuri.me/report/github.com/Yamato-Security/hayabusa"><img src="https://rust-reportcard.xuri.me/badge/github.com/Yamato-Security/hayabusa" /></a>
    <a href="https://twitter.com/SecurityYamato"><img src="https://img.shields.io/twitter/follow/SecurityYamato?style=social"/></a>
</p>

# Hayabusa について

Hayabusaは、日本の[Yamato Security](https://yamatosecurity.connpass.com/)グループによって作られた**Windowsイベントログのファストフォレンジックタイムライン作成**および**脅威ハンティングツール**です。 Hayabusaは日本語で[「ハヤブサ」](https://ja.wikipedia.org/wiki/%E3%83%8F%E3%83%A4%E3%83%96%E3%82%B5)を意味し、ハヤブサが世界で最も速く、狩猟(hunting)に優れ、とても訓練しやすい動物であることから選ばれました。[Rust](https://www.rust-lang.org/) で開発され、マルチスレッドに対応し、可能な限り高速に動作するよう配慮されています。[Sigma](https://github.com/SigmaHQ/Sigma)ルールをHayabusaルール形式に変換する[ツール](https://github.com/Yamato-Security/hayabusa-rules/tree/main/tools/sigmac)も提供しています。Hayabusaの検知ルールもSigmaと同様にYML形式であり、カスタマイズ性や拡張性に優れます。稼働中のシステムで実行してライブ調査することも、複数のシステムからログを収集してオフライン調査することも可能です。また、 [Velociraptor](https://docs.velociraptor.app/)と[Hayabusa artifact](https://docs.velociraptor.app/exchange/artifacts/pages/windows.eventlogs.hayabusa/)を用いることで企業向けの広範囲なスレットハンティングとインシデントレスポンスにも活用できます。出力は一つのCSVタイムラインにまとめられ、Excel、[Timeline Explorer](https://ericzimmerman.github.io/#!index.md)、[Elastic Stack](doc/ElasticStackImport/ElasticStackImport-Japanese.md)、[Timesketch](https://timesketch.org/)等で簡単に分析できるようになります。

# 関連プロジェクト

* [EnableWindowsLogSettings](https://github.com/Yamato-Security/EnableWindowsLogSettings) - Sigmaベースの脅威ハンティングと、Windowsイベントログのファストフォレンジックタイムライン生成ツール。
* [Hayabusa Rules](https://github.com/Yamato-Security/hayabusa-rules/blob/main/README-Japanese.md) - Hayabusaのための検知ルール。
* [Hayabusa Sample EVTXs](https://github.com/Yamato-Security/hayabusa-sample-evtx) - Hayabusa/Sigma検出ルールをテストするためのサンプルevtxファイル。
* [Takajo](https://github.com/Yamato-Security/takajo/blob/main/README-Japanese.md) - Hayabusa結果の解析ツール。
* [WELA (Windows Event Log Analyzer)](https://github.com/Yamato-Security/WELA/blob/main/README-Japanese.md) - PowerShellで書かれたWindowsイベントログの解析ツール。

## 目次

- [Hayabusa について](#hayabusa-について)
- [関連プロジェクト](#関連プロジェクト)
  - [目次](#目次)
  - [主な目的](#主な目的)
    - [スレット(脅威)ハンティングと企業向けの広範囲なDFIR](#スレット脅威ハンティングと企業向けの広範囲なdfir)
    - [フォレンジックタイムラインの高速生成](#フォレンジックタイムラインの高速生成)
- [スクリーンショット](#スクリーンショット)
  - [起動画面](#起動画面)
  - [ターミナル出力画面](#ターミナル出力画面)
  - [イベント頻度タイムライン出力画面 (`-V`オプション)](#イベント頻度タイムライン出力画面--vオプション)
  - [結果サマリ画面](#結果サマリ画面)
  - [HTMLの結果サマリ (`-H`オプション)](#htmlの結果サマリ--hオプション)
  - [Excelでの解析](#excelでの解析)
  - [Timeline Explorerでの解析](#timeline-explorerでの解析)
  - [Criticalアラートのフィルタリングとコンピュータごとのグルーピング](#criticalアラートのフィルタリングとコンピュータごとのグルーピング)
  - [Elastic Stackダッシュボードでの解析](#elastic-stackダッシュボードでの解析)
  - [Timesketchでの解析](#timesketchでの解析)
- [タイムラインのサンプル結果](#タイムラインのサンプル結果)
- [特徴＆機能](#特徴機能)
- [ダウンロード](#ダウンロード)
- [Gitクローン](#gitクローン)
- [アドバンス: ソースコードからのコンパイル（任意）](#アドバンス-ソースコードからのコンパイル任意)
  - [Rustパッケージの更新](#rustパッケージの更新)
  - [32ビットWindowsバイナリのクロスコンパイル](#32ビットwindowsバイナリのクロスコンパイル)
  - [macOSでのコンパイルの注意点](#macosでのコンパイルの注意点)
  - [Linuxでのコンパイルの注意点](#linuxでのコンパイルの注意点)
  - [LinuxのMUSLバイナリのクロスコンパイル](#linuxのmuslバイナリのクロスコンパイル)
- [Hayabusaの実行](#hayabusaの実行)
  - [注意: アンチウィルス/EDRの誤検知と遅い初回実行](#注意-アンチウィルスedrの誤検知と遅い初回実行)
  - [Windows](#windows)
  - [Linux](#linux)
  - [macOS](#macos)
- [使用方法](#使用方法)
  - [主なコマンド](#主なコマンド)
  - [コマンドラインオプション](#コマンドラインオプション)
  - [使用例](#使用例)
  - [ピボットキーワードの作成](#ピボットキーワードの作成)
  - [ログオン情報の要約](#ログオン情報の要約)
- [サンプルevtxファイルでHayabusaをテストする](#サンプルevtxファイルでhayabusaをテストする)
- [Hayabusaの出力](#hayabusaの出力)
  - [プロファイル](#プロファイル)
    - [1. `minimal`プロファイルの出力](#1-minimalプロファイルの出力)
    - [2. `standard`プロファイルの出力](#2-standardプロファイルの出力)
    - [3. `verbose`プロファイルの出力](#3-verboseプロファイルの出力)
    - [4. `all-field-info`プロファイルの出力](#4-all-field-infoプロファイルの出力)
    - [5. `all-field-info-verbose`プロファイルの出力](#5-all-field-info-verboseプロファイルの出力)
    - [6. `super-verbose`プロファイルの出力](#6-super-verboseプロファイルの出力)
    - [7. `timesketch-minimal`プロファイルの出力](#7-timesketch-minimalプロファイルの出力)
    - [8. `timesketch-verbose`プロファイルの出力](#8-timesketch-verboseプロファイルの出力)
    - [プロファイルの比較](#プロファイルの比較)
    - [Profile Field Aliases](#profile-field-aliases)
  - [Levelの省略](#levelの省略)
  - [MITRE ATT&CK戦術の省略](#mitre-attck戦術の省略)
  - [Channel情報の省略](#channel情報の省略)
- [その他の省略](#その他の省略)
  - [プログレスバー](#プログレスバー)
  - [標準出力へのカラー設定](#標準出力へのカラー設定)
  - [結果のサマリ](#結果のサマリ)
    - [イベント頻度タイムライン](#イベント頻度タイムライン)
- [Hayabusaルール](#hayabusaルール)
  - [Hayabusa v.s. 変換されたSigmaルール](#hayabusa-vs-変換されたsigmaルール)
  - [検知ルールのチューニング](#検知ルールのチューニング)
  - [検知レベルのlevelチューニング](#検知レベルのlevelチューニング)
  - [イベントIDフィルタリング](#イベントidフィルタリング)
- [その他のWindowsイベントログ解析ツールおよび関連リソース](#その他のwindowsイベントログ解析ツールおよび関連リソース)
- [Windowsイベントログ設定のススメ](#windowsイベントログ設定のススメ)
- [Sysmon関係のプロジェクト](#sysmon関係のプロジェクト)
- [コミュニティによるドキュメンテーション](#コミュニティによるドキュメンテーション)
  - [英語](#英語)
  - [日本語](#日本語)
- [貢献](#貢献)
- [バグの報告](#バグの報告)
- [ライセンス](#ライセンス)
- [Twitter](#twitter)

## 主な目的

### スレット(脅威)ハンティングと企業向けの広範囲なDFIR

Hayabusaには現在、3000以上のSigmaルールと約150のHayabusa検知ルールがあり、定期的にルールが追加されています。
[Velociraptor](https://docs.velociraptor.app/)の[Hayabusa artifact](https://docs.velociraptor.app/exchange/artifacts/pages/windows.eventlogs.hayabusa/)を用いることで企業向けの広範囲なスレットハンティングだけでなくDFIR(デジタルフォレンジックとインシデントレスポンス)にも無料で利用することが可能です。この2つのオープンソースを組み合わせることで、SIEMが設定されていない環境でも実質的に遡及してSIEMを再現することができます。具体的な方法は[Eric Capuano](https://twitter.com/eric_capuano)の[こちら](https://www.youtube.com/watch?v=Q1IoGX--814)の動画で学ぶことができます。
 最終的な目標はインシデントレスポンスや定期的なスレットハンティングのために、HayabusaエージェントをすべてのWindows端末にインストールして、中央サーバーにアラートを返す仕組みを作ることです。

### フォレンジックタイムラインの高速生成

Windowsのイベントログは、
  1）解析が困難なデータ形式であること
  2）データの大半がノイズであり調査に有用でないこと
から、従来は非常に長い時間と手間がかかる解析作業となっていました。 Hayabusa は、有用なデータのみを抽出し、専門的なトレーニングを受けた分析者だけでなく、Windowsのシステム管理者であれば誰でも利用できる読みやすい形式で提示することを主な目的としています。
Hayabusaは従来のWindowsイベントログ分析解析と比較して、分析者が20%の時間で80%の作業を行えるようにすることを目指しています。

# スクリーンショット

## 起動画面

![Hayabusa 起動画面](screenshots/Hayabusa-Startup.png)

## ターミナル出力画面

![Hayabusa ターミナル出力画面](screenshots/Hayabusa-Results.png)

## イベント頻度タイムライン出力画面 (`-V`オプション)

![Hayabusa イベント頻度タイムライン出力画面](screenshots/HayabusaEventFrequencyTimeline.png)

## 結果サマリ画面

![Hayabusa 結果サマリ画面](screenshots/HayabusaResultsSummary.png)

## HTMLの結果サマリ (`-H`オプション)

![Hayabusa results summary](screenshots/HTML-ResultsSummary-1.png)

![Hayabusa results summary](screenshots/HTML-ResultsSummary-2.png)

![Hayabusa results summary](screenshots/HTML-ResultsSummary-3.png)

## Excelでの解析

![Hayabusa Excelでの解析](screenshots/ExcelScreenshot.png)

## Timeline Explorerでの解析

![Hayabusa Timeline Explorerでの解析](screenshots/TimelineExplorer-ColoredTimeline.png)


## Criticalアラートのフィルタリングとコンピュータごとのグルーピング

![Timeline ExplorerでCriticalアラートのフィルタリングとコンピュータグルーピング](screenshots/TimelineExplorer-CriticalAlerts-ComputerGrouping.png)

## Elastic Stackダッシュボードでの解析

![Elastic Stack Dashboard 1](doc/ElasticStackImport/17-HayabusaDashboard-1.png)

![Elastic Stack Dashboard 2](doc/ElasticStackImport/18-HayabusaDashboard-2.png)

## Timesketchでの解析

![Timesketch](screenshots/TimesketchAnalysis.png)

# タイムラインのサンプル結果

CSVのタイムラインをExcelやTimeline Explorerで分析する方法は[こちら](doc/CSV-AnalysisWithExcelAndTimelineExplorer-Japanese.pdf)で紹介しています。

CSVのタイムラインをElastic Stackにインポートする方法は[こちら](doc/ElasticStackImport/ElasticStackImport-Japanese.md)で紹介しています。

CSVのタイムラインをTimesketchにインポートする方法は[こちら](doc/TimesketchImport/TimesketchImport-Japanese.md)で紹介しています。

# 特徴＆機能

* クロスプラットフォーム対応: Windows, Linux, macOS。
* Rustで開発され、メモリセーフでハヤブサよりも高速です！
* マルチスレッド対応により、最大5倍のスピードアップを実現。
* フォレンジック調査やインシデントレスポンスのために、分析しやすいCSVタイムラインを作成します。
* 読みやすい/作成/編集可能なYMLベースのHayabusaルールで作成されたIoCシグネチャに基づくスレット。
* SigmaルールをHayabusaルールに変換するためのSigmaルールのサポートがされています。
* 現在、他の類似ツールに比べ最も多くのSigmaルールをサポートしており、カウントルールにも対応しています。
* イベントログの統計。(どのような種類のイベントがあるのかを把握し、ログ設定のチューニングに有効です。)
* 不良ルールやノイズの多いルールを除外するルールチューニング設定が可能です。
* MITRE ATT&CKとのマッピング (CSVの出力ファイルのみ)。
* ルールレベルのチューニング。
* イベントログから不審なユーザやファイルを素早く特定するためのピボットキーワードの一覧作成。
* 詳細な調査のために全フィールド情報の出力。
* 成功と失敗したユーザログオンの要約。
* [Velociraptor](https://docs.velociraptor.app/)と組み合わせた企業向けの広範囲なすべてのエンドポイントに対するスレットハンティングとDFIR。
* CSV、JSON、JSONL形式とHTML結果サマリの出力。
* 毎日のSigmaルール更新。

# ダウンロード

[Releases](https://github.com/Yamato-Security/hayabusa/releases)ページからHayabusaの安定したバージョンでコンパイルされたバイナリが含まれている最新版もしくはソースコードをダウンロードできます。

# Gitクローン

以下の`git clone`コマンドでレポジトリをダウンロードし、ソースコードからコンパイルして使用することも可能です：

```bash
git clone https://github.com/Yamato-Security/hayabusa.git --recursive
```

**注意：** mainブランチは開発中のバージョンです。まだ正式にリリースされていない新機能が使えるかもしれないが、バグがある可能性もあるので、テスト版だと思って下さい。

※ `--recursive`をつけ忘れた場合、サブモジュールとして管理されている`rules`フォルダ内のファイルはダウンロードされません。

`git pull --recurse-submodules`コマンド、もしくは以下のコマンドで`rules`フォルダを同期し、Hayabusaの最新のルールを更新することができます:

```bash
hayabusa-1.8.1-win-x64.exe -u
```

アップデートが失敗した場合は、`rules`フォルダの名前を変更してから、もう一回アップデートしてみて下さい。

>> 注意: アップデートを実行する際に `rules` フォルダは [hayabusa-rules](https://github.com/Yamato-Security/hayabusa-rules) レポジトリの最新のルールとコンフィグファイルに置き換えられます
>> 既存ファイルへの修正はすべて上書きされますので、アップデート実行前に編集したファイルのバックアップをおすすめします。
>> もし、`--level-tuning` を行っているのであれば、アップデート後にルールファイルの再調整をしてください
>> `rules`フォルダ内に新しく追加したルールは、アップデート時に上書きもしくは削除は行われません。

# アドバンス: ソースコードからのコンパイル（任意）

Rustがインストールされている場合、以下のコマンドでソースコードからコンパイルすることができます:

注意: hayabusaをコンパイルするためにはRust(rustc)が`1.65.0`以上であることが必要です。

```bash
cargo build --release
```

以下のコマンドで定期的にRustをアップデートしてください：

```bash
rustup update stable
```

コンパイルされたバイナリは`target/release`フォルダ配下で作成されます。

## Rustパッケージの更新

コンパイル前に最新のRust crateにアップデートすることで、最新のライブラリを利用することができます:

```bash
cargo update
```

※ アップデート後、何か不具合がありましたらお知らせください。

## 32ビットWindowsバイナリのクロスコンパイル

以下のコマンドで64ビットのWindows端末で32ビットのバイナリをクロスコンパイルできます:

```bash
rustup install stable-i686-pc-windows-msvc
rustup target add i686-pc-windows-msvc
rustup run stable-i686-pc-windows-msvc cargo build --release
```

> **注意: Rust の新しい安定版が出たときには必ず`rustup install stable-i686-pc-windows-msvc`を実行してください。`rustup update stable` はクロスコンパイル用のコンパイラを更新しないので、ビルドエラーが発生することがあります。**

## macOSでのコンパイルの注意点

opensslについてのコンパイルエラーが表示される場合は、[Homebrew](https://brew.sh/)をインストールしてから、以下のパッケージをインストールする必要があります：

```bash
brew install pkg-config
brew install openssl
```

## Linuxでのコンパイルの注意点

opensslについてのコンパイルエラーが表示される場合は、以下のパッケージをインストールする必要があります。

Ubuntu系のディストロ:

```bash
sudo apt install libssl-dev
```

Fedora系のディストロ:

```bash
sudo yum install openssl-devel
```

## LinuxのMUSLバイナリのクロスコンパイル

まず、Linux OSでターゲットをインストールします。

```bash
rustup install stable-x86_64-unknown-linux-musl
rustup target add x86_64-unknown-linux-musl
```

以下のようにコンパイルします:

```
cargo build --release --target=x86_64-unknown-linux-musl
```

> **注意: Rust の新しい安定版が出たときには必ず`rustup install stable-x86_64-unknown-linux-musl`を実行してください。`rustup update stable` はクロスコンパイル用のコンパイラを更新しないので、ビルドエラーが発生することがあります。**

MUSLバイナリは`./target/x86_64-unknown-linux-musl/release/`ディレクトリ配下に作成されます。
MUSLバイナリはGNUバイナリより約15％遅いですが、より多くのLinuxバージョンとディストロで実行できます。

# Hayabusaの実行

## 注意: アンチウィルス/EDRの誤検知と遅い初回実行

Hayabusa実行する際や、`.yml`ルールのダウンロードや実行時にルール内でdetectionに不審なPowerShellコマンドや`mimikatz`のようなキーワードが書かれている際に、アンチウィルスやEDRにブロックされる可能性があります。
誤検知のため、セキュリティ対策の製品がHayabusaを許可するように設定する必要があります。
マルウェア感染が心配であれば、ソースコードを確認した上で、自分でバイナリをコンパイルして下さい。

Windows PC起動後の初回実行時に時間がかかる場合があります。これはWindows Defenderのリアルタイムスキャンが行われていることが原因です。リアルタイムスキャンを無効にするかHayabusaのディレクトリをアンチウィルススキャンから除外することでこの現象は解消しますが、設定を変える前にセキュリティリスクを十分ご考慮ください。

## Windows

コマンドプロンプトやWindows Terminalから32ビットもしくは64ビットのWindowsバイナリをHayabusaのルートディレクトリから実行します。

例: `hayabusa-1.8.1-windows-x64.exe`

## Linux

まず、バイナリに実行権限を与える必要があります。

```bash
chmod +x ./hayabusa-1.8.1-lin-gnu
```

次に、Hayabusaのルートディレクトリから実行します：

```bash
./hayabusa-1.8.1-lin-gnu
```

## macOS

まず、ターミナルやiTerm2からバイナリに実行権限を与える必要があります。

```bash
chmod +x ./hayabusa-1.8.1-mac-intel
```

次に、Hayabusaのルートディレクトリから実行してみてください：

```bash
./hayabusa-1.8.1-mac-intel
```

macOSの最新版では、以下のセキュリティ警告が出る可能性があります：

![Mac Error 1 JP](screenshots/MacOS-RunError-1-JP.png)

macOSの環境設定から「セキュリティとプライバシー」を開き、「一般」タブから「このまま許可」ボタンをクリックしてください。

![Mac Error 2 JP](screenshots/MacOS-RunError-2-JP.png)

その後、ターミナルからもう一回実行してみてください：

```bash
./hayabusa-1.8.1-mac-intel
```

以下の警告が出るので、「開く」をクリックしてください。

![Mac Error 3 JP](screenshots/MacOS-RunError-3-JP.png)

これで実行できるようになります。

# 使用方法

## 主なコマンド

* デフォルト: ファストフォレンジックタイムラインの作成。
* `--level-tuning`: アラート`level`のカスタムチューニング
* `-L, --logon-summary`: ログオンイベントのサマリを出力する。
* `-P, --pivot-keywords-list`: ピボットする不審なキーワードのリスト作成。 
* `-M, --metrics`: イベントIDに基づくイベントの合計と割合の集計を出力する。
* `--set-default-profile`: デフォルトプロファイルを変更する。
* `-u, --update`: GitHubの[hayabusa-rules](https://github.com/Yamato-Security/hayabusa-rules)リポジトリにある最新のルールに同期させる。

## コマンドラインオプション

```
Usage:
  hayabusa.exe <INPUT> [OTHER-ACTIONS] [OPTIONS]

Options:
  -h, --help     Print help information
  -V, --version  Print version information

INPUT:
  -d, --directory <DIRECTORY>  .evtxファイルを持つディレクトリのパス
  -f, --file <FILE>            1つの.evtxファイルに対して解析を行う
  -l, --live-analysis          ローカル端末のC:\Windows\System32\winevt\Logsフォルダを解析する

ADVANCED:
  -c, --rules-config <DIRECTORY>         ルールフォルダのコンフィグディレクトリ (デフォルト: ./rules/config)
  -Q, --quiet-errors                     Quiet errorsモード: エラーログを保存しない
  -r, --rules <DIRECTORY/FILE>           ルールファイルまたはルールファイルを持つディレクトリ (デフォルト: ./rules)
  -t, --thread-number <NUMBER>           スレッド数 (デフォルト: パフォーマンスに最適な数値)
      --target-file-ext <EVTX_FILE_EXT>  evtx以外の拡張子を解析対象に追加する。 (例１: evtx_data 例２：evtx1 evtx2)

OUTPUT:
  -H, --html-report <FILE>  HTML形式で詳細な結果を出力する (例: results.html)
  -j, --json                タイムラインの出力をJSON形式で保存する（例: -j -o results.json）
  -J, --jsonl               タイムラインの出力をJSONL形式で保存する (例: -J -o results.jsonl)
  -o, --output <FILE>       タイムラインをCSV形式で保存する (例: results.csv)
  -P, --profile <PROFILE>   利用する出力プロファイル名を指定する

DISPLAY-SETTINGS:
<<<<<<< HEAD
      --no-color            カラー出力を無効にする
      --no-summary          結果概要を出力しない
  -q, --quiet               Quietモード: 起動バナーを表示しない
  -v, --verbose             詳細な情報を出力する
  -T, --visualize-timeline  イベント頻度タイムラインを出力する
=======
        --debug                 デバッグ情報を出力する (メモリ使用量など)
        --no-color              カラー出力を無効にする
        --no-summary            結果概要を出力しない
    -q, --quiet                 Quietモード: 起動バナーを表示しない
    -v, --verbose               詳細な情報を出力する
    -V, --visualize-timeline    イベント頻度タイムラインを出力する
>>>>>>> 2b8e6a9f

FILTERING:
  -e, --eid-filter               イベントIDによるフィルタリングを行う(コンフィグファイル: ./rules/config/target_event_IDs.txt`)
      --enable-deprecated-rules  Deprecatedルールを有効にする
      --exclude-status <STATUS>  読み込み対象外とするルール内でのステータス (ex: experimental) (ex: stable test)
  -m, --min-level <LEVEL>        結果出力をするルールの最低レベル (デフォルト: informational)
  -n, --enable-noisy-rules       Noisyルールを有効にする
      --timeline-end <DATE>      解析対象とするイベントログの終了時刻 (例: "2022-02-22 23:59:59 +09:00")
      --timeline-start <DATE>    解析対象とするイベントログの開始時刻 (例: "2020-02-22 00:00:00 +09:00")

OTHER-ACTIONS:
      --contributors                   コントリビュータの一覧表示
  -L, --logon-summary                  成功と失敗したログオン情報の要約を出力する
      --level-tuning [<FILE>]          ルールlevelのチューニング (デフォルト: ./rules/config/level_tuning.txt)
      --list-profiles                  利用可能な出力プロファイル名を出力する
  -M, --metrics                        イベントIDの統計情報を表示する
  -p, --pivot-keywords-list            ピボットキーワードの一覧作成
      --set-default-profile <PROFILE>  デフォルトの出力コンフィグを設定する
  -u, --update-rules                   rulesフォルダをhayabusa-rulesのgithubリポジトリの最新版に更新する

TIME-FORMAT:
      --European-time     ヨーロッパ形式で日付と時刻を出力する (例: 22-02-2022 22:00:00.123 +02:00)
      --ISO-8601          ISO-8601形式で日付と時刻を出力する (ex: 2022-02-22T10:10:10.1234567Z) (Always UTC)
      --RFC-2822          RFC 2822形式で日付と時刻を出力する (例: Fri, 22 Feb 2022 22:00:00 -0600)
      --RFC-3339          RFC 3339形式で日付と時刻を出力する (例: 2022-02-22 22:00:00.123456-06:00)
      --US-military-time  24時間制(ミリタリータイム)のアメリカ形式で日付と時刻を出力する (例: 02-22-2022 22:00:00.123 -06:00)
      --US-time           アメリカ形式で日付と時刻を出力する (例: 02-22-2022 10:00:00.123 PM -06:00)
  -U, --UTC               UTC形式で日付と時刻を出力する (デフォルト: 現地時間)
```

## 使用例

* １つのWindowsイベントログファイルに対してHayabusaを実行する:

```bash
hayabusa-1.8.1-win-x64.exe -f eventlog.evtx
```

* `verbose`プロファイルで複数のWindowsイベントログファイルのあるsample-evtxディレクトリに対して、Hayabusaを実行する:

```bash
hayabusa-1.8.1-win-x64.exe -d .\hayabusa-sample-evtx -P verbose
```

* 全てのフィールド情報も含めて１つのCSVファイルにエクスポートして、Excel、Timeline Explorer、Elastic Stack等でさらに分析することができる(注意: `super-verbose`プロファイルを使すると、出力するファイルのサイズがとても大きくなる！):

```bash
hayabusa-1.8.1-win-x64.exe -d .\hayabusa-sample-evtx -o results.csv -P super-verbose
```

* タイムラインをJSON形式で保存する:

```bash
hayabusa-1.8.1-win-x64.exe -d .\hayabusa-sample-evtx -o results.json -j
```

* Hayabusaルールのみを実行する（デフォルトでは`-r .\rules`にあるすべてのルールが利用される）:

```bash
hayabusa-1.8.1-win-x64.exe -d .\hayabusa-sample-evtx -r .\rules\hayabusa -o results.csv
```

* Windowsでデフォルトで有効になっているログに対してのみ、Hayabusaルールを実行する:

```bash
hayabusa-1.8.1-win-x64.exe -d .\hayabusa-sample-evtx -r .\rules\hayabusa\builtin -o results.csv
```

* Sysmonログに対してのみHayabusaルールを実行する:

```bash
hayabusa-1.8.1-win-x64.exe -d .\hayabusa-sample-evtx -r .\rules\hayabusa\sysmon -o results.csv
```

* Sigmaルールのみを実行する:

```bash
hayabusa-1.8.1-win-x64.exe -d .\hayabusa-sample-evtx -r .\rules\sigma -o results.csv
```

* 廃棄(deprecated)されたルール(`status`が`deprecated`になっているルール)とノイジールール(`.\rules\config\noisy_rules.txt`にルールIDが書かれているルール)を有効にする:

```bash
hayabusa-1.8.1-win-x64.exe -d .\hayabusa-sample-evtx --enable-deprecated-rules --enable-noisy-rules -o results.csv
```

* ログオン情報を分析するルールのみを実行し、UTCタイムゾーンで出力する:

```bash
hayabusa-1.8.1-win-x64.exe -d .\hayabusa-sample-evtx -r .\rules\hayabusa\builtin\Security\LogonLogoff\Logon -U -o results.csv
```

* 起動中のWindows端末上で実行し（Administrator権限が必要）、アラート（悪意のある可能性のある動作）のみを検知する:

```bash
hayabusa-1.8.1-win-x64.exe -l -m low
```

* criticalレベルのアラートからピボットキーワードの一覧を作成する(結果は結果毎に`keywords-Ip Address.txt`や`keywords-Users.txt`等に出力される):

```bash
hayabusa-1.8.1-win-x64.exe -l -m critical -p -o keywords
```

* イベントIDの統計情報を出力する:

```bash
hayabusa-1.8.1-win-x64.exe -f Security.evtx -M
```

* ログオンサマリを出力する:

```bash
hayabusa-1.8.1-win-x64.exe -L -f Security.evtx -M
```

* 詳細なメッセージを出力する(処理に時間がかかるファイル、パースエラー等を特定するのに便利):

```bash
hayabusa-1.8.1-win-x64.exe -d .\hayabusa-sample-evtx -v
```

* Verbose出力の例:

```bash
Checking target evtx FilePath: "./hayabusa-sample-evtx/YamatoSecurity/T1027.004_Obfuscated Files or Information\u{a0}Compile After Delivery/sysmon.evtx"
1 / 509 [>-------------------------------------------------------------------------------------------------------------------------------------------] 0.20 % 1s 
Checking target evtx FilePath: "./hayabusa-sample-evtx/YamatoSecurity/T1558.004_Steal or Forge Kerberos Tickets AS-REP Roasting/Security.evtx"
2 / 509 [>-------------------------------------------------------------------------------------------------------------------------------------------] 0.39 % 1s 
Checking target evtx FilePath: "./hayabusa-sample-evtx/YamatoSecurity/T1558.003_Steal or Forge Kerberos Tickets\u{a0}Kerberoasting/Security.evtx"
3 / 509 [>-------------------------------------------------------------------------------------------------------------------------------------------] 0.59 % 1s 
Checking target evtx FilePath: "./hayabusa-sample-evtx/YamatoSecurity/T1197_BITS Jobs/Windows-BitsClient.evtx"
4 / 509 [=>------------------------------------------------------------------------------------------------------------------------------------------] 0.79 % 1s 
Checking target evtx FilePath: "./hayabusa-sample-evtx/YamatoSecurity/T1218.004_Signed Binary Proxy Execution\u{a0}InstallUtil/sysmon.evtx"
5 / 509 [=>------------------------------------------------------------------------------------------------------------------------------------------] 0.98 % 1s
```

* 結果を[Timesketch](https://timesketch.org/)にインポートできるCSV形式に保存する:

```bash
hayabusa-1.8.1-win-x64.exe -d ../hayabusa-sample-evtx --RFC-3339 -o timesketch-import.csv -P timesketch -U
```

* エラーログの出力をさせないようにする:
デフォルトでは、Hayabusaはエラーメッセージをエラーログに保存します。
エラーメッセージを保存したくない場合は、`-Q`を追加してください。

## ピボットキーワードの作成

`-p`もしくは`--pivot-keywords-list`オプションを使うことで不審なユーザやホスト名、プロセスなどを一覧で出力することができ、イベントログから素早く特定することができます。
ピボットキーワードのカスタマイズは`./config/pivot_keywords.txt`を変更することで行うことができます。以下はデフォルトの設定になります:

```
Users.SubjectUserName
Users.TargetUserName
Users.User
Logon IDs.SubjectLogonId
Logon IDs.TargetLogonId
Workstation Names.WorkstationName
Ip Addresses.IpAddress
Processes.Image
```

形式は`KeywordName.FieldName`となっています。例えばデフォルトの設定では、`Users`というリストは検知したイベントから`SubjectUserName`、 `TargetUserName` 、 `User`のフィールドの値が一覧として出力されます。hayabusaのデフォルトでは検知したすべてのイベントから結果を出力するため、`--pivot-keyword-list`オプションを使うときには `-m` もしくは `--min-level` オプションを併せて使って検知するイベントのレベルを指定することをおすすめします。まず`-m critical`を指定して、最も高い`critical`レベルのアラートのみを対象として、レベルを必要に応じて下げていくとよいでしょう。結果に正常なイベントにもある共通のキーワードが入っている可能性が高いため、手動で結果を確認してから、不審なイベントにありそうなキーワードリストを１つのファイルに保存し、`grep -f keywords.txt timeline.csv`等のコマンドで不審なアクティビティに絞ったタイムラインを作成することができます。

## ログオン情報の要約

`-L` または `--logon-summary` オプションを使うことでログオン情報の要約(ユーザ名、ログイン成功数、ログイン失敗数)の画面出力ができます。単体のevtxファイルを解析したい場合は`-f`オプションを利用してください。複数のevtxファイルを対象としたい場合は `-d` オプションを合わせて使うことでevtxファイルごとのログイン情報の要約を出力できます。

# サンプルevtxファイルでHayabusaをテストする

Hayabusaをテストしたり、新しいルールを作成したりするためのサンプルevtxファイルをいくつか提供しています: [https://github.com/Yamato-Security/Hayabusa-sample-evtx](https://github.com/Yamato-Security/Hayabusa-sample-evtx)

以下のコマンドで、サンプルのevtxファイルを新しいサブディレクトリ `hayabusa-sample-evtx` にダウンロードすることができます:

```bash
git clone https://github.com/Yamato-Security/hayabusa-sample-evtx.git
```

# Hayabusaの出力

## プロファイル

Hayabusaの`config/profiles.yaml`設定ファイルでは、５つのプロファイルが定義されています:

1. `minimal`
2. `standard` (デフォルト)
3. `verbose`
4. `all-field-info`
5. `all-field-info-verbose`
6. `super-verbose`
7. `timesketch-minimal`
8. `timesketch-verbose`

このファイルを編集することで、簡単に独自のプロファイルをカスタマイズしたり、追加したりすることができます。
`--set-default-profile <profile>`オプションでデフォルトのプロファイルを変更することもできます。
利用可能なプロファイルとそのフィールド情報を表示するには、`--list-profiles`オプションを使用してください。

### 1. `minimal`プロファイルの出力

`%Timestamp%`, `%Computer%`, `%Channel%`, `%EventID%`, `%Level%`, `%RuleTitle%`, `%Details%`

### 2. `standard`プロファイルの出力

`%Timestamp%`, `%Computer%`, `%Channel%`, `%EventID%`, `%Level%`, `%RecordID%`, `%RuleTitle%`, `%Details%`

### 3. `verbose`プロファイルの出力

`%Timestamp%`, `%Computer%`, `%Channel%`, `%EventID%`, `%Level%`, `%MitreTactics`, `%MitreTags%`, `%OtherTags%`, `%RecordID%`, `%RuleTitle%`, `%Details%`, `%RuleFile%`, `%EvtxFile%`

### 4. `all-field-info`プロファイルの出力

最小限の`details`情報を出力する代わりに、イベントにあるすべての`EventData`フィールド情報(`%AllFieldInfo%`)が出力されます。

`%Timestamp%`, `%Computer%`, `%Channel%`, `%EventID%`, `%Level%`, `%RecordID%`, `%RuleTitle%`, `%AllFieldInfo%`, `%RuleFile%`, `%EvtxFile%`

### 5. `all-field-info-verbose`プロファイルの出力

`all-field-info`とタグ情報が出力されます。

`%Timestamp%`, `%Computer%`, `%Channel%`, `%EventID%`, `%Level%`, `%MitreTactics`, `%MitreTags%`, `%OtherTags%`, `%RecordID%`, `%RuleTitle%`, `%AllFieldInfo%`, `%RuleFile%`, `%EvtxFile%`

### 6. `super-verbose`プロファイルの出力

`verbose`プロファイルで出力される情報とイベントにあるすべての`EventData`フィールド情報(`%AllFieldInfo%`)の**両方**が出力されます。
**(注意: 出力ファイルサイズは約2倍になります！)**

`%Timestamp%`, `%Computer%`, `%Channel%`, `%Provider%`, `%EventID%`, `%Level%`, `%MitreTactics`, `%MitreTags%`, `%OtherTags%`, `%RecordID%`, `%RuleTitle%`, `%RuleAuthor%`, `%RuleCreationDate%`, `%RuleModifiedDate%`, `%Status%`, `%Details%`, `%RuleFile%`, `%EvtxFile%`, `%AllFieldInfo%`

### 7. `timesketch-minimal`プロファイルの出力

[Timesketch](https://timesketch.org/)にインポートできる`verbose`プロファイル。

`%Timestamp%`, `hayabusa`, `%RuleTitle%`, `%Computer%`, `%Channel%`, `%EventID%`, `%Level%`, `%MitreTactics`, `%MitreTags%`, `%OtherTags%`, `%RecordID%`, `%Details%`, `%RuleFile%`, `%EvtxFile%`

### 8. `timesketch-verbose`プロファイルの出力

[Timesketch](https://timesketch.org/)にインポートできる`verbose`プロファイル。
**(注意: 出力ファイルサイズは約2倍になります！)**

`%Timestamp%`, `hayabusa`, `%RuleTitle%`, `%Computer%`, `%Channel%`, `%EventID%`, `%Level%`, `%MitreTactics`, `%MitreTags%`, `%OtherTags%`, `%RecordID%`, `%Details%`, `%RuleFile%`, `%EvtxFile%`, `%AllFieldInfo%`

### プロファイルの比較

以下のベンチマークは、2018年製のマックブックプロ上で7.5GBのEVTXデータに対して実施されました。

| プロファイル | 処理時間 | 結果のファイルサイズ |
| :---: | :---: | :---: |
| minimal | 16分18秒 | 690 MB |
| standard | 16分23秒 | 710 MB |
| verbose | 17分 | 990 MB |
| timesketch-minimal | 17分 | 1015 MB |
| all-field-info-verbose | 16分50秒 | 1.6 GB |
| super-verbose | 17分12秒 | 2.1 GB |

### Profile Field Aliases

| エイリアス名 | Hayabusaの出力情報 |
| :--- | :--- |
|%Timestamp% | デフォルトでは`YYYY-MM-DD HH:mm:ss.sss +hh:mm`形式になっている。イベントログの`<Event><System><TimeCreated SystemTime>`フィールドから来ている。デフォルトのタイムゾーンはローカルのタイムゾーンになるが、`--UTC`オプションでUTCに変更することができる。 |
|%Computer% | イベントログの`<Event><System><Computer>`フィールド。 |
|%Channel% |  ログ名。イベントログの`<Event><System><EventID>`フィールド。 |
|%EventID% | イベントログの`<Event><System><EventID>`フィールド。 |
|%Level% | YML検知ルールの`level`フィールド。(例：`informational`、`low`、`medium`、`high`、`critical`) |
|%MitreTactics% | MITRE ATT&CKの[戦術](https://attack.mitre.org/tactics/enterprise/) (例: Initial Access、Lateral Movement等々） |
|%MitreTags% | MITRE ATT&CKの戦術以外の情報。attack.g(グループ)、attack.t(技術)、attack.s(ソフトウェア)の情報を出力する。 |
|%OtherTags% | YML検知ルールの`tags`フィールドから`MitreTactics`、`MitreTags`以外のキーワードを出力する。|
|%RecordID% | `<Event><System><EventRecordID>`フィールドのイベントレコードID。 |
|%RuleTitle% | YML検知ルールの`title`フィールド。 |
|%Details% | YML検知ルールの`details`フィールドから来ていますが、このフィールドはHayabusaルールにしかありません。このフィールドはアラートとイベントに関する追加情報を提供し、ログのフィールドから有用なデータを抽出することができます。イベントキーのマッピングが間違っている場合、もしくはフィールドが存在しない場合で抽出ができなかった箇所は`n/a` (not available)と記載されます。YML検知ルールに`details`フィールドが存在しない時のdetailsのメッセージを`./rules/config/default_details.txt`で設定できます。`default_details.txt`では`Provider Name`、`EventID`、`details`の組み合わせで設定することができます。default_details.txt`やYML検知ルールに対応するルールが記載されていない場合はすべてのフィールド情報を出力します。 |
|%AllFieldInfo% | すべてのフィールド情報。 |
|%RuleFile% | アラートまたはイベントを生成した検知ルールのファイル名。 |
|%EvtxFile% | アラートまたはイベントを起こしたevtxファイルへのパス。 |
|%RuleAuthor% | YML検知ルールの `author` フィールド。 |
|%RuleCreationDate% | YML検知ルールの `date` フィールド。 |
|%RuleModifiedDate% | YML検知ルールの `modified` フィールド。 |
|%Status% | YML検知ルールの `status` フィールド。 |
|%RuleID% | YML検知ルールの `id` フィールド。 |
|%Provider% | `<Event><System><Provider>` フィールド内の`Name`属性。 |
|%RenderedMessage% | WEC機能で転送されたイベントログの`<Event><RenderingInfo><Message>`フィールド。 |

これらのエイリアスは、出力プロファイルで使用することができます。また、他の[イベントキーエイリアス](https://github.com/Yamato-Security/hayabusa-rules/blob/main/README-Japanese.md#%E3%82%A4%E3%83%99%E3%83%B3%E3%83%88%E3%82%AD%E3%83%BC%E3%82%A8%E3%82%A4%E3%83%AA%E3%82%A2%E3%82%B9)を定義し、他のフィールドを出力することもできます。

## Levelの省略

簡潔に出力するためにLevelを以下のように省略し出力しています。

* `crit`: `critical`
* `high`: `high`
* `med `: `medium`
* `low `: `low`
* `info`: `informational`

## MITRE ATT&CK戦術の省略

簡潔に出力するためにMITRE ATT&CKの戦術を以下のように省略しています。
`./config/mitre_tactics.txt`の設定ファイルで自由に編集できます。

* `Recon` : Reconnaissance (偵察)
* `ResDev` : Resource Development (リソース開発)
* `InitAccess` : Initial Access (初期アクセス)
* `Exec` : Execution (実行)
* `Persis` : Persistence (永続化)
* `PrivEsc` : Privilege Escalation (権限昇格)
* `Evas` : Defense Evasion (防御回避)
* `CredAccess` : Credential Access (認証情報アクセス)
* `Disc` : Discovery (探索)
* `LatMov` : Lateral Movement (横展開)
* `Collect` : Collection (収集)
* `C2` : Command and Control (遠隔操作)
* `Exfil` : Exfiltration (持ち出し)
* `Impact` : Impact (影響)

## Channel情報の省略

簡潔に出力するためにChannelの表示を以下のように省略しています。
`./rules/config/channel_abbreviations.txt`の設定ファイルで自由に編集できます。

* `App` : `Application`
* `AppLocker` : `Microsoft-Windows-AppLocker/*`
* `BitsCli` : `Microsoft-Windows-Bits-Client/Operational`
* `CodeInteg` : `Microsoft-Windows-CodeIntegrity/Operational`
* `Defender` : `Microsoft-Windows-Windows Defender/Operational`
* `DHCP-Svr` : `Microsoft-Windows-DHCP-Server/Operational`
* `DNS-Svr` : `DNS Server`
* `DvrFmwk` : `Microsoft-Windows-DriverFrameworks-UserMode/Operational`
* `Exchange` : `MSExchange Management`
* `Firewall` : `Microsoft-Windows-Windows Firewall With Advanced Security/Firewall`
* `KeyMgtSvc` : `Key Management Service`
* `LDAP-Cli` : `Microsoft-Windows-LDAP-Client/Debug`
* `NTLM` `Microsoft-Windows-NTLM/Operational`
* `OpenSSH` : `OpenSSH/Operational`
* `PrintAdm` : `Microsoft-Windows-PrintService/Admin`
* `PrintOp` : `Microsoft-Windows-PrintService/Operational`
* `PwSh` : `Microsoft-Windows-PowerShell/Operational`
* `PwShClassic` : `Windows PowerShell`
* `RDP-Client` : `Microsoft-Windows-TerminalServices-RDPClient/Operational`
* `Sec` : `Security`
* `SecMitig` : `Microsoft-Windows-Security-Mitigations/*`
* `SmbCliSec` : `Microsoft-Windows-SmbClient/Security`
* `SvcBusCli` : `Microsoft-ServiceBus-Client`
* `Sys` : `System`
* `Sysmon` : `Microsoft-Windows-Sysmon/Operational`
* `TaskSch` : `Microsoft-Windows-TaskScheduler/Operational`
* `WinRM` : `Microsoft-Windows-WinRM/Operational`
* `WMI` : `Microsoft-Windows-WMI-Activity/Operational`

# その他の省略

できるだけ簡潔にするために、以下の略語を使用しています:

- `Acct` -> Account
- `Addr` -> Address
- `Auth` -> Authentication
- `Cli` -> Client
- `Chan` -> Channel
- `Cmd` -> Command
- `Cnt` -> Count
- `Comp` -> Computer
- `Conn` -> Connection/Connected
- `Creds` -> Credentials
- `Crit` -> Critical
- `Disconn` -> Disconnection/Disconnected
- `Dir` -> Directory
- `Drv` -> Driver
- `Dst` -> Destination
- `EID` -> Event ID
- `Err` -> Error
- `Exec` -> Execution
- `FW` -> Firewall
- `Grp` -> Group
- `Img` -> Image
- `Inj` -> Injection
- `Krb` -> Kerberos
- `LID` -> Logon ID
- `Med` -> Medium
- `Net` -> Network
- `Obj` -> Object
- `Op` -> Operational/Operation
- `Proto` -> Protocol
- `PW` -> Password
- `Reconn` -> Reconnection
- `Req` -> Request
- `Rsp` -> Response
- `Sess` -> Session
- `Sig` -> Signature
- `Susp` -> Suspicious
- `Src` -> Source
- `Svc` -> Service
- `Svr` -> Server
- `Temp` -> Temporary
- `Term` -> Termination/Terminated
- `Tkt` -> Ticket
- `Tgt` -> Target
- `Unkwn` -> Unknown
- `Usr` -> User
- `Perm` -> Permament
- `Pkg` -> Package
- `Priv` -> Privilege
- `Proc` -> Process
- `PID` -> Process ID
- `PGUID` -> Process GUID (Global Unique ID)
- `Ver` -> Version

## プログレスバー

プログレス・バーは、複数のevtxファイルに対してのみ機能します。
解析したevtxファイルの数と割合をリアルタイムで表示します。

## 標準出力へのカラー設定

Hayabusaの結果は`level`毎に文字色が変わります。
`./config/level_color.txt`の値を変更することで文字色を変えることができます。
形式は`level名,(6桁のRGBのカラーhex)`です。
カラー出力をしないようにしたい場合は`--no-color`オプションをご利用ください。

## 結果のサマリ

元々のイベント数、検知したイベント数、データ削減の統計、検知数情報、最多検知日、最多検知端末名、最多アラート等の情報がスキャン後に出力されます。

### イベント頻度タイムライン

`-V`または`--visualize-timeline`オプションを使うことで、検知したイベントの数が5以上の時、頻度のタイムライン(スパークライン)を画面に出力します。
マーカーの数は最大10個です。デフォルトのCommand PromptとPowerShell Promptでは文字化けがでるので、Windows TerminalやiTerm2等のターミナルをご利用ください。

# Hayabusaルール

Hayabusa検知ルールはSigmaのようなYML形式で記述され、`rules`ディレクトリに入っています。
[https://github.com/Yamato-Security/hayabusa-rules](https://github.com/Yamato-Security/hayabusa-rules)のレポジトリで管理しているので、ルールのissueやpull requestはhayabusaのレポジトリではなく、ルールレポジトリへお願いします。

ルールの作成方法については、[hayabusa-rulesレポジトリのREADME](https://github.com/Yamato-Security/hayabusa-rules/blob/main/README-Japanese.md) をお読みください。

[hayabusa-rulesレポジトリ](https://github.com/Yamato-Security/hayabusa-rules)にあるすべてのルールは、`rules`フォルダに配置する必要があります。
`level`がinformationのルールは`イベント`とみなされ、`low`以上は`アラート`とみなされます。

Hayabusaルールのディレクトリ構造は、2つのディレクトリに分かれています:

* `builtin`: Windowsの組み込み機能で生成できるログ。
* `sysmon`: [sysmon](https://docs.microsoft.com/en-us/sysinternals/downloads/sysmon)によって生成されるログ。

ルールはさらにログタイプ（例：Security、Systemなど）によってディレクトリに分けられ、次の形式で名前が付けられます。

現在のルールをご確認いただき、新規作成時のテンプレートとして、また検知ロジックの確認用としてご利用ください。

## Hayabusa v.s. 変換されたSigmaルール

Sigmaルールは、最初にHayabusaルール形式に変換する必要があります。変換のやり方は[ここ](https://github.com/Yamato-Security/hayabusa-rules/tree/main/tools/sigmac/README-Japanese.md)で説明されています。
Hayabusaルールは`|contains|all`、`1 of selection*`、`all of selection*`、[Rust正規表現クレート](https://docs.rs/regex/1.5.4/regex/)では機能しない正規表現を使用するルールをデフォルトで対応していないため、コンバータが必要です。
殆どのルールはSigmaルールと互換性があるので、Sigmaルールのようにその他のSIEM形式に変換できます。
Hayabusaルールは、Windowsのイベントログ解析専用に設計されており、以下のような利点があります:

1. ログの有用なフィールドのみから抽出された追加情報を表示するための `details`フィールドを追加しています。
2. Hayabusaルールはすべてサンプルログに対してテストされ、検知することが確認されています。
   > 変換処理のバグ、サポートされていない機能、実装の違い(正規表現など)により、一部のSigmaルールは意図したとおりに動作しない可能性があります。
3. Sigmaルール仕様にない集計式(例：`|equalsfield`)の利用。

**制限事項**: 私たちの知る限り、Hayabusa はオープンソースの Windows イベントログ解析ツールの中でSigmaルールを最も多くサポートしていますが、まだサポートされていないルールもあります。

1. [Sigmaルール仕様](https://github.com/SigmaHQ/sigma-specification)の`count`以外の集計式。
2. `|near`、`|base64offset|contains`を使用するルール。

## 検知ルールのチューニング

ファイアウォールやIDSと同様に、シグネチャベースのツールは、環境に合わせて調整が必要になるため、特定のルールを永続的または一時的に除外する必要がある場合があります。

ルールID(例: `4fe151c2-ecf9-4fae-95ae-b88ec9c2fca6`) を `./rules/config/exclude_rules.txt`に追加すると、不要なルールや利用できないルールを無視することができます。

ルールIDを `./rules/config/noisy_rules.txt`に追加して、デフォルトでルールを無視することもできますが、`-n`または `--enable-noisy-rules`オプションを指定してルールを使用することもできます。

## 検知レベルのlevelチューニング

Hayabusaルール、Sigmaルールはそれぞれの作者が検知した際のリスクレベルを決めています。
ユーザが独自のリスクレベルに設定するには`./rules/config/level_tuning.txt`に変換情報を書き、`hayabusa-1.8.1-win-x64.exe --level-tuning`を実行することでルールファイルが書き換えられます。
ルールファイルが直接書き換えられることに注意して使用してください。

`./rules/config/level_tuning.txt`の例:
```
id,new_level
00000000-0000-0000-0000-000000000000,informational # sample level tuning line
```

ルールディレクトリ内で`id`が`00000000-0000-0000-0000-000000000000`のルールのリスクレベルが`informational`に書き換えられます。

## イベントIDフィルタリング

デフォルトでは、すべてのイベントに対してスキャンを行います。
パフォーマンスを上げるために、検知ルールでイベントIDが定義されていないイベントを`-e, --eid-filter`オプションで無視することができます。
`./rules/config/target_event_IDs.txt`で定義されたIDがスキャンされます。

# その他のWindowsイベントログ解析ツールおよび関連リソース

「すべてを統治する1つのツール」というものはなく、それぞれにメリットがあるため、これらの他の優れたツールやプロジェクトをチェックして、どれが気に入ったかを確認することをお勧めします。

* [APT-Hunter](https://github.com/ahmedkhlief/APT-Hunter) - Pythonで開発された攻撃検知ツール。
* [Awesome Event IDs](https://github.com/stuhli/awesome-event-ids) -  フォレンジック調査とインシデント対応に役立つイベントIDのリソース。
* [Chainsaw](https://github.com/countercept/chainsaw) - Rustで開発されたSigmaベースの攻撃検知ツール。
* [DeepBlueCLI](https://github.com/sans-blue-team/DeepBlueCLI) - [Eric Conrad](https://twitter.com/eric_conrad) によってPowershellで開発された攻撃検知ツール。
* [Epagneul](https://github.com/jurelou/epagneul) - Windowsイベントログの可視化ツール。
* [EventList](https://github.com/miriamxyra/EventList/) - [Miriam Wiesner](https://github.com/miriamxyra)によるセキュリティベースラインの有効なイベントIDをMITRE ATT&CKにマッピングするPowerShellツール。 
* [MITRE ATT&CKとWindowイベントログIDのマッピング](https://www.socinvestigation.com/mapping-mitre-attck-with-window-event-log-ids/) - 作者：[Michel de CREVOISIER](https://twitter.com/mdecrevoisier)
* [EvtxECmd](https://github.com/EricZimmerman/evtx) - [Eric Zimmerman](https://twitter.com/ericrzimmerman)によるEvtxパーサー。
* [EVTXtract](https://github.com/williballenthin/EVTXtract) - 未使用領域やメモリダンプからEVTXファイルを復元するツール。
* [EvtxToElk](https://www.dragos.com/blog/industry-news/evtxtoelk-a-python-module-to-load-windows-event-logs-into-elasticsearch/) - Elastic StackにEvtxデータを送信するPythonツール。
* [EVTX ATTACK Samples](https://github.com/sbousseaden/EVTX-ATTACK-SAMPLES) - [SBousseaden](https://twitter.com/SBousseaden) によるEVTX攻撃サンプルイベントログファイル。
* [EVTX-to-MITRE-Attack](https://github.com/mdecrevoisier/EVTX-to-MITRE-Attack) - [Michel de CREVOISIER](https://twitter.com/mdecrevoisier)によるATT&CKにマッピングされたEVTX攻撃サンプルログのレポジトリ。
* [EVTX parser](https://github.com/omerbenamram/evtx) - [@OBenamram](https://twitter.com/obenamram) によって書かれた、Hayabusaが使用しているRustライブラリ。
* [Grafiki](https://github.com/lucky-luk3/Grafiki) - SysmonとPowerShellログの可視化ツール。
* [LogonTracer](https://github.com/JPCERTCC/LogonTracer) - [JPCERTCC](https://twitter.com/jpcert) による、横方向の動きを検知するためにログオンを視覚化するグラフィカルなインターフェース。
* [RustyBlue](https://github.com/Yamato-Security/RustyBlue) - 大和セキュリティによるDeepBlueCLIのRust版。
* [Sigma](https://github.com/SigmaHQ/Sigma) - コミュニティベースの汎用SIEMルール。
* [SOF-ELK](https://github.com/philhagen/sof-elk) - [Phil Hagen](https://twitter.com/philhagen) によるDFIR解析用のElastic Stack VM。
* [so-import-evtx](https://docs.securityonion.net/en/2.3/so-import-evtx.html) - evtxファイルをSecurityOnionにインポートするツール。
* [SysmonTools](https://github.com/nshalabi/SysmonTools) - Sysmonの設定とオフライン可視化ツール。
* [Timeline Explorer](https://ericzimmerman.github.io/#!index.md) - [Eric Zimmerman](https://twitter.com/ericrzimmerman) による最高のCSVタイムラインアナライザ。
* [Windows Event Log Analysis - Analyst Reference](https://www.forwarddefense.com/media/attachments/2021/05/15/windows-event-log-analyst-reference.pdf) - Forward DefenseのSteve AnsonによるWindowsイベントログ解析の参考資料。
* [WELA (Windows Event Log Analyzer)](https://github.com/Yamato-Security/WELA/) - [Yamato Security](https://github.com/Yamato-Security/)によるWindowsイベントログ解析のマルチツール。
* [Zircolite](https://github.com/wagga40/Zircolite) - Pythonで書かれたSigmaベースの攻撃検知ツール。

# Windowsイベントログ設定のススメ

Windows機での悪性な活動を検知する為には、デフォルトのログ設定を改善することが必要です。
どのようなログ設定を有効にする必要があるのか、また、自動的に適切な設定を有効にするためのスクリプトを、別のプロジェクトとして作成しました: [https://github.com/Yamato-Security/EnableWindowsLogSettings](https://github.com/Yamato-Security/EnableWindowsLogSettings)

以下のサイトを閲覧することもおすすめします。:
* [JSCU-NL (Joint Sigint Cyber Unit Netherlands) Logging Essentials](https://github.com/JSCU-NL/logging-essentials)
* [ACSC (Australian Cyber Security Centre) Logging and Fowarding Guide](https://www.cyber.gov.au/acsc/view-all-content/publications/windows-event-logging-and-forwarding)
* [Malware Archaeology Cheat Sheets](https://www.malwarearchaeology.com/cheat-sheets)

# Sysmon関係のプロジェクト

フォレンジックに有用な証拠を作り、高い精度で検知をさせるためには、sysmonをインストールする必要があります。以下のサイトを参考に設定することをおすすめします。:
* [Sysmon Modular](https://github.com/olafhartong/sysmon-modular)
* [TrustedSec Sysmon Community Guide](https://github.com/trustedsec/SysmonCommunityGuide)
* [SwiftOnSecurityのSysmon設定ファイル](https://github.com/SwiftOnSecurity/sysmon-config)
* [Neo23x0によるSwiftOnSecurityのSysmon設定ファイルのフォーク](https://github.com/Neo23x0/sysmon-config)
* [ion-stormによるSwiftOnSecurityのSysmon設定ファイルのフォーク](https://github.com/ion-storm/sysmon-config)

# コミュニティによるドキュメンテーション

## 英語

* 2022/06/19 [VelociraptorチュートリアルとHayabusaの統合方法](https://www.youtube.com/watch?v=Q1IoGX--814) by [Eric Capuano](https://twitter.com/eric_capuano)
* 2022/01/24 [Hayabusa結果をneo4jで可視化する方法](https://www.youtube.com/watch?v=7sQqz2ek-ko) by Matthew Seyer ([@forensic_matt](https://twitter.com/forensic_matt))

## 日本語

* 2022/01/22 [Hayabusa結果をElastic Stackで可視化する方法](https://qiita.com/kzzzzo2/items/ead8ccc77b7609143749) by [@kzzzzo2](https://qiita.com/kzzzzo2)
* 2021/12/31 [Windowsイベントログ解析ツール「Hayabusa」を使ってみる](https://itib.hatenablog.com/entry/2021/12/31/222946) by itiB ([@itiB_S144](https://twitter.com/itiB_S144))
* 2021/12/27 [Hayabusaの中身](https://kazuminkun.hatenablog.com/entry/2021/12/27/190535) by Kazuminn ([@k47_um1n](https://twitter.com/k47_um1n))

# 貢献

どのような形でも構いませんので、ご協力をお願いします。プルリクエスト、ルール作成、evtxログのサンプルなどがベストですが、機能リクエスト、バグの通知なども大歓迎です。

少なくとも、私たちのツールを気に入っていただけたなら、GitHubで星を付けて、あなたのサポートを表明してください。

# バグの報告

見つけたバグを[こちら](https://github.com/Yamato-Security/hayabusa/issues/new?assignees=&labels=bug&template=bug_report.md&title=%5Bbug%5D)でご連絡ください。報告されたバグを喜んで修正します！

# ライセンス

Hayabusaは[GPLv3](https://www.gnu.org/licenses/gpl-3.0.en.html)で公開され、すべてのルールは[Detection Rule License (DRL) 1.1](https://github.com/SigmaHQ/sigma/blob/master/LICENSE.Detection.Rules.md)で公開されています。

# Twitter

[@SecurityYamato](https://twitter.com/SecurityYamato)でHayabusa、ルール更新、その他の大和セキュリティツール等々について情報を提供しています。<|MERGE_RESOLUTION|>--- conflicted
+++ resolved
@@ -85,7 +85,7 @@
     - [プロファイルの比較](#プロファイルの比較)
     - [Profile Field Aliases](#profile-field-aliases)
   - [Levelの省略](#levelの省略)
-  - [MITRE ATT&CK戦術の省略](#mitre-attck戦術の省略)
+  - [MITRE ATT\&CK戦術の省略](#mitre-attck戦術の省略)
   - [Channel情報の省略](#channel情報の省略)
 - [その他の省略](#その他の省略)
   - [プログレスバー](#プログレスバー)
@@ -421,20 +421,12 @@
   -P, --profile <PROFILE>   利用する出力プロファイル名を指定する
 
 DISPLAY-SETTINGS:
-<<<<<<< HEAD
+      --debug                 デバッグ情報を出力する (メモリ使用量など)
       --no-color            カラー出力を無効にする
       --no-summary          結果概要を出力しない
   -q, --quiet               Quietモード: 起動バナーを表示しない
   -v, --verbose             詳細な情報を出力する
   -T, --visualize-timeline  イベント頻度タイムラインを出力する
-=======
-        --debug                 デバッグ情報を出力する (メモリ使用量など)
-        --no-color              カラー出力を無効にする
-        --no-summary            結果概要を出力しない
-    -q, --quiet                 Quietモード: 起動バナーを表示しない
-    -v, --verbose               詳細な情報を出力する
-    -V, --visualize-timeline    イベント頻度タイムラインを出力する
->>>>>>> 2b8e6a9f
 
 FILTERING:
   -e, --eid-filter               イベントIDによるフィルタリングを行う(コンフィグファイル: ./rules/config/target_event_IDs.txt`)
