--- conflicted
+++ resolved
@@ -16,11 +16,8 @@
 - Added the `-C, --clobber` option to overwrite existing output files in `csv-timeline`, `json-timeline`, `metrics`, `logon-summary`, and `search` commands. (#1063) (@YamatoSecurity, @hitenkoku)
 - Made the HTML report portable by embedding the images and inlining CSS. (#1078) (@hitenkoku, thanks for the suggestion from @joswr1ght)
 - Speed improvements in the output. (#1088) (@hitenkoku, @fukusuket)
-<<<<<<< HEAD
 - The `metrics` command now performs word wrapping to make sure the table gets rendered correctly. (#1067) (@garigariganzy)
-=======
 - `search` command results can now be outputted to JSON/JSONL. (#1041) (@hitenkoku)
->>>>>>> ecb20279
 
 **Bug Fixes:**
 
