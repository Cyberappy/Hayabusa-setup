# Changes

## 1.x.x [2022/xx/xx]

**New Features:**

- XXX

**Enhancements:**

- Added `--debug` option to display memory utilization at runtime. (#788) (@fukusuket)
- Updated clap crate package to version 4 and changed the `--visualize-timeline` short option `-V` to `-T`. (#725) (@YamatoSecurity)
- By optimizating binary, binary size is compressed and processing time is slightly improved. (#824) (@YamatoSecurity)
<<<<<<< HEAD
- Optimized speed and memory usage. (#787) (@fukusuket)
=======
- Added a new pipe keyword. (`|endswithfield`) (#740) (@hach1yon)
>>>>>>> cdbf1107

**Bug Fixes:**

- Fixed a bug where evtx files would not be loaded if run from a command prompt and the directory path was enclosed in double quotes. (#828) (@hitenkoku)
- Fixed unneeded spaces outputted when there were rule parsing errors. (#829) (@hitenkoku)

## 1.8.1 [2022/11/21]

**Enhancements:**

- Specified the minium Rust version `rust-version` field in `Cargo.toml` to avoid build dependency errors. (#802) (@hitenkoku)
- Reduced memory usage. (#806) (@fukusuket)
- Added the support for the `%RenderedMessage%` field in output profiles which is the rendered message in logs forwarded by WEC. (#760) (@hitenkoku)

**Bug Fixes:**

- Fixed a problem where rules using the `Data` field were not being detected. (#775) (@hitenkoku)
- Fixed a problem where the `%MitreTags%` and `%MitreTactics%` fields would randomly miss values. (#807) (@fukusuket)

## 1.8.0 [2022/11/07]

**New Features:**

- Added the `--ISO-8601` output time format option. This good to use when importing to Elastic Stack. It is exactly the same as what is in the original log.  (#767) (@hitenkoku)

**Enhancements:**

- Event ID filtering is now turned off by default. Use the `-e, --eid-filter` option to filter by Event ID. (Will usually be 10%+ faster but with a small chance of false negatives.) (#759) (@hitenkoku)
- Print an easy to understand error message when a user tries to download new rules with a different user account. (#758) (@fukusuket)
- Added total and unique detecion count information in the HTML Report. (#762) (@hitenkoku)
- Removed unnecessary array structure in the JSON output. (#766)(@hitenkoku)
- Added rule authors (`%RuleAuthor%`), rule creation date (`%RuleCreationDate%`), rule modified date (`%RuleModifiedDate%`), and rule status (`%Status%`) fields to output profiles. (#761) (@hitenkoku)
- Changed Details field in JSON output to an object. (#773) (@hitenkoku)
- Removed `build.rs` and changed the memory allocator to mimalloc for a speed increase of 20-30% on Intel-based OSes. (#657) (@fukusuket)
- Replaced `%RecordInformation%` alias in output profiles to `%AllFieldInfo%`, and changed the `AllFieldInfo` field in JSON output to an object. (#750) (@hitenkoku)
- Removed `HBFI-` prefix in `AllFieldInfo` field of json output. (#791) (@hitenkoku)
- Don't display result summary, etc... when `--no-summary` option is used. (This is good to use when using as a Velociraptor agent, etc... It will usually be 10% faster.) (#780) (@hitenkoku)
- Reduced memory usage and improved speed performance. (#778 #790) (@hitenkoku)
- Don't display Rule Authors list when authors list is empty. (#795) (@hitenkoku)
- Added rule ID (`%RuleID%`) and Provider Name (`%Provider%`) fields to output profiles. (#794) (@hitenkoku)

**Bug Fixes:**

- Fixed rule author unique rule count. (It was displaying one extra.) (#783) (@hitenkoku)

## 1.7.2 [2022/10/17]

**New Features:**

- Added `--list-profiles` option to print a list of output profiles. (#746) (@hitenkoku)

**Enhancements:**

- Moved the saved file line and shortened the update option output. (#754) (@YamatoSecurity)
- Limited rule author names of detected alerts to 40 characters. (#751) (@hitenkoku)

**Bug Fixes:**

- Fixed a bug where field information would get moved over in JSON/JSONL output when a drive letter (ex: `c:`) was in the field. (#748) (@hitenkoku)

## 1.7.1 [2022/10/10]

**Enhancements:**

- Hayabusa now checks Channel and EID information based on `rules/config/channel_eid_info.txt` to provide more accurate results. (#463) (@garigariganzy)
- Do not display a message about loading detection rules when using the `-M` or `-L` options. (#730) (@hitenkoku)
- Added a table of rule authors to standard output. (#724) (@hitenkoku)
- Ignore event records when the channel name is `null` (ETW events) when scanning and showing EID metrics. (#727) (@hitenkoku)

**Bug Fixes:**

- Fixed a bug where the same Channel and EID would be counted separately with the `-M` option. (#729) (@hitenkoku)

## 1.7.0 [2022/09/29]

**New Features:**

- Added a HTML summary report output option (`-H, --html-report`). (#689) (@hitenkoku, @nishikawaakira)

**Enhancements:**

- Changed Event ID Statistics option to Event ID Metrics option. (`-s, --statistics`  -> `-M, --metrics`) (#706) (@hitenkoku)
  (Note: `statistics_event_info.txt` was changed to `event_id_info.txt`.)
- Display new version of Hayabusa link when updating rules if there is a newer version. (#710) (@hitenkoku)
- Added logo in HTML summary output. (#714) (@hitenkoku)
- Unified output to one table when using `-M` or `-L` with the `-d` option. (#707) (@hitenkoku)
- Added Channel column to metrics output. (#707) (@hitenkoku)
- Removed First Timestamp and Last Timestamp of `-M` and `-L` option with the `-d` option. (#707) (@hitenkoku)
- Added csv output option(`-o --output`) when `-M` or `-L` option is used. (#707) (@hitenkoku)
- Separated Count and Percent columns in metric output. (#707) (@hitenkoku)
- Changed output table format of the metric option and logon information crate from prettytable-rs to comfy_table. (#707) (@hitenkoku)
- Added favicon.png in HTML summary output. (#722) (@hitenkoku)

## v1.6.0 [2022/09/16]

**New Features:**

- You can now save the timeline to JSON files with the `-j, --json` option.  (#654) (@hitenkoku)
- You can now save the timeline to JSONL files with the `-J, --jsonl` option.  (#694) (@hitenkoku)

**Enhancements:**

- Added top alerts to results summary. (#667) (@hitenkoku)
- Added `--no-summary` option to not display the results summary. (#672) (@hitenkoku)
- Made the results summary more compact. (#675 #678) (@hitenkoku)
- Made Channel field in channel_abbreviations.txt case-insensitive. (#685) (@hitenkoku)
- Changed pipe separator character in output from `|` to `‖`. (#687) (@hitenkoku)
- Added color to Saved alerts and events / Total events analyzed. (#690) (@hitenkoku)
- Updated evtx crate to 0.8.0. (better handling when headers or date values are invalid.)
- Updated output profiles. (@YamatoSecurity)

**Bug Fixes:**

- Hayabusa would crash with `-L` option (logon summary option). (#674) (@hitenkoku)
- Hayabusa would continue to scan without the correct config files but now will print and error and gracefully terminate. (#681) (@hitenkoku)
- Fixed total events from the number of scanned events to actual events in evtx. (#683) (@hitenkoku)

## v1.5.1 [2022/08/20]

**Enhancements:**

- Re-released v1.5.1 with an updated output profile that is compatible with Timesketch. (#668) (@YamatoSecurity)

## v1.5.1 [2022/08/19]

**Bug Fixes:**

- Critical, medium and low level alerts were not being displayed in color. (#663) (@fukusuket)
- Hayabusa would crash when an evtx file specified with `-f` did not exist. (#664) (@fukusuket)

## v1.5.0 [2022/08/18]

**New Features:**

- Customizable output of fields defined at `config/profiles.yaml` and `config/default_profile.yaml`. (#165) (@hitenkoku)
- Implemented the `null` keyword for rule detection. It is used to check if a target field exists or not. (#643) (@hitenkoku)
- Added output to JSON option (`-j` and `--json-timeline` )  (#654) (@hitenkoku)

**Enhancements:**

- Trimmed `./` from the rule path when updating. (#642) (@hitenkoku)
- Added new output aliases for MITRE ATT&CK tags and other tags. (#637) (@hitenkoku)
- Organized the menu output when `-h` is used. (#651) (@YamatoSecurity and @hitenkoku)
- Added commas to summary numbers to make them easier to read. (#649) (@hitenkoku)
- Added output percentage of detections in Result Summary. (#658) (@hitenkoku)

**Bug Fixes:**

- Fixed miscalculation of Data Reduction due to aggregation condition rule detection. (#640) (@hitenkoku)
- Fixed a race condition bug where a few events (around 0.01%) would not be detected. (#639 #660) (@fukusuket)

## v1.4.3 [2022/08/03]

**Bug Fixes:**

- Hayabusa would not run on Windows 11 when the VC redistribute package was not installed but now everything is compiled statically. (#635) (@fukusuket)

## v1.4.2 [2022/07/24]

**Enhancements:**

- You can now update rules to a custom directory by combining the `--update-rules` and `--rules` options. (#615) (@hitenkoku)
- Improved speed with parallel processing by up to 20% with large files. (#479) (@kazuminn)
- When saving files with `-o`, the `.yml` detection rule path column changed from `RulePath` to `RuleFile` and only the rule file name will be saved in order to decrease file size. (#623) (@hitenkoku)

**Bug Fixes:**

- Fixed a runtime error when hayabusa is run from a different path than the current directory. (#618) (@hitenkoku)

## v1.4.1 [2022/06/30]

**Enhancements:**

- When no `details` field is defined in a rule nor in `./rules/config/default_details.txt`, all fields will be outputted to the `details` column. (#606) (@hitenkoku)
- Added the `-D, --deep-scan` option. Now by default, events are filtered by Event IDs that there are detection rules for defined in `./rules/config/target_event_IDs.txt`. This should improve performance by 25~55% while still detecting almost everything. If you want to do a thorough scan on all events, you can disable the event ID filter with `-D, --deep-scan`. (#608) (@hitenkoku)
- `channel_abbreviations.txt`, `statistics_event_info.txt` and `target_event_IDs.txt` have been moved from the `config` directory to the `rules/config` directory in order to provide updates with `-U, --update-rules`.

## v1.4.0 [2022/06/26]

**New Features:**

- Added `--target-file-ext` option. You can specify additional file extensions to scan in addtition to the default `.evtx` files. For example, `--target-file-ext evtx_data` or multiple extensions with `--target-file-ext evtx1 evtx2`. (#586) (@hitenkoku)
- Added `--exclude-status` option: You can ignore rules based on their `status`. (#596) (@hitenkoku)

**Enhancements:**

- Added default details output based on `rules/config/default_details.txt` when no `details` field in a rule is specified. (i.e. Sigma rules) (#359) (@hitenkoku)
- Updated clap crate package to version 3. (#413) (@hitnekoku)
- Updated the default usage and help menu. (#387) (@hitenkoku)
- Hayabusa can be run from any directory, not just from the current directory. (#592) (@hitenkoku)
- Added saved file size output when `output` is specified. (#595) (@hitenkoku)

**Bug Fixes:**

- Fixed output error and program termination when long output is displayed with color. (#603) (@hitenkoku)
- Ignore loading yml files in `rules/tools/sigmac/testfiles` to fix `Excluded rules` count. (#602) (@hitenkoku)

## v1.3.2 [2022/06/13]

**Enhancements:**

- Changed the evtx Rust crate from 0.7.2 to 0.7.3 with updated packages. (@YamatoSecurity)

## v1.3.1 [2022/06/13]

**New Features:**

- You can now specify specific fields when there are multiple fields with the same name (Ex: `Data`). In the `details` line in a rule, specify a placeholder like `%Data[1]%` to display the first `Data` field. (#487) (@hitenkoku)
- Added loaded rules status summary. (#583) (@hitenkoku)

**Enhancements:**

- Debug symbols are stripped by default for smaller Linux and macOS binaries. (#568) (@YamatoSecurity)
- Updated crate packages (@YamatoSecurity)
- Added new output time format options. (`--US-time`, `--US-military-time`, `--European-time`) (#574) (@hitenkoku)
- Changed the output time format when `--rfc-3339` option is enabled. (#574) (@hitenkoku)
- Changed the `-R / --display-record-id` option to `-R / --hide-record-id` and now by default the event record ID is displayed. You can hide the record ID with `-R / --hide-record-id`. (#579) (@hitenkoku)
- Added rule loading message. (#583) (@hitenkoku)

**Bug Fixes:**

- The RecordID and RecordInformation column headers would be shown even if those options were not enabled. (#577) (@hitenkoku)

## v1.3.0 [2022/06/06]

**New Features:**

- Added `-V / --visualize-timeline` option: Event Frequency Timeline feature to visualize the number of events. (Note: There needs to be more than 5 events and you need to use a terminal like Windows Terminal, iTerm2, etc... for it to properly render.) (#533, #566) (@hitenkoku)
- Display all the `tags` defined in a rule to the `MitreAttack` column when saving to CSV file with the `--all-tags` option. (#525) (@hitenkoku)
- Added the `-R / --display-record-id` option: Display the event record ID (`<Event><System><EventRecordID>`). (#548) (@hitenkoku)
- Display dates with most detections. (#550) (@hitenkoku)
- Display the top 5 computers with the most unique detections. (#557) (@hitenkoku)

**Enhancements:**

- In the `details` line in a rule, when a placeholder points to a field that does not exist or there is an incorrect alias mapping, it will be outputted as `n/a` (not available). (#528) (@hitenkoku)
- Display total event and data reduction count. (How many and what percent of events were ignored.) (#538) (@hitenkoku)
- New logo. (#536) (@YamatoSecurity)
- Display total evtx file size. (#540) (@hitenkoku)
- Changed logo color. (#537) (@hitenkoku)
- Display the original `Channel` name when not specified in `channel_abbrevations.txt`. (#553) (@hitenkoku)
- Display separately `Ignored rules` to `Exclude rules`, `Noisy rules`, and `Deprecated rules`. (#556) (@hitenkoku)
- Display results messge when `output` option is set. (#561) (@hitenkoku)

**Bug Fixes:**

- Fixed the `--start-timeline` and `--end-timeline` options as they were not working. (#546) (@hitenkoku)
- Fixed crash bug when level in rule is not valid. (#560) (@hitenkoku)

## v1.2.2 [2022/05/20]

**New Features:**

- Added a logon summary feature. (`-L` / `--logon-summary`) (@garigariganzy)

**Enhancements:**

- Colored output is now on by default and supports Command and Powershell prompts. (@hitenkoku)

**Bug Fixes:**

- Fixed a bug in the update feature when the rules repository does not exist but the rules folder exists. (#516) (@hitenkoku)
- Fixed a rule parsing error bug when there were .yml files in a .git folder. (#524) (@hitenkoku)
- Fixed wrong version number in the 1.2.1 binary.

## v1.2.1 [2022/04/20] Black Hat Asia Arsenal 2022 RC2

**New Features:**

- Added a `Channel` column to the output based on the `./config/channel_abbreviations.txt` config file. (@hitenkoku)
- Rule and rule config files are now forcefully updated. (@hitenkoku)

**Bug Fixes:**

- Rules marked as noisy or excluded would not have their `level` changed with `--level-tuning` but now all rules will be checked. (@hitenkoku)

## v1.2.0 [2022/04/15] Black Hat Asia Arsenal 2022 RC1

**New Features:**

- Specify config directory (`-C / --config`): When specifying a different rules directory, the rules config directory will still be the default `rules/config`, so this option is useful when you want to test rules and their config files in a different directory. (@hitenkoku)
- `|equalsfield` aggregator: In order to write rules that compare if two fields are equal or not. (@hach1yon)
- Pivot keyword list generator feature (`-p / --pivot-keywords-list`): Will generate a list of keywords to grep for to quickly identify compromised machines, suspicious usernames, files, etc... (@kazuminn)
- `-F / --full-data` option: Will output all field information in addition to the fields defined in the rule’s `details`. (@hach1yon)
- `--level-tuning` option: You can tune the risk `level` in hayabusa and sigma rules to your environment. (@itib and @hitenkoku)

**Enhancements:**

- Updated detection rules and documentation. (@YamatoSecurity)
- Mac and Linux binaries now statically compile the OpenSSL libraries. (@YamatoSecurity)
- Performance and accuracy improvement for fields with tabs, etc... in them. (@hach1yon and @hitenkoku)
- Fields that are not defined in eventkey_alias.txt will automatically be searched in Event.EventData. (@kazuminn and @hitenkoku)
- When updating rules, the names of new rules as well as the count will be displayed. (@hitenkoku)
- Removed all Clippy warnings from the source code. (@hitenkoku and @hach1yon)
- Updated the event ID and title config file (`timeline_event_info.txt`) and changed the name to `statistics_event_info.txt`. (@YamatoSecurity and @garigariganzy)
- 32-bit Hayabusa Windows binaries are now prevented from running on 64-bit Windows as it would cause unexpected results. (@hitenkoku)
- MITRE ATT&CK tag output can be customized in `output_tag.txt`. (@hitenkoku)
- Added Channel column output. (@hitenkoku)

**Bug Fixes:**

- `.yml` files in the `.git` folder would cause parse errors so they are now ignored. (@hitenkoku)
- Removed unnecessary newline due to loading test file rules. (@hitenkoku)
- Fixed output stopping in Windows Terminal due a bug in Terminal itself. (@hitenkoku)

## v1.1.0 [2022/03/03]

**New Features:**

- Can specify a single rule with the `-r / --rules` option. (Great for testing rules!) (@kazuminn)
- Rule update option (`-u / --update-rules`): Update to the latest rules in the [hayabusa-rules](https://github.com/Yamato-Security/hayabusa-rules) repository. (@hitenkoku)
- Live analysis option (`-l / --live-analysis`): Can easily perform live analysis on Windows machines without specifying the Windows event log directory. (@hitenkoku)

**Enhancements:**

- Updated documentation. (@kazuminn , @hitenkoku , @YamatoSecurity)
- Updated rules. (20+ Hayabusa rules, 200+ Sigma rules) (@YamatoSecurity)
- Windows binaries are now statically compiled so installing Visual C++ Redistributable is not required. (@hitenkoku)
- Color output (`-c / --color`) for terminals that support True Color (Windows Terminal, iTerm2, etc...). (@hitenkoku)
- MITRE ATT&CK tactics are included in the saved CSV output. (@hitenkoku)
- Performance improvement. (@hitenkoku)
- Comments added to exclusion and noisy config files. (@kazuminn)
- Using faster memory allocators (rpmalloc for Windows, jemalloc for macOS and Linux.) (@kazuminn)
- Updated cargo crates. (@YamatoSecurity)

**Bug Fixes:**

- Made the clap library version static to make `cargo update` more stable. (@hitenkoku)
- Some rules were not alerting if there were tabs or carriage returns in the fields. (@hitenkoku)

## v1.0.0-Release 2 [2022/01/27]

- Removed Excel result sample files as they were being flagged by anti-virus. (@YamatoSecurity)
- Updated the Rust evtx library to 0.7.2 (@YamatoSecurity)

## v1.0.0 [2021/12/25]

- Initial release.<|MERGE_RESOLUTION|>--- conflicted
+++ resolved
@@ -11,11 +11,8 @@
 - Added `--debug` option to display memory utilization at runtime. (#788) (@fukusuket)
 - Updated clap crate package to version 4 and changed the `--visualize-timeline` short option `-V` to `-T`. (#725) (@YamatoSecurity)
 - By optimizating binary, binary size is compressed and processing time is slightly improved. (#824) (@YamatoSecurity)
-<<<<<<< HEAD
 - Optimized speed and memory usage. (#787) (@fukusuket)
-=======
 - Added a new pipe keyword. (`|endswithfield`) (#740) (@hach1yon)
->>>>>>> cdbf1107
 
 **Bug Fixes:**
 
