# Changes

## v1.6.0 [2022/XX/XX]

**New Features:**

- You can now save the timeline to JSON files with the `-j, --json-timeline` option.  (#654) (@hitenkoku)

**Enhancements:**

<<<<<<< HEAD
- Added top alerts to the results summary. (#667) (@hitenkoku)
=======
- Added top alerts to results summary. (#667) (@hitenkoku)
- Added `--no-summary` option to not display the results summary. (#672) (@hitenkoku)
>>>>>>> d90f9016

**Bug Fixes:**

- Hayabusa would crash with `-L` option (logon summary option). (#674) (@hitenkoku)

## v1.5.1 [2022/08/20]

**Enhancements:**

- Re-released v1.5.1 with an updated output profile that is compatible with Timesketch. (#668) (@YamatoSecurity)

## v1.5.1 [2022/08/19]

**Bug Fixes:**

- Critical, medium and low level alerts were not being displayed in color. (#663) (@fukusuket)
- Hayabusa would crash when an evtx file specified with `-f` did not exist. (#664) (@fukusuket)

## v1.5.0 [2022/08/18]

**New Features:**

- Customizable output of fields defined at `config/profiles.yaml` and `config/default_profile.yaml`. (#165) (@hitenkoku)
- Implemented the `null` keyword for rule detection. It is used to check if a target field exists or not. (#643) (@hitenkoku)
- Added output to JSON option (`-j` and `--json-timeline` )  (#654) (@hitenkoku)

**Enhancements:**

- Trimmed `./` from the rule path when updating. (#642) (@hitenkoku)
- Added new output aliases for MITRE ATT&CK tags and other tags. (#637) (@hitenkoku)
- Organized the menu output when `-h` is used. (#651) (@YamatoSecurity and @hitenkoku)
- Added commas to summary numbers to make them easier to read. (#649) (@hitenkoku)
- Added output percentage of detections in Result Summary. (#658) (@hitenkoku)

**Bug Fixes:**

- Fixed miscalculation of Data Reduction due to aggregation condition rule detection. (#640) (@hitenkoku)
- Fixed a race condition bug where a few events (around 0.01%) would not be detected. (#639 #660) (@fukusuket)

## v1.4.3 [2022/08/03]

**Bug Fixes:**

- Hayabusa would not run on Windows 11 when the VC redistribute package was not installed but now everything is compiled statically. (#635) (@fukusuket)

## v1.4.2 [2022/07/24]

**Enhancements:**

- You can now update rules to a custom directory by combining the `--update-rules` and `--rules` options. (#615) (@hitenkoku)
- Improved speed with parallel processing by up to 20% with large files. (#479) (@kazuminn)
- When saving files with `-o`, the `.yml` detection rule path column changed from `RulePath` to `RuleFile` and only the rule file name will be saved in order to decrease file size. (#623) (@hitenkoku)

**Bug Fixes:**

- Fixed a runtime error when hayabusa is run from a different path than the current directory. (#618) (@hitenkoku)

## v1.4.1 [2022/06/30]

**Enhancements:**

- When no `details` field is defined in a rule nor in `./rules/config/default_details.txt`, all fields will be outputted to the `details` column. (#606) (@hitenkoku)
- Added the `-D, --deep-scan` option. Now by default, events are filtered by Event IDs that there are detection rules for defined in `./rules/config/target_event_IDs.txt`. This should improve performance by 25~55% while still detecting almost everything. If you want to do a thorough scan on all events, you can disable the event ID filter with `-D, --deep-scan`. (#608) (@hitenkoku)
- `channel_abbreviations.txt`, `statistics_event_info.txt` and `target_event_IDs.txt` have been moved from the `config` directory to the `rules/config` directory in order to provide updates with `-U, --update-rules`.

## v1.4.0 [2022/06/26]

**New Features:**

- Added `--target-file-ext` option. You can specify additional file extensions to scan in addtition to the default `.evtx` files. For example, `--target-file-ext evtx_data` or multiple extensions with `--target-file-ext evtx1 evtx2`. (#586) (@hitenkoku)
- Added `--exclude-status` option: You can ignore rules based on their `status`. (#596) (@hitenkoku)

**Enhancements:**

- Added default details output based on `rules/config/default_details.txt` when no `details` field in a rule is specified. (i.e. Sigma rules) (#359) (@hitenkoku)
- Updated clap crate package to version 3. (#413) (@hitnekoku)
- Updated the default usage and help menu. (#387) (@hitenkoku)
- Hayabusa can be run from any directory, not just from the current directory. (#592) (@hitenkoku)
- Added saved file size output when `output` is specified. (#595) (@hitenkoku)

**Bug Fixes:**

- Fixed output error and program termination when long output is displayed with color. (#603) (@hitenkoku)
- Ignore loading yml files in `rules/tools/sigmac/testfiles` to fix `Excluded rules` count. (#602) (@hitenkoku)

## v1.3.2 [2022/06/13]

**Enhancements:**

- Changed the evtx Rust crate from 0.7.2 to 0.7.3 with updated packages. (@YamatoSecurity)

## v1.3.1 [2022/06/13]

**New Features:**

- You can now specify specific fields when there are multiple fields with the same name (Ex: `Data`). In the `details` line in a rule, specify a placeholder like `%Data[1]%` to display the first `Data` field. (#487) (@hitenkoku)
- Added loaded rules status summary. (#583) (@hitenkoku)

**Enhancements:**

- Debug symbols are stripped by default for smaller Linux and macOS binaries. (#568) (@YamatoSecurity)
- Updated crate packages (@YamatoSecurity)
- Added new output time format options. (`--US-time`, `--US-military-time`, `--European-time`) (#574) (@hitenkoku)
- Changed the output time format when `--rfc-3339` option is enabled. (#574) (@hitenkoku)
- Changed the `-R / --display-record-id` option to `-R / --hide-record-id` and now by default the event record ID is displayed. You can hide the record ID with `-R / --hide-record-id`. (#579) (@hitenkoku)
- Added rule loading message. (#583) (@hitenkoku)

**Bug Fixes:**

- The RecordID and RecordInformation column headers would be shown even if those options were not enabled. (#577) (@hitenkoku)

## v1.3.0 [2022/06/06]

**New Features:**

- Added `-V / --visualize-timeline` option: Event Frequency Timeline feature to visualize the number of events. (Note: There needs to be more than 5 events and you need to use a terminal like Windows Terminal, iTerm2, etc... for it to properly render.) (#533, #566) (@hitenkoku)
- Display all the `tags` defined in a rule to the `MitreAttack` column when saving to CSV file with the `--all-tags` option. (#525) (@hitenkoku)
- Added the `-R / --display-record-id` option: Display the event record ID (`<Event><System><EventRecordID>`). (#548) (@hitenkoku)
- Display dates with most detections. (#550) (@hitenkoku)
- Display the top 5 computers with the most unique detections. (#557) (@hitenkoku)

**Enhancements:**

- In the `details` line in a rule, when a placeholder points to a field that does not exist or there is an incorrect alias mapping, it will be outputted as `n/a` (not available). (#528) (@hitenkoku)
- Display total event and data reduction count. (How many and what percent of events were ignored.) (#538) (@hitenkoku)
- New logo. (#536) (@YamatoSecurity)
- Display total evtx file size. (#540) (@hitenkoku)
- Changed logo color. (#537) (@hitenkoku)
- Display the original `Channel` name when not specified in `channel_abbrevations.txt`. (#553) (@hitenkoku)
- Display separately `Ignored rules` to `Exclude rules`, `Noisy rules`, and `Deprecated rules`. (#556) (@hitenkoku)
- Display results messge when `output` option is set. (#561) (@hitenkoku)

**Bug Fixes:**

- Fixed the `--start-timeline` and `--end-timeline` options as they were not working. (#546) (@hitenkoku)
- Fixed crash bug when level in rule is not valid. (#560) (@hitenkoku)

## v1.2.2 [2022/05/20]

**New Features:**

- Added a logon summary feature. (`-L` / `--logon-summary`) (@garigariganzy)

**Enhancements:**

- Colored output is now on by default and supports Command and Powershell prompts. (@hitenkoku)

**Bug Fixes:**

- Fixed a bug in the update feature when the rules repository does not exist but the rules folder exists. (#516) (@hitenkoku)
- Fixed a rule parsing error bug when there were .yml files in a .git folder. (#524) (@hitenkoku)
- Fixed wrong version number in the 1.2.1 binary.

## v1.2.1 [2022/04/20] Black Hat Asia Arsenal 2022 RC2

**New Features:**

- Added a `Channel` column to the output based on the `./config/channel_abbreviations.txt` config file. (@hitenkoku)
- Rule and rule config files are now forcefully updated. (@hitenkoku)

**Bug Fixes:**

- Rules marked as noisy or excluded would not have their `level` changed with `--level-tuning` but now all rules will be checked. (@hitenkoku)

## v1.2.0 [2022/04/15] Black Hat Asia Arsenal 2022 RC1

**New Features:**

- Specify config directory (`-C / --config`): When specifying a different rules directory, the rules config directory will still be the default `rules/config`, so this option is useful when you want to test rules and their config files in a different directory. (@hitenkoku)
- `|equalsfield` aggregator: In order to write rules that compare if two fields are equal or not. (@hach1yon)
- Pivot keyword list generator feature (`-p / --pivot-keywords-list`): Will generate a list of keywords to grep for to quickly identify compromised machines, suspicious usernames, files, etc... (@kazuminn)
- `-F / --full-data` option: Will output all field information in addition to the fields defined in the rule’s `details`. (@hach1yon)
- `--level-tuning` option: You can tune the risk `level` in hayabusa and sigma rules to your environment. (@itib and @hitenkoku)

**Enhancements:**

- Updated detection rules and documentation. (@YamatoSecurity)
- Mac and Linux binaries now statically compile the OpenSSL libraries. (@YamatoSecurity)
- Performance and accuracy improvement for fields with tabs, etc... in them. (@hach1yon and @hitenkoku)
- Fields that are not defined in eventkey_alias.txt will automatically be searched in Event.EventData. (@kazuminn and @hitenkoku)
- When updating rules, the names of new rules as well as the count will be displayed. (@hitenkoku)
- Removed all Clippy warnings from the source code. (@hitenkoku and @hach1yon)
- Updated the event ID and title config file (`timeline_event_info.txt`) and changed the name to `statistics_event_info.txt`. (@YamatoSecurity and @garigariganzy)
- 32-bit Hayabusa Windows binaries are now prevented from running on 64-bit Windows as it would cause unexpected results. (@hitenkoku)
- MITRE ATT&CK tag output can be customized in `output_tag.txt`. (@hitenkoku)
- Added Channel column output. (@hitenkoku)

**Bug Fixes:**

- `.yml` files in the `.git` folder would cause parse errors so they are now ignored. (@hitenkoku)
- Removed unnecessary newline due to loading test file rules. (@hitenkoku)
- Fixed output stopping in Windows Terminal due a bug in Terminal itself. (@hitenkoku)

## v1.1.0 [2022/03/03]

**New Features:**

- Can specify a single rule with the `-r / --rules` option. (Great for testing rules!) (@kazuminn)
- Rule update option (`-u / --update-rules`): Update to the latest rules in the [hayabusa-rules](https://github.com/Yamato-Security/hayabusa-rules) repository. (@hitenkoku)
- Live analysis option (`-l / --live-analysis`): Can easily perform live analysis on Windows machines without specifying the Windows event log directory. (@hitenkoku)

**Enhancements:**

- Updated documentation. (@kazuminn , @hitenkoku , @YamatoSecurity)
- Updated rules. (20+ Hayabusa rules, 200+ Sigma rules) (@YamatoSecurity)
- Windows binaries are now statically compiled so installing Visual C++ Redistributable is not required. (@hitenkoku)
- Color output (`-c / --color`) for terminals that support True Color (Windows Terminal, iTerm2, etc...). (@hitenkoku)
- MITRE ATT&CK tactics are included in the saved CSV output. (@hitenkoku)
- Performance improvement. (@hitenkoku)
- Comments added to exclusion and noisy config files. (@kazuminn)
- Using faster memory allocators (rpmalloc for Windows, jemalloc for macOS and Linux.) (@kazuminn)
- Updated cargo crates. (@YamatoSecurity)

**Bug Fixes:**

- Made the clap library version static to make `cargo update` more stable. (@hitenkoku)
- Some rules were not alerting if there were tabs or carriage returns in the fields. (@hitenkoku)

## v1.0.0-Release 2 [2022/01/27]

- Removed Excel result sample files as they were being flagged by anti-virus. (@YamatoSecurity)
- Updated the Rust evtx library to 0.7.2 (@YamatoSecurity)

## v1.0.0 [2021/12/25]

- Initial release.<|MERGE_RESOLUTION|>--- conflicted
+++ resolved
@@ -8,12 +8,8 @@
 
 **Enhancements:**
 
-<<<<<<< HEAD
-- Added top alerts to the results summary. (#667) (@hitenkoku)
-=======
 - Added top alerts to results summary. (#667) (@hitenkoku)
 - Added `--no-summary` option to not display the results summary. (#672) (@hitenkoku)
->>>>>>> d90f9016
 
 **Bug Fixes:**
 
