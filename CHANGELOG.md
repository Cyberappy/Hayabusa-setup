--- conflicted
+++ resolved
@@ -15,11 +15,8 @@
 **Bug Fixes:**
 
 - Hayabusa would crash with `-L` option (logon summary option). (#674) (@hitenkoku)
-<<<<<<< HEAD
 - Hayabusa would continue to scan without the correct config files but now will print and error and gracefully terminate. (#681) (@hitenkoku)
-=======
 - Fixed total events from the number of scanned events to actual events in evtx. (#683) (@hitenkoku)
->>>>>>> c1f83021
 
 ## v1.5.1 [2022/08/20]
 
