# Changes

## 2.7.0 [2023/xx/xx]

**New Features:**

- Added the `-R, --remove-duplicate-data` option in the `csv-timeline` command to replace duplicate field data with the string `DUP` in the `%Details%`, `%AllFieldInfo%`, `%ExtraFieldInfo%` columns to reduce file size. (#1056) (@hitenkoku)
<<<<<<< HEAD
- Added the `-P, --proven-rules` option in `csv-timeline` and `json-timeline` commands. When used, Hayabusa will only load rules that have been proven to work. These are defined by rule ID in the `./rules/config/proven_rules.txt` config file. (#1115) (@hitenkoku)
=======
- Added `--include-category` and `--exclude-category` options to `csv-timeline` and `json-timeline` commands. When using `--include-category`, only rules with the specified `category` field will be loaded. `--exclude-category` will exclude rules from being loaded based on `category`. (#1119) (@hitenkoku)
>>>>>>> d71c2b9d

**Enhancements:**

- Ignore corrupted event records with timestamps before 2007/1/31 when Windows Vista was released with the new `.evtx` log format. (#1102) (@fukusuket)
- Modified don't output to terminal when `--output` is set in `metrics` command. (#1099) (@hitenkoku)
- Added `--tags` option to `csv-timeline` and `json-timeline` commands to allow scanning only for rules with the specified `tags` field. (#1108) (@hitenkoku)

**Bug Fixes:**

- The total number of records being displayed in the `metrics` and `logon-summary` commands differed from the `csv-timeline` command. (#1105) (@hitenkoku)

**Other:**

- The total counts of unique detections are now based on rule ID instead of rule file paths. (#1111) (@hitenkoku)

## 2.6.0 [2023/06/16] "Ajisai Release"

**New Features:**

- Added support for `'|all':`  keyword in sigma rules. (#1038) (@kazuminn)

**Enhancements:**

- Added `%ExtraFieldInfo%` alias to output profiles which will output all of the other fields that do not get outputted in `Details`. This is now included in the default `standard` output profile. (#900) (@hitenkoku)
- Added error messages for incompatible arguments. (#1054) (@YamatoSecurity)
- The output profile name is now outputted to standard output and in the HTML report. (#1055) (@hitenkoku)
- Added rule author names next to rule alerts in the HTML report. (#1065) (@hitenkoku)
- Made the table width shorter to prevent tables breaking in smaller terminal sizes. (#1071) (@hitenkoku)
- Added the `-C, --clobber` option to overwrite existing output files in `csv-timeline`, `json-timeline`, `metrics`, `logon-summary`, and `search` commands. (#1063) (@YamatoSecurity, @hitenkoku)
- Made the HTML report portable by embedding the images and inlining CSS. (#1078) (@hitenkoku, thanks for the suggestion from @joswr1ght)
- Speed improvements in the output. (#1088) (@hitenkoku, @fukusuket)
- The `metrics` command now performs word wrapping to make sure the table gets rendered correctly. (#1067) (@garigariganzy)
- `search` command results can now be outputted to JSON/JSONL. (#1041) (@hitenkoku)

**Bug Fixes:**

- `MitreTactics`, `MitreTags`, `OtherTags` fields were not being outputted in the `json-timeline` command. (#1062) (@hitenkoku)
- The detection frequency timeline (`-T`) would not output when the `no-summary` option was also enabled. (#1072) (@hitenkoku)
- Control characters would not be escaped in the `json-timeline` command causing a JSON parsing error. (#1068) (@hitenkoku)
- In the `metrics` command, channels would not be abbreviated if they were lowercase. (#1066) (@garigariganzy)
- Fixed an issue where some fields were misaligned in the JSON output. (#1086) (@hitenkoku)

## 2.5.1 [2023/05/14] "Mothers Day Release"

**Enhancements:**

- Reduced memory usage by half when using newly converted rules. (#1047) (@fukusuket)

**Bug Fixes:**

- Data in certain fields such as `AccessMask` would not be separated by spaces when outputted from the `details` field. (#1035) (@hitenkoku)
- Multiple spaces would be condensed to a single space when outputting to JSON. (#1048) (@hitenkoku)
- Output would be in color even if `--no-color` was used in the `pivot-keywords-list` command. (#1044) (@kazuminn)

## 2.5.0 [2023/05/07] "Golden Week Release"

**Enhancements:**

- Added `-M, --multiline` option to search command. (#1017) (@hitenkoku)
- Deleted return characters in the output of the `search` command. (#1003) (@hitenkoku)
- `regex` crate updated to 1.8 which allows unnecessary escapes in regular expressions reducing parsing errors. (#1018) (@YamatoSecurity)
- Deleted return characters in output of the `csv-timeline` command. (#1019) (@hitenkoku)
- Don't show new version information with the `update-rules` command when building a newer dev build. (#1028) (@hitenkoku)
- Sorted `search` timeline order. (#1033) (@hitenkoku)
- Enhanced `pivot-keywords-list` terminal output. (#1022) (@kazuminn)

**Bug Fixes:**

- Unconverted sigma rules that search for a string that end in a backslash would not be detected. Also `|contains` conditions would not match if the string was located in the beginning. (#1025) (@fukusuket)
- In versions 2.3.3-2.4.0, informational level alerts in the Results Summary would show the top 5 events twice instead of the top 10 events. (#1031) (@hitenkoku)

## 2.4.0 [2023/04/19] "SANS Secure Korea Release"

**New Features:**

- Added `search` command to search for specified keywords in records. (#617) (@itiB, @hitenkoku)
- Added `-r, --regex` option in the `search` command to search for regular expressions. (#992) (@itiB)

**Enhancements:**

- Alphabetically sorted commands. (#991) (@hitenkoku)
- Added attribute information of `Event.UserData` to the output of `AllFieldInfo` in `csv-timeline`, `json-timeline` and `search` commands. (#1006) (@hitenkoku)
- Updated Aho-Corasick crate to 1.0. (#1013) (@hitenkoku)

**Bug Fixes:**

- Fixed timestamps that did not exist from being displayed in the event frequency timeline (`-T, --visualize-timeline`) in version 2.3.3. (#977) (@hitenkoku)

## 2.3.3 [2023/04/07] "Sakura Release"

**Enhancements:**

- Removed an extra space when outputting the rule `level` to files (CSV, JSON, JSONL). (#979) (@hitenkoku)
- Rule authors are now outputted in multiple lines with the `-M, --multiline` option. (#980) (@hitenkoku)
- Approximately 3-5% speed increase by replacing String with CoW. (#984) (@hitenkoku)
- Made sure text after the logo does not turn green with recent clap versions. (#989) (@hitenkoku)

**Bug Fixes:**

- Fixed a crash when the `level-tuning` command was executed on version 2.3.0. (#977) (@hitenkoku)

## 2.3.2 [2023/03/22] "TMCIT Release-3"

**Enhancements:**

- Added `-M, --multiline` option in the `csv-timeline` command. (#972) (@hitenkoku)

## 2.3.1 [2023/03/18] "TMCIT Release-2"

**Enhancements:**

- Added double quotes in CSV fields of `csv-timeline` output to support multiple lines in fields. (#965) (@hitenkoku)
- Updated `logon-summary` headers. (#964) (@yamatosecurity)
- Added short-hand option `-D` for `--enable-deprecated-rules` and `-u` for `--enable-unsupported-rules`. (@yamatosecurity)
- Reordered option in Filtering and changed option help contents. (#969) (@hitenkoku)

**Bug Fixes:**

- Fixed a crash when the `update-rules` command was executed on version 2.3.0. (#965) (@hitenkoku)
- Fixed long underlines displayed in the help menu in Command Prompt and PowerShell prompt. (#911) (@yamatosecurity)

## 2.3.0 [2023/03/16] "TMCIT Release"

**New Features:**

- Added support for `|cidr`. (#961) (@fukusuket)
- Added support for `1 of selection*` and `all of selection*`. (#957) (@fukusuket)
- Added support for the `|contains|all` pipe keyword. (#945) (@hitenkoku)
- Added the `--enable-unsupported-rules` option to enable rules marked as `unsupported`. (#949) (@hitenkoku)

**Enhancements:**

- Approximately 2-3% speed increase and memory usage reduction by improving string contains check. (#947) (@hitenkoku)

**Bug Fixes:**

- Some event titles would be displayed as `Unknown` in the `metrics` command even if they were defined. (#943) (@hitenkoku)

## 2.2.2 [2023/2/22] "Ninja Day Release"

**New Features:**

- Added support for the `|base64offset|contains` pipe keyword. (#705) (@hitenkoku)

**Enhancements:**

- Reorganized the grouping of command line options. (#918) (@hitenkoku)
- Reduced memory usage by approximately 75% when reading JSONL formatted logs. (#921) (@fukusuket)
- Channel names are now further abbreviated in the metrics, json-timeline, csv-timeline commands according to `rules/config/generic_abbreviations.txt`. (#923) (@hitenkoku)
- Reduced parsing errors by updating the evtx crate. (@YamatoSecurity)
- Provider names (`%Provider%` field) are now abbreviated like channel names according to `rules/config/provider_abbreviations.txt` and `rules/config/generic_abbreviations.txt`. (#932) (@hitenkoku)
- Print the first and last timestamps in the metrics command when the `-d` directory option is used. (#935) (@hitenkoku)
- Added first and last timestamp to Results Summary. (#938) (@hitenkoku)
- Added Time Format options for `logon-summary`, `metrics` commands. (#938) (@hitenkoku)
- `\r`, `\n`, and `\t` characters are preserved (not converted to spaces) when saving results with the `json-output` command. (#940) (@hitenkoku)

**Bug Fixes:**

- The first and last timestamps in the `logon-summary` and `metrics` commands were blank. (#920) (@hitenkoku)
- Event titles stopped being shown in the `metrics` command during development of 2.2.2. (#933) (@hitenkoku)

## 2.2.0 [2023/2/12] "SECCON Release"

**New Features:**

- Added support for input of JSON-formatted event logs (`-J, --JSON-input`). (#386) (@hitenkoku)
- Log enrichment by outputting the ASN organization, city and country of source and destination IP addresses based on MaxMind GeoIP databases (`-G, --GeoIP`). (#879) (@hitenkoku)
- Added the `-e, --exact-level` option to scan for only specific rule levels. (#899) (@hitenkoku)

**Enhancements:**

- Added the executed command line to the HTML report. (#877) (@hitenkoku)
- Approximately 3% speed increase and memory usage reduction by performing exact string matching on Event IDs. (#882) (@fukusuket)
- Approximately 14% speed increase and memory usage reduction by filtering before regex usage. (#883) (@fukusuket)
- Approximately 8% speed increase and memory usage reduction by case-insensitive comparisons instead of regex usage. (#884) (@fukusuket)
- Approximately 5% speed increase and memory usage reduction by reducing regex usage in wildcard expressions. (#890) (@fukusuket)
- Further speed increase and memory usage reduction by removing unnecessary regex usage. (#894) (@fukusuket)
- Approximately 3% speed increase and 10% memory usage reduction by reducing regex usage. (#898) (@fukuseket)
- Improved `-T, --visualize-timeline` by increasing the height of the markers to make it easier to read. (#902) (@hitenkoku)
- Reduced memory usage by approximately 50% when reading JSON/L formatted logs. (#906) (@fukusuket)
- Alphabetically sorted options based on their long names. (#904) (@hitenkoku)
- Added JSON input support (`-J, --JSON-input` option) for `logon-summary`, `metrics` and `pivot-keywords-list` commands. (#908) (@hitenkoku)

**Bug Fixes:**

- Fixed a bug when rules with 4 consecutive backslashes in their conditions would not be detected. (#897) (@fukusuket)
- When parsing PowerShell EID 4103, the `Payload` field would be separated into multiple fields when outputting to JSON. (#895) (@hitenkoku)
- Fixed a crash when looking up event log file size. (#914) (@hitenkoku)

**Vulnerability Fixes:**

- Updated the git2 and gitlib2 crates to prevent a possible SSH MITM attack (CVE-2023-22742) when updating rules and config files. (#888) (@YamatoSecurity)

## 2.1.0 [2023/01/10] "Happy Year of the Rabbit Release"

**Enhancements:**

- Speed improvements. (#847) (@hitenkoku)
- Improved speed by up to 20% by improving I/O processesing. (#858) (@fukusuket)
- The timeline order of detections are now sorted to a fixed order even when the timestamp is identical. (#827) (@hitenkoku)

**Bug Fixes:**

- Successful login CSV results were not correctly being outputted when using the logon timeline function. (#849) (@hitenkoku)
- Removed unnecessary line breaks that would occur when using the `-J, --jsonl` option. (#852) (@hitenkoku)

## 2.0.0 [2022/12/24] "Merry Christmas Release"

**New Features:**

- Command usage and help menu are now done by subcommands. (#656) (@hitenkoku)

## 1.9.0 [2022/12/24] "Merry Christmas Release"

**New Features:**

- Added a new pipe keyword. (`|endswithfield`) (#740) (@hach1yon)
- Added `--debug` option to display memory utilization at runtime. (#788) (@fukusuket)

**Enhancements:**

- Updated clap crate package to version 4 and changed the `--visualize-timeline` short option `-V` to `-T`. (#725) (@hitenkoku)
- Added output of logon types, source computer and source IP address in Logon Summary as well as failed logons. (#835) (@garigariganzy @hitenkoku)
- Optimized speed and memory usage. (#787) (@fukusuket)
- Changed output color in eggs ascii art.(#839) (@hitenkoku)
- Made the `--debug` option hidden by default. (#841) (@hitenkoku)
- Added color to the ascii art eggs. (#839) (@hitenkoku)

**Bug Fixes:**

- Fixed a bug where evtx files would not be loaded if run from a command prompt and the directory path was enclosed in double quotes. (#828) (@hitenkoku)
- Fixed unneeded spaces outputted when there were rule parsing errors. (#829) (@hitenkoku)

## 1.8.1 [2022/11/21]

**Enhancements:**

- Specified the minimum Rust version `rust-version` field in `Cargo.toml` to avoid build dependency errors. (#802) (@hitenkoku)
- Reduced memory usage. (#806) (@fukusuket)
- Added the support for the `%RenderedMessage%` field in output profiles which is the rendered message in logs forwarded by WEC. (#760) (@hitenkoku)

**Bug Fixes:**

- Fixed a problem where rules using the `Data` field were not being detected. (#775) (@hitenkoku)
- Fixed a problem where the `%MitreTags%` and `%MitreTactics%` fields would randomly miss values. (#807) (@fukusuket)

## 1.8.0 [2022/11/07]

**New Features:**

- Added the `--ISO-8601` output time format option. This good to use when importing to Elastic Stack. It is exactly the same as what is in the original log.  (#767) (@hitenkoku)

**Enhancements:**

- Event ID filtering is now turned off by default. Use the `-e, --eid-filter` option to filter by Event ID. (Will usually be 10%+ faster but with a small chance of false negatives.) (#759) (@hitenkoku)
- Print an easy to understand error message when a user tries to download new rules with a different user account. (#758) (@fukusuket)
- Added total and unique detecion count information in the HTML Report. (#762) (@hitenkoku)
- Removed unnecessary array structure in the JSON output. (#766)(@hitenkoku)
- Added rule authors (`%RuleAuthor%`), rule creation date (`%RuleCreationDate%`), rule modified date (`%RuleModifiedDate%`), and rule status (`%Status%`) fields to output profiles. (#761) (@hitenkoku)
- Changed Details field in JSON output to an object. (#773) (@hitenkoku)
- Removed `build.rs` and changed the memory allocator to mimalloc for a speed increase of 20-30% on Intel-based OSes. (#657) (@fukusuket)
- Replaced `%RecordInformation%` alias in output profiles to `%AllFieldInfo%`, and changed the `AllFieldInfo` field in JSON output to an object. (#750) (@hitenkoku)
- Removed `HBFI-` prefix in `AllFieldInfo` field of json output. (#791) (@hitenkoku)
- Don't display result summary, etc... when `--no-summary` option is used. (This is good to use when using as a Velociraptor agent, etc... It will usually be 10% faster.) (#780) (@hitenkoku)
- Reduced memory usage and improved speed performance. (#778 #790) (@hitenkoku)
- Don't display Rule Authors list when authors list is empty. (#795) (@hitenkoku)
- Added rule ID (`%RuleID%`) and Provider Name (`%Provider%`) fields to output profiles. (#794) (@hitenkoku)

**Bug Fixes:**

- Fixed rule author unique rule count. (It was displaying one extra.) (#783) (@hitenkoku)

## 1.7.2 [2022/10/17]

**New Features:**

- Added `--list-profiles` option to print a list of output profiles. (#746) (@hitenkoku)

**Enhancements:**

- Moved the saved file line and shortened the update option output. (#754) (@YamatoSecurity)
- Limited rule author names of detected alerts to 40 characters. (#751) (@hitenkoku)

**Bug Fixes:**

- Fixed a bug where field information would get moved over in JSON/JSONL output when a drive letter (ex: `c:`) was in the field. (#748) (@hitenkoku)

## 1.7.1 [2022/10/10]

**Enhancements:**

- Hayabusa now checks Channel and EID information based on `rules/config/channel_eid_info.txt` to provide more accurate results. (#463) (@garigariganzy)
- Do not display a message about loading detection rules when using the `-M` or `-L` options. (#730) (@hitenkoku)
- Added a table of rule authors to standard output. (#724) (@hitenkoku)
- Ignore event records when the channel name is `null` (ETW events) when scanning and showing EID metrics. (#727) (@hitenkoku)

**Bug Fixes:**

- Fixed a bug where the same Channel and EID would be counted separately with the `-M` option. (#729) (@hitenkoku)

## 1.7.0 [2022/09/29]

**New Features:**

- Added a HTML summary report output option (`-H, --html-report`). (#689) (@hitenkoku, @nishikawaakira)

**Enhancements:**

- Changed Event ID Statistics option to Event ID Metrics option. (`-s, --statistics`  -> `-M, --metrics`) (#706) (@hitenkoku)
  (Note: `statistics_event_info.txt` was changed to `event_id_info.txt`.)
- Display new version of Hayabusa link when updating rules if there is a newer version. (#710) (@hitenkoku)
- Added logo in HTML summary output. (#714) (@hitenkoku)
- Unified output to one table when using `-M` or `-L` with the `-d` option. (#707) (@hitenkoku)
- Added Channel column to metrics output. (#707) (@hitenkoku)
- Removed First Timestamp and Last Timestamp of `-M` and `-L` option with the `-d` option. (#707) (@hitenkoku)
- Added csv output option(`-o --output`) when `-M` or `-L` option is used. (#707) (@hitenkoku)
- Separated Count and Percent columns in metric output. (#707) (@hitenkoku)
- Changed output table format of the metric option and logon information crate from prettytable-rs to comfy_table. (#707) (@hitenkoku)
- Added favicon.png in HTML summary output. (#722) (@hitenkoku)

## v1.6.0 [2022/09/16]

**New Features:**

- You can now save the timeline to JSON files with the `-j, --json` option.  (#654) (@hitenkoku)
- You can now save the timeline to JSONL files with the `-J, --jsonl` option.  (#694) (@hitenkoku)

**Enhancements:**

- Added top alerts to results summary. (#667) (@hitenkoku)
- Added `--no-summary` option to not display the results summary. (#672) (@hitenkoku)
- Made the results summary more compact. (#675 #678) (@hitenkoku)
- Made Channel field in channel_abbreviations.txt case-insensitive. (#685) (@hitenkoku)
- Changed pipe separator character in output from `|` to `‖`. (#687) (@hitenkoku)
- Added color to Saved alerts and events / Total events analyzed. (#690) (@hitenkoku)
- Updated evtx crate to 0.8.0. (better handling when headers or date values are invalid.)
- Updated output profiles. (@YamatoSecurity)

**Bug Fixes:**

- Hayabusa would crash with `-L` option (logon summary option). (#674) (@hitenkoku)
- Hayabusa would continue to scan without the correct config files but now will print and error and gracefully terminate. (#681) (@hitenkoku)
- Fixed total events from the number of scanned events to actual events in evtx. (#683) (@hitenkoku)

## v1.5.1 [2022/08/20]

**Enhancements:**

- Re-released v1.5.1 with an updated output profile that is compatible with Timesketch. (#668) (@YamatoSecurity)

## v1.5.1 [2022/08/19]

**Bug Fixes:**

- Critical, medium and low level alerts were not being displayed in color. (#663) (@fukusuket)
- Hayabusa would crash when an evtx file specified with `-f` did not exist. (#664) (@fukusuket)

## v1.5.0 [2022/08/18]

**New Features:**

- Customizable output of fields defined at `config/profiles.yaml` and `config/default_profile.yaml`. (#165) (@hitenkoku)
- Implemented the `null` keyword for rule detection. It is used to check if a target field exists or not. (#643) (@hitenkoku)
- Added output to JSON option (`-j` and `--json-timeline` )  (#654) (@hitenkoku)

**Enhancements:**

- Trimmed `./` from the rule path when updating. (#642) (@hitenkoku)
- Added new output aliases for MITRE ATT&CK tags and other tags. (#637) (@hitenkoku)
- Organized the menu output when `-h` is used. (#651) (@YamatoSecurity and @hitenkoku)
- Added commas to summary numbers to make them easier to read. (#649) (@hitenkoku)
- Added output percentage of detections in Result Summary. (#658) (@hitenkoku)

**Bug Fixes:**

- Fixed miscalculation of Data Reduction due to aggregation condition rule detection. (#640) (@hitenkoku)
- Fixed a race condition bug where a few events (around 0.01%) would not be detected. (#639 #660) (@fukusuket)

## v1.4.3 [2022/08/03]

**Bug Fixes:**

- Hayabusa would not run on Windows 11 when the VC redistribute package was not installed but now everything is compiled statically. (#635) (@fukusuket)

## v1.4.2 [2022/07/24]

**Enhancements:**

- You can now update rules to a custom directory by combining the `--update-rules` and `--rules` options. (#615) (@hitenkoku)
- Improved speed with parallel processing by up to 20% with large files. (#479) (@kazuminn)
- When saving files with `-o`, the `.yml` detection rule path column changed from `RulePath` to `RuleFile` and only the rule file name will be saved in order to decrease file size. (#623) (@hitenkoku)

**Bug Fixes:**

- Fixed a runtime error when hayabusa is run from a different path than the current directory. (#618) (@hitenkoku)

## v1.4.1 [2022/06/30]

**Enhancements:**

- When no `details` field is defined in a rule nor in `./rules/config/default_details.txt`, all fields will be outputted to the `details` column. (#606) (@hitenkoku)
- Added the `-D, --deep-scan` option. Now by default, events are filtered by Event IDs that there are detection rules for defined in `./rules/config/target_event_IDs.txt`. This should improve performance by 25~55% while still detecting almost everything. If you want to do a thorough scan on all events, you can disable the event ID filter with `-D, --deep-scan`. (#608) (@hitenkoku)
- `channel_abbreviations.txt`, `statistics_event_info.txt` and `target_event_IDs.txt` have been moved from the `config` directory to the `rules/config` directory in order to provide updates with `-U, --update-rules`.

## v1.4.0 [2022/06/26]

**New Features:**

- Added `--target-file-ext` option. You can specify additional file extensions to scan in addtition to the default `.evtx` files. For example, `--target-file-ext evtx_data` or multiple extensions with `--target-file-ext evtx1 evtx2`. (#586) (@hitenkoku)
- Added `--exclude-status` option: You can ignore rules based on their `status`. (#596) (@hitenkoku)

**Enhancements:**

- Added default details output based on `rules/config/default_details.txt` when no `details` field in a rule is specified. (i.e. Sigma rules) (#359) (@hitenkoku)
- Updated clap crate package to version 3. (#413) (@hitnekoku)
- Updated the default usage and help menu. (#387) (@hitenkoku)
- Hayabusa can be run from any directory, not just from the current directory. (#592) (@hitenkoku)
- Added saved file size output when `output` is specified. (#595) (@hitenkoku)

**Bug Fixes:**

- Fixed output error and program termination when long output is displayed with color. (#603) (@hitenkoku)
- Ignore loading yml files in `rules/tools/sigmac/testfiles` to fix `Excluded rules` count. (#602) (@hitenkoku)

## v1.3.2 [2022/06/13]

**Enhancements:**

- Changed the evtx Rust crate from 0.7.2 to 0.7.3 with updated packages. (@YamatoSecurity)

## v1.3.1 [2022/06/13]

**New Features:**

- You can now specify specific fields when there are multiple fields with the same name (Ex: `Data`). In the `details` line in a rule, specify a placeholder like `%Data[1]%` to display the first `Data` field. (#487) (@hitenkoku)
- Added loaded rules status summary. (#583) (@hitenkoku)

**Enhancements:**

- Debug symbols are stripped by default for smaller Linux and macOS binaries. (#568) (@YamatoSecurity)
- Updated crate packages (@YamatoSecurity)
- Added new output time format options. (`--US-time`, `--US-military-time`, `--European-time`) (#574) (@hitenkoku)
- Changed the output time format when `--rfc-3339` option is enabled. (#574) (@hitenkoku)
- Changed the `-R / --display-record-id` option to `-R / --hide-record-id` and now by default the event record ID is displayed. You can hide the record ID with `-R / --hide-record-id`. (#579) (@hitenkoku)
- Added rule loading message. (#583) (@hitenkoku)

**Bug Fixes:**

- The RecordID and RecordInformation column headers would be shown even if those options were not enabled. (#577) (@hitenkoku)

## v1.3.0 [2022/06/06]

**New Features:**

- Added `-V / --visualize-timeline` option: Event Frequency Timeline feature to visualize the number of events. (Note: There needs to be more than 5 events and you need to use a terminal like Windows Terminal, iTerm2, etc... for it to properly render.) (#533, #566) (@hitenkoku)
- Display all the `tags` defined in a rule to the `MitreAttack` column when saving to CSV file with the `--all-tags` option. (#525) (@hitenkoku)
- Added the `-R / --display-record-id` option: Display the event record ID (`<Event><System><EventRecordID>`). (#548) (@hitenkoku)
- Display dates with most detections. (#550) (@hitenkoku)
- Display the top 5 computers with the most unique detections. (#557) (@hitenkoku)

**Enhancements:**

- In the `details` line in a rule, when a placeholder points to a field that does not exist or there is an incorrect alias mapping, it will be outputted as `n/a` (not available). (#528) (@hitenkoku)
- Display total event and data reduction count. (How many and what percent of events were ignored.) (#538) (@hitenkoku)
- New logo. (#536) (@YamatoSecurity)
- Display total evtx file size. (#540) (@hitenkoku)
- Changed logo color. (#537) (@hitenkoku)
- Display the original `Channel` name when not specified in `channel_abbrevations.txt`. (#553) (@hitenkoku)
- Display separately `Ignored rules` to `Exclude rules`, `Noisy rules`, and `Deprecated rules`. (#556) (@hitenkoku)
- Display results messge when `output` option is set. (#561) (@hitenkoku)

**Bug Fixes:**

- Fixed the `--start-timeline` and `--end-timeline` options as they were not working. (#546) (@hitenkoku)
- Fixed crash bug when level in rule is not valid. (#560) (@hitenkoku)

## v1.2.2 [2022/05/20]

**New Features:**

- Added a logon summary feature. (`-L` / `--logon-summary`) (@garigariganzy)

**Enhancements:**

- Colored output is now on by default and supports Command and Powershell prompts. (@hitenkoku)

**Bug Fixes:**

- Fixed a bug in the update feature when the rules repository does not exist but the rules folder exists. (#516) (@hitenkoku)
- Fixed a rule parsing error bug when there were .yml files in a .git folder. (#524) (@hitenkoku)
- Fixed wrong version number in the 1.2.1 binary.

## v1.2.1 [2022/04/20] Black Hat Asia Arsenal 2022 RC2

**New Features:**

- Added a `Channel` column to the output based on the `./config/channel_abbreviations.txt` config file. (@hitenkoku)
- Rule and rule config files are now forcefully updated. (@hitenkoku)

**Bug Fixes:**

- Rules marked as noisy or excluded would not have their `level` changed with `--level-tuning` but now all rules will be checked. (@hitenkoku)

## v1.2.0 [2022/04/15] Black Hat Asia Arsenal 2022 RC1

**New Features:**

- Specify config directory (`-C / --config`): When specifying a different rules directory, the rules config directory will still be the default `rules/config`, so this option is useful when you want to test rules and their config files in a different directory. (@hitenkoku)
- `|equalsfield` aggregator: In order to write rules that compare if two fields are equal or not. (@hach1yon)
- Pivot keyword list generator feature (`-p / --pivot-keywords-list`): Will generate a list of keywords to grep for to quickly identify compromised machines, suspicious usernames, files, etc... (@kazuminn)
- `-F / --full-data` option: Will output all field information in addition to the fields defined in the rule’s `details`. (@hach1yon)
- `--level-tuning` option: You can tune the risk `level` in hayabusa and sigma rules to your environment. (@itib and @hitenkoku)

**Enhancements:**

- Updated detection rules and documentation. (@YamatoSecurity)
- Mac and Linux binaries now statically compile the OpenSSL libraries. (@YamatoSecurity)
- Performance and accuracy improvement for fields with tabs, etc... in them. (@hach1yon and @hitenkoku)
- Fields that are not defined in eventkey_alias.txt will automatically be searched in Event.EventData. (@kazuminn and @hitenkoku)
- When updating rules, the names of new rules as well as the count will be displayed. (@hitenkoku)
- Removed all Clippy warnings from the source code. (@hitenkoku and @hach1yon)
- Updated the event ID and title config file (`timeline_event_info.txt`) and changed the name to `statistics_event_info.txt`. (@YamatoSecurity and @garigariganzy)
- 32-bit Hayabusa Windows binaries are now prevented from running on 64-bit Windows as it would cause unexpected results. (@hitenkoku)
- MITRE ATT&CK tag output can be customized in `output_tag.txt`. (@hitenkoku)
- Added Channel column output. (@hitenkoku)

**Bug Fixes:**

- `.yml` files in the `.git` folder would cause parse errors so they are now ignored. (@hitenkoku)
- Removed unnecessary newline due to loading test file rules. (@hitenkoku)
- Fixed output stopping in Windows Terminal due a bug in Terminal itself. (@hitenkoku)

## v1.1.0 [2022/03/03]

**New Features:**

- Can specify a single rule with the `-r / --rules` option. (Great for testing rules!) (@kazuminn)
- Rule update option (`-u / --update-rules`): Update to the latest rules in the [hayabusa-rules](https://github.com/Yamato-Security/hayabusa-rules) repository. (@hitenkoku)
- Live analysis option (`-l / --live-analysis`): Can easily perform live analysis on Windows machines without specifying the Windows event log directory. (@hitenkoku)

**Enhancements:**

- Updated documentation. (@kazuminn , @hitenkoku , @YamatoSecurity)
- Updated rules. (20+ Hayabusa rules, 200+ Sigma rules) (@YamatoSecurity)
- Windows binaries are now statically compiled so installing Visual C++ Redistributable is not required. (@hitenkoku)
- Color output (`-c / --color`) for terminals that support True Color (Windows Terminal, iTerm2, etc...). (@hitenkoku)
- MITRE ATT&CK tactics are included in the saved CSV output. (@hitenkoku)
- Performance improvement. (@hitenkoku)
- Comments added to exclusion and noisy config files. (@kazuminn)
- Using faster memory allocators (rpmalloc for Windows, jemalloc for macOS and Linux.) (@kazuminn)
- Updated cargo crates. (@YamatoSecurity)

**Bug Fixes:**

- Made the clap library version static to make `cargo update` more stable. (@hitenkoku)
- Some rules were not alerting if there were tabs or carriage returns in the fields. (@hitenkoku)

## v1.0.0-Release 2 [2022/01/27]

- Removed Excel result sample files as they were being flagged by anti-virus. (@YamatoSecurity)
- Updated the Rust evtx library to 0.7.2 (@YamatoSecurity)

## v1.0.0 [2021/12/25]

- Initial release.<|MERGE_RESOLUTION|>--- conflicted
+++ resolved
@@ -5,11 +5,8 @@
 **New Features:**
 
 - Added the `-R, --remove-duplicate-data` option in the `csv-timeline` command to replace duplicate field data with the string `DUP` in the `%Details%`, `%AllFieldInfo%`, `%ExtraFieldInfo%` columns to reduce file size. (#1056) (@hitenkoku)
-<<<<<<< HEAD
 - Added the `-P, --proven-rules` option in `csv-timeline` and `json-timeline` commands. When used, Hayabusa will only load rules that have been proven to work. These are defined by rule ID in the `./rules/config/proven_rules.txt` config file. (#1115) (@hitenkoku)
-=======
 - Added `--include-category` and `--exclude-category` options to `csv-timeline` and `json-timeline` commands. When using `--include-category`, only rules with the specified `category` field will be loaded. `--exclude-category` will exclude rules from being loaded based on `category`. (#1119) (@hitenkoku)
->>>>>>> d71c2b9d
 
 **Enhancements:**
 
