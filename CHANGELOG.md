# Changes

## 2.6.0 [2023/XX/XX] "XXX Release"

**New Features:**

- Added support for `'|all':`  keyword in sigma rules. (#1038) (@kazuminn)

**Enhancements:**

- Added `%ExtraFieldInfo%` alias to output profiles which will output all of the other fields that do not get outputted in `Details`. (#900) (@hitenkoku)
- Added error messages for incompatible arguments. (#1054) (@YamatoSecurity)
- The output profile name is now outputted to standard output and in the HTML report. (#1055) (@hitenkoku)
- Added rule author names next to rule alerts in the HTML report. (#1065) (@hitenkoku)
<<<<<<< HEAD
- Added `-C --clobber` option to overwrite existing output files in `csv-timeline`, `json-timeline`, `metrics`, `logon-summary`, `search`, and `pivot-keywords-list` commands. (#1063) (@hitenkoku)
=======
- Added the `-C, --clobber` option to overwrite existing output files in `csv-timeline`, `json-timeline`, `metrics`, `logon-summary`, and `search` commands. (#1063) (@hitenkoku)
>>>>>>> bef1ed0b

**Bug Fixes:**

- `MitreTactics`, `MitreTags`, `OtherTags` fields were not being outputed in the `json-timeline` command. (#1062) (@hitenkoku)

## 2.5.1 [2023/05/14] "Mothers Day Release"

**Enhancements:**

- Reduced memory usage by half when using newly converted rules. (#1047) (@fukusuket)

**Bug Fixes:**

- Data in certain fields such as `AccessMask` would not be separated by spaces when outputted from the `details` field. (#1035) (@hitenkoku)
- Multiple spaces would be condensed to a single space when outputting to JSON. (#1048) (@hitenkoku)
- Output would be in color even if `--no-color` was used in the `pivot-keywords-list` command. (#1044) (@kazuminn)

## 2.5.0 [2023/05/07] "Golden Week Release"

**Enhancements:**

- Added `-M, --multiline` option to search command. (#1017) (@hitenkoku)
- Deleted return characters in the output of the `search` command. (#1003) (@hitenkoku)
- `regex` crate updated to 1.8 which allows unnecessary escapes in regular expressions reducing parsing errors. (#1018) (@YamatoSecurity)
- Deleted return characters in output of the `csv-timeline` command. (#1019) (@hitenkoku)
- Don't show new version information with the `update-rules` command when building a newer dev build. (#1028) (@hitenkoku)
- Sorted `search` timeline order. (#1033) (@hitenkoku)
- Enhanced `pivot-keywords-list` terminal output. (#1022) (@kazuminn)

**Bug Fixes:**

- Unconverted sigma rules that search for a string that end in a backslash would not be detected. Also `|contains` conditions would not match if the string was located in the beginning. (#1025) (@fukusuket)
- In versions 2.3.3-2.4.0, informational level alerts in the Results Summary would show the top 5 events twice instead of the top 10 events. (#1031) (@hitenkoku)

## 2.4.0 [2023/04/19] "SANS Secure Korea Release"

**New Features:**

- Added `search` command to search for specified keywords in records. (#617) (@itiB, @hitenkoku)
- Added `-r, --regex` option in the `search` command to search for regular expressions. (#992) (@itiB)

**Enhancements:**

- Alphabetically sorted commands. (#991) (@hitenkoku)
- Added attribute information of `Event.UserData` to the output of `AllFieldInfo` in `csv-timeline`, `json-timeline` and `search` commands. (#1006) (@hitenkoku)
- Updated Aho-Corasick crate to 1.0. (#1013) (@hitenkoku)

**Bug Fixes:**

- Fixed timestamps that did not exist from being displayed in the event frequency timeline (`-T, --visualize-timeline`) in version 2.3.3. (#977) (@hitenkoku)

## 2.3.3 [2023/04/07] "Sakura Release"

**Enhancements:**

- Removed an extra space when outputting the rule `level` to files (CSV, JSON, JSONL). (#979) (@hitenkoku)
- Rule authors are now outputted in multiple lines with the `-M, --multiline` option. (#980) (@hitenkoku)
- Approximately 3-5% speed increase by replacing String with CoW. (#984) (@hitenkoku)
- Made sure text after the logo does not turn green with recent clap versions. (#989) (@hitenkoku)

**Bug Fixes:**

- Fixed a crash when the `level-tuning` command was executed on version 2.3.0. (#977) (@hitenkoku)

## 2.3.2 [2023/03/22] "TMCIT Release-3"

**Enhancements:**

- Added `-M, --multiline` option in the `csv-timeline` command. (#972) (@hitenkoku)

## 2.3.1 [2023/03/18] "TMCIT Release-2"

**Enhancements:**

- Added double quotes in CSV fields of `csv-timeline` output to support multiple lines in fields. (#965) (@hitenkoku)
- Updated `logon-summary` headers. (#964) (@yamatosecurity)
- Added short-hand option `-D` for `--enable-deprecated-rules` and `-u` for `--enable-unsupported-rules`. (@yamatosecurity)
- Reordered option in Filtering and changed option help contents. (#969) (@hitenkoku)

**Bug Fixes:**

- Fixed a crash when the `update-rules` command was executed on version 2.3.0. (#965) (@hitenkoku)
- Fixed long underlines displayed in the help menu in Command Prompt and PowerShell prompt. (#911) (@yamatosecurity)

## 2.3.0 [2023/03/16] "TMCIT Release"

**New Features:**

- Added support for `|cidr`. (#961) (@fukusuket)
- Added support for `1 of selection*` and `all of selection*`. (#957) (@fukusuket)
- Added support for the `|contains|all` pipe keyword. (#945) (@hitenkoku)
- Added the `--enable-unsupported-rules` option to enable rules marked as `unsupported`. (#949) (@hitenkoku)

**Enhancements:**

- Approximately 2-3% speed increase and memory usage reduction by improving string contains check. (#947) (@hitenkoku)

**Bug Fixes:**

- Some event titles would be displayed as `Unknown` in the `metrics` command even if they were defined. (#943) (@hitenkoku)

## 2.2.2 [2023/2/22] "Ninja Day Release"

**New Features:**

- Added support for the `|base64offset|contains` pipe keyword. (#705) (@hitenkoku)

**Enhancements:**

- Reorganized the grouping of command line options. (#918) (@hitenkoku)
- Reduced memory usage by approximately 75% when reading JSONL formatted logs. (#921) (@fukusuket)
- Channel names are now further abbreviated in the metrics, json-timeline, csv-timeline commands according to `rules/config/generic_abbreviations.txt`. (#923) (@hitenkoku)
- Reduced parsing errors by updating the evtx crate. (@YamatoSecurity)
- Provider names (`%Provider%` field) are now abbreviated like channel names according to `rules/config/provider_abbreviations.txt` and `rules/config/generic_abbreviations.txt`. (#932) (@hitenkoku)
- Print the first and last timestamps in the metrics command when the `-d` directory option is used. (#935) (@hitenkoku)
- Added first and last timestamp to Results Summary. (#938) (@hitenkoku)
- Added Time Format options for `logon-summary`, `metrics` commands. (#938) (@hitenkoku)
- `\r`, `\n`, and `\t` characters are preserved (not converted to spaces) when saving results with the `json-output` command. (#940) (@hitenkoku)

**Bug Fixes:**

- The first and last timestamps in the `logon-summary` and `metrics` commands were blank. (#920) (@hitenkoku)
- Event titles stopped being shown in the `metrics` command during development of 2.2.2. (#933) (@hitenkoku)

## 2.2.0 [2023/2/12] "SECCON Release"

**New Features:**

- Added support for input of JSON-formatted event logs (`-J, --JSON-input`). (#386) (@hitenkoku)
- Log enrichment by outputting the ASN organization, city and country of source and destination IP addresses based on MaxMind GeoIP databases (`-G, --GeoIP`). (#879) (@hitenkoku)
- Added the `-e, --exact-level` option to scan for only specific rule levels. (#899) (@hitenkoku)

**Enhancements:**

- Added the executed command line to the HTML report. (#877) (@hitenkoku)
- Approximately 3% speed increase and memory usage reduction by performing exact string matching on Event IDs. (#882) (@fukusuket)
- Approximately 14% speed increase and memory usage reduction by filtering before regex usage. (#883) (@fukusuket)
- Approximately 8% speed increase and memory usage reduction by case-insensitive comparisons instead of regex usage. (#884) (@fukusuket)
- Approximately 5% speed increase and memory usage reduction by reducing regex usage in wildcard expressions. (#890) (@fukusuket)
- Further speed increase and memory usage reduction by removing unnecessary regex usage. (#894) (@fukusuket)
- Approximately 3% speed increase and 10% memory usage reduction by reducing regex usage. (#898) (@fukuseket)
- Improved `-T, --visualize-timeline` by increasing the height of the markers to make it easier to read. (#902) (@hitenkoku)
- Reduced memory usage by approximately 50% when reading JSON/L formatted logs. (#906) (@fukusuket)
- Alphabetically sorted options based on their long names. (#904) (@hitenkoku)
- Added JSON input support (`-J, --JSON-input` option) for `logon-summary`, `metrics` and `pivot-keywords-list` commands. (#908) (@hitenkoku)

**Bug Fixes:**

- Fixed a bug when rules with 4 consecutive backslashes in their conditions would not be detected. (#897) (@fukusuket)
- When parsing PowerShell EID 4103, the `Payload` field would be separated into multiple fields when outputting to JSON. (#895) (@hitenkoku)
- Fixed a crash when looking up event log file size. (#914) (@hitenkoku)

**Vulnerability Fixes:**

- Updated the git2 and gitlib2 crates to prevent a possible SSH MITM attack (CVE-2023-22742) when updating rules and config files. (#888) (@YamatoSecurity)

## 2.1.0 [2023/01/10] "Happy Year of the Rabbit Release"

**Enhancements:**

- Speed improvements. (#847) (@hitenkoku)
- Improved speed by up to 20% by improving I/O processesing. (#858) (@fukusuket)
- The timeline order of detections are now sorted to a fixed order even when the timestamp is identical. (#827) (@hitenkoku)

**Bug Fixes:**

- Successful login CSV results were not correctly being outputted when using the logon timeline function. (#849) (@hitenkoku)
- Removed unnecessary line breaks that would occur when using the `-J, --jsonl` option. (#852) (@hitenkoku)

## 2.0.0 [2022/12/24] "Merry Christmas Release"

**New Features:**

- Command usage and help menu are now done by subcommands. (#656) (@hitenkoku)

## 1.9.0 [2022/12/24] "Merry Christmas Release"

**New Features:**

- Added a new pipe keyword. (`|endswithfield`) (#740) (@hach1yon)
- Added `--debug` option to display memory utilization at runtime. (#788) (@fukusuket)

**Enhancements:**

- Updated clap crate package to version 4 and changed the `--visualize-timeline` short option `-V` to `-T`. (#725) (@hitenkoku)
- Added output of logon types, source computer and source IP address in Logon Summary as well as failed logons. (#835) (@garigariganzy @hitenkoku)
- Optimized speed and memory usage. (#787) (@fukusuket)
- Changed output color in eggs ascii art.(#839) (@hitenkoku)
- Made the `--debug` option hidden by default. (#841) (@hitenkoku)
- Added color to the ascii art eggs. (#839) (@hitenkoku)

**Bug Fixes:**

- Fixed a bug where evtx files would not be loaded if run from a command prompt and the directory path was enclosed in double quotes. (#828) (@hitenkoku)
- Fixed unneeded spaces outputted when there were rule parsing errors. (#829) (@hitenkoku)

## 1.8.1 [2022/11/21]

**Enhancements:**

- Specified the minimum Rust version `rust-version` field in `Cargo.toml` to avoid build dependency errors. (#802) (@hitenkoku)
- Reduced memory usage. (#806) (@fukusuket)
- Added the support for the `%RenderedMessage%` field in output profiles which is the rendered message in logs forwarded by WEC. (#760) (@hitenkoku)

**Bug Fixes:**

- Fixed a problem where rules using the `Data` field were not being detected. (#775) (@hitenkoku)
- Fixed a problem where the `%MitreTags%` and `%MitreTactics%` fields would randomly miss values. (#807) (@fukusuket)

## 1.8.0 [2022/11/07]

**New Features:**

- Added the `--ISO-8601` output time format option. This good to use when importing to Elastic Stack. It is exactly the same as what is in the original log.  (#767) (@hitenkoku)

**Enhancements:**

- Event ID filtering is now turned off by default. Use the `-e, --eid-filter` option to filter by Event ID. (Will usually be 10%+ faster but with a small chance of false negatives.) (#759) (@hitenkoku)
- Print an easy to understand error message when a user tries to download new rules with a different user account. (#758) (@fukusuket)
- Added total and unique detecion count information in the HTML Report. (#762) (@hitenkoku)
- Removed unnecessary array structure in the JSON output. (#766)(@hitenkoku)
- Added rule authors (`%RuleAuthor%`), rule creation date (`%RuleCreationDate%`), rule modified date (`%RuleModifiedDate%`), and rule status (`%Status%`) fields to output profiles. (#761) (@hitenkoku)
- Changed Details field in JSON output to an object. (#773) (@hitenkoku)
- Removed `build.rs` and changed the memory allocator to mimalloc for a speed increase of 20-30% on Intel-based OSes. (#657) (@fukusuket)
- Replaced `%RecordInformation%` alias in output profiles to `%AllFieldInfo%`, and changed the `AllFieldInfo` field in JSON output to an object. (#750) (@hitenkoku)
- Removed `HBFI-` prefix in `AllFieldInfo` field of json output. (#791) (@hitenkoku)
- Don't display result summary, etc... when `--no-summary` option is used. (This is good to use when using as a Velociraptor agent, etc... It will usually be 10% faster.) (#780) (@hitenkoku)
- Reduced memory usage and improved speed performance. (#778 #790) (@hitenkoku)
- Don't display Rule Authors list when authors list is empty. (#795) (@hitenkoku)
- Added rule ID (`%RuleID%`) and Provider Name (`%Provider%`) fields to output profiles. (#794) (@hitenkoku)

**Bug Fixes:**

- Fixed rule author unique rule count. (It was displaying one extra.) (#783) (@hitenkoku)

## 1.7.2 [2022/10/17]

**New Features:**

- Added `--list-profiles` option to print a list of output profiles. (#746) (@hitenkoku)

**Enhancements:**

- Moved the saved file line and shortened the update option output. (#754) (@YamatoSecurity)
- Limited rule author names of detected alerts to 40 characters. (#751) (@hitenkoku)

**Bug Fixes:**

- Fixed a bug where field information would get moved over in JSON/JSONL output when a drive letter (ex: `c:`) was in the field. (#748) (@hitenkoku)

## 1.7.1 [2022/10/10]

**Enhancements:**

- Hayabusa now checks Channel and EID information based on `rules/config/channel_eid_info.txt` to provide more accurate results. (#463) (@garigariganzy)
- Do not display a message about loading detection rules when using the `-M` or `-L` options. (#730) (@hitenkoku)
- Added a table of rule authors to standard output. (#724) (@hitenkoku)
- Ignore event records when the channel name is `null` (ETW events) when scanning and showing EID metrics. (#727) (@hitenkoku)

**Bug Fixes:**

- Fixed a bug where the same Channel and EID would be counted separately with the `-M` option. (#729) (@hitenkoku)

## 1.7.0 [2022/09/29]

**New Features:**

- Added a HTML summary report output option (`-H, --html-report`). (#689) (@hitenkoku, @nishikawaakira)

**Enhancements:**

- Changed Event ID Statistics option to Event ID Metrics option. (`-s, --statistics`  -> `-M, --metrics`) (#706) (@hitenkoku)
  (Note: `statistics_event_info.txt` was changed to `event_id_info.txt`.)
- Display new version of Hayabusa link when updating rules if there is a newer version. (#710) (@hitenkoku)
- Added logo in HTML summary output. (#714) (@hitenkoku)
- Unified output to one table when using `-M` or `-L` with the `-d` option. (#707) (@hitenkoku)
- Added Channel column to metrics output. (#707) (@hitenkoku)
- Removed First Timestamp and Last Timestamp of `-M` and `-L` option with the `-d` option. (#707) (@hitenkoku)
- Added csv output option(`-o --output`) when `-M` or `-L` option is used. (#707) (@hitenkoku)
- Separated Count and Percent columns in metric output. (#707) (@hitenkoku)
- Changed output table format of the metric option and logon information crate from prettytable-rs to comfy_table. (#707) (@hitenkoku)
- Added favicon.png in HTML summary output. (#722) (@hitenkoku)

## v1.6.0 [2022/09/16]

**New Features:**

- You can now save the timeline to JSON files with the `-j, --json` option.  (#654) (@hitenkoku)
- You can now save the timeline to JSONL files with the `-J, --jsonl` option.  (#694) (@hitenkoku)

**Enhancements:**

- Added top alerts to results summary. (#667) (@hitenkoku)
- Added `--no-summary` option to not display the results summary. (#672) (@hitenkoku)
- Made the results summary more compact. (#675 #678) (@hitenkoku)
- Made Channel field in channel_abbreviations.txt case-insensitive. (#685) (@hitenkoku)
- Changed pipe separator character in output from `|` to `‖`. (#687) (@hitenkoku)
- Added color to Saved alerts and events / Total events analyzed. (#690) (@hitenkoku)
- Updated evtx crate to 0.8.0. (better handling when headers or date values are invalid.)
- Updated output profiles. (@YamatoSecurity)

**Bug Fixes:**

- Hayabusa would crash with `-L` option (logon summary option). (#674) (@hitenkoku)
- Hayabusa would continue to scan without the correct config files but now will print and error and gracefully terminate. (#681) (@hitenkoku)
- Fixed total events from the number of scanned events to actual events in evtx. (#683) (@hitenkoku)

## v1.5.1 [2022/08/20]

**Enhancements:**

- Re-released v1.5.1 with an updated output profile that is compatible with Timesketch. (#668) (@YamatoSecurity)

## v1.5.1 [2022/08/19]

**Bug Fixes:**

- Critical, medium and low level alerts were not being displayed in color. (#663) (@fukusuket)
- Hayabusa would crash when an evtx file specified with `-f` did not exist. (#664) (@fukusuket)

## v1.5.0 [2022/08/18]

**New Features:**

- Customizable output of fields defined at `config/profiles.yaml` and `config/default_profile.yaml`. (#165) (@hitenkoku)
- Implemented the `null` keyword for rule detection. It is used to check if a target field exists or not. (#643) (@hitenkoku)
- Added output to JSON option (`-j` and `--json-timeline` )  (#654) (@hitenkoku)

**Enhancements:**

- Trimmed `./` from the rule path when updating. (#642) (@hitenkoku)
- Added new output aliases for MITRE ATT&CK tags and other tags. (#637) (@hitenkoku)
- Organized the menu output when `-h` is used. (#651) (@YamatoSecurity and @hitenkoku)
- Added commas to summary numbers to make them easier to read. (#649) (@hitenkoku)
- Added output percentage of detections in Result Summary. (#658) (@hitenkoku)

**Bug Fixes:**

- Fixed miscalculation of Data Reduction due to aggregation condition rule detection. (#640) (@hitenkoku)
- Fixed a race condition bug where a few events (around 0.01%) would not be detected. (#639 #660) (@fukusuket)

## v1.4.3 [2022/08/03]

**Bug Fixes:**

- Hayabusa would not run on Windows 11 when the VC redistribute package was not installed but now everything is compiled statically. (#635) (@fukusuket)

## v1.4.2 [2022/07/24]

**Enhancements:**

- You can now update rules to a custom directory by combining the `--update-rules` and `--rules` options. (#615) (@hitenkoku)
- Improved speed with parallel processing by up to 20% with large files. (#479) (@kazuminn)
- When saving files with `-o`, the `.yml` detection rule path column changed from `RulePath` to `RuleFile` and only the rule file name will be saved in order to decrease file size. (#623) (@hitenkoku)

**Bug Fixes:**

- Fixed a runtime error when hayabusa is run from a different path than the current directory. (#618) (@hitenkoku)

## v1.4.1 [2022/06/30]

**Enhancements:**

- When no `details` field is defined in a rule nor in `./rules/config/default_details.txt`, all fields will be outputted to the `details` column. (#606) (@hitenkoku)
- Added the `-D, --deep-scan` option. Now by default, events are filtered by Event IDs that there are detection rules for defined in `./rules/config/target_event_IDs.txt`. This should improve performance by 25~55% while still detecting almost everything. If you want to do a thorough scan on all events, you can disable the event ID filter with `-D, --deep-scan`. (#608) (@hitenkoku)
- `channel_abbreviations.txt`, `statistics_event_info.txt` and `target_event_IDs.txt` have been moved from the `config` directory to the `rules/config` directory in order to provide updates with `-U, --update-rules`.

## v1.4.0 [2022/06/26]

**New Features:**

- Added `--target-file-ext` option. You can specify additional file extensions to scan in addtition to the default `.evtx` files. For example, `--target-file-ext evtx_data` or multiple extensions with `--target-file-ext evtx1 evtx2`. (#586) (@hitenkoku)
- Added `--exclude-status` option: You can ignore rules based on their `status`. (#596) (@hitenkoku)

**Enhancements:**

- Added default details output based on `rules/config/default_details.txt` when no `details` field in a rule is specified. (i.e. Sigma rules) (#359) (@hitenkoku)
- Updated clap crate package to version 3. (#413) (@hitnekoku)
- Updated the default usage and help menu. (#387) (@hitenkoku)
- Hayabusa can be run from any directory, not just from the current directory. (#592) (@hitenkoku)
- Added saved file size output when `output` is specified. (#595) (@hitenkoku)

**Bug Fixes:**

- Fixed output error and program termination when long output is displayed with color. (#603) (@hitenkoku)
- Ignore loading yml files in `rules/tools/sigmac/testfiles` to fix `Excluded rules` count. (#602) (@hitenkoku)

## v1.3.2 [2022/06/13]

**Enhancements:**

- Changed the evtx Rust crate from 0.7.2 to 0.7.3 with updated packages. (@YamatoSecurity)

## v1.3.1 [2022/06/13]

**New Features:**

- You can now specify specific fields when there are multiple fields with the same name (Ex: `Data`). In the `details` line in a rule, specify a placeholder like `%Data[1]%` to display the first `Data` field. (#487) (@hitenkoku)
- Added loaded rules status summary. (#583) (@hitenkoku)

**Enhancements:**

- Debug symbols are stripped by default for smaller Linux and macOS binaries. (#568) (@YamatoSecurity)
- Updated crate packages (@YamatoSecurity)
- Added new output time format options. (`--US-time`, `--US-military-time`, `--European-time`) (#574) (@hitenkoku)
- Changed the output time format when `--rfc-3339` option is enabled. (#574) (@hitenkoku)
- Changed the `-R / --display-record-id` option to `-R / --hide-record-id` and now by default the event record ID is displayed. You can hide the record ID with `-R / --hide-record-id`. (#579) (@hitenkoku)
- Added rule loading message. (#583) (@hitenkoku)

**Bug Fixes:**

- The RecordID and RecordInformation column headers would be shown even if those options were not enabled. (#577) (@hitenkoku)

## v1.3.0 [2022/06/06]

**New Features:**

- Added `-V / --visualize-timeline` option: Event Frequency Timeline feature to visualize the number of events. (Note: There needs to be more than 5 events and you need to use a terminal like Windows Terminal, iTerm2, etc... for it to properly render.) (#533, #566) (@hitenkoku)
- Display all the `tags` defined in a rule to the `MitreAttack` column when saving to CSV file with the `--all-tags` option. (#525) (@hitenkoku)
- Added the `-R / --display-record-id` option: Display the event record ID (`<Event><System><EventRecordID>`). (#548) (@hitenkoku)
- Display dates with most detections. (#550) (@hitenkoku)
- Display the top 5 computers with the most unique detections. (#557) (@hitenkoku)

**Enhancements:**

- In the `details` line in a rule, when a placeholder points to a field that does not exist or there is an incorrect alias mapping, it will be outputted as `n/a` (not available). (#528) (@hitenkoku)
- Display total event and data reduction count. (How many and what percent of events were ignored.) (#538) (@hitenkoku)
- New logo. (#536) (@YamatoSecurity)
- Display total evtx file size. (#540) (@hitenkoku)
- Changed logo color. (#537) (@hitenkoku)
- Display the original `Channel` name when not specified in `channel_abbrevations.txt`. (#553) (@hitenkoku)
- Display separately `Ignored rules` to `Exclude rules`, `Noisy rules`, and `Deprecated rules`. (#556) (@hitenkoku)
- Display results messge when `output` option is set. (#561) (@hitenkoku)

**Bug Fixes:**

- Fixed the `--start-timeline` and `--end-timeline` options as they were not working. (#546) (@hitenkoku)
- Fixed crash bug when level in rule is not valid. (#560) (@hitenkoku)

## v1.2.2 [2022/05/20]

**New Features:**

- Added a logon summary feature. (`-L` / `--logon-summary`) (@garigariganzy)

**Enhancements:**

- Colored output is now on by default and supports Command and Powershell prompts. (@hitenkoku)

**Bug Fixes:**

- Fixed a bug in the update feature when the rules repository does not exist but the rules folder exists. (#516) (@hitenkoku)
- Fixed a rule parsing error bug when there were .yml files in a .git folder. (#524) (@hitenkoku)
- Fixed wrong version number in the 1.2.1 binary.

## v1.2.1 [2022/04/20] Black Hat Asia Arsenal 2022 RC2

**New Features:**

- Added a `Channel` column to the output based on the `./config/channel_abbreviations.txt` config file. (@hitenkoku)
- Rule and rule config files are now forcefully updated. (@hitenkoku)

**Bug Fixes:**

- Rules marked as noisy or excluded would not have their `level` changed with `--level-tuning` but now all rules will be checked. (@hitenkoku)

## v1.2.0 [2022/04/15] Black Hat Asia Arsenal 2022 RC1

**New Features:**

- Specify config directory (`-C / --config`): When specifying a different rules directory, the rules config directory will still be the default `rules/config`, so this option is useful when you want to test rules and their config files in a different directory. (@hitenkoku)
- `|equalsfield` aggregator: In order to write rules that compare if two fields are equal or not. (@hach1yon)
- Pivot keyword list generator feature (`-p / --pivot-keywords-list`): Will generate a list of keywords to grep for to quickly identify compromised machines, suspicious usernames, files, etc... (@kazuminn)
- `-F / --full-data` option: Will output all field information in addition to the fields defined in the rule’s `details`. (@hach1yon)
- `--level-tuning` option: You can tune the risk `level` in hayabusa and sigma rules to your environment. (@itib and @hitenkoku)

**Enhancements:**

- Updated detection rules and documentation. (@YamatoSecurity)
- Mac and Linux binaries now statically compile the OpenSSL libraries. (@YamatoSecurity)
- Performance and accuracy improvement for fields with tabs, etc... in them. (@hach1yon and @hitenkoku)
- Fields that are not defined in eventkey_alias.txt will automatically be searched in Event.EventData. (@kazuminn and @hitenkoku)
- When updating rules, the names of new rules as well as the count will be displayed. (@hitenkoku)
- Removed all Clippy warnings from the source code. (@hitenkoku and @hach1yon)
- Updated the event ID and title config file (`timeline_event_info.txt`) and changed the name to `statistics_event_info.txt`. (@YamatoSecurity and @garigariganzy)
- 32-bit Hayabusa Windows binaries are now prevented from running on 64-bit Windows as it would cause unexpected results. (@hitenkoku)
- MITRE ATT&CK tag output can be customized in `output_tag.txt`. (@hitenkoku)
- Added Channel column output. (@hitenkoku)

**Bug Fixes:**

- `.yml` files in the `.git` folder would cause parse errors so they are now ignored. (@hitenkoku)
- Removed unnecessary newline due to loading test file rules. (@hitenkoku)
- Fixed output stopping in Windows Terminal due a bug in Terminal itself. (@hitenkoku)

## v1.1.0 [2022/03/03]

**New Features:**

- Can specify a single rule with the `-r / --rules` option. (Great for testing rules!) (@kazuminn)
- Rule update option (`-u / --update-rules`): Update to the latest rules in the [hayabusa-rules](https://github.com/Yamato-Security/hayabusa-rules) repository. (@hitenkoku)
- Live analysis option (`-l / --live-analysis`): Can easily perform live analysis on Windows machines without specifying the Windows event log directory. (@hitenkoku)

**Enhancements:**

- Updated documentation. (@kazuminn , @hitenkoku , @YamatoSecurity)
- Updated rules. (20+ Hayabusa rules, 200+ Sigma rules) (@YamatoSecurity)
- Windows binaries are now statically compiled so installing Visual C++ Redistributable is not required. (@hitenkoku)
- Color output (`-c / --color`) for terminals that support True Color (Windows Terminal, iTerm2, etc...). (@hitenkoku)
- MITRE ATT&CK tactics are included in the saved CSV output. (@hitenkoku)
- Performance improvement. (@hitenkoku)
- Comments added to exclusion and noisy config files. (@kazuminn)
- Using faster memory allocators (rpmalloc for Windows, jemalloc for macOS and Linux.) (@kazuminn)
- Updated cargo crates. (@YamatoSecurity)

**Bug Fixes:**

- Made the clap library version static to make `cargo update` more stable. (@hitenkoku)
- Some rules were not alerting if there were tabs or carriage returns in the fields. (@hitenkoku)

## v1.0.0-Release 2 [2022/01/27]

- Removed Excel result sample files as they were being flagged by anti-virus. (@YamatoSecurity)
- Updated the Rust evtx library to 0.7.2 (@YamatoSecurity)

## v1.0.0 [2021/12/25]

- Initial release.<|MERGE_RESOLUTION|>--- conflicted
+++ resolved
@@ -12,11 +12,7 @@
 - Added error messages for incompatible arguments. (#1054) (@YamatoSecurity)
 - The output profile name is now outputted to standard output and in the HTML report. (#1055) (@hitenkoku)
 - Added rule author names next to rule alerts in the HTML report. (#1065) (@hitenkoku)
-<<<<<<< HEAD
-- Added `-C --clobber` option to overwrite existing output files in `csv-timeline`, `json-timeline`, `metrics`, `logon-summary`, `search`, and `pivot-keywords-list` commands. (#1063) (@hitenkoku)
-=======
-- Added the `-C, --clobber` option to overwrite existing output files in `csv-timeline`, `json-timeline`, `metrics`, `logon-summary`, and `search` commands. (#1063) (@hitenkoku)
->>>>>>> bef1ed0b
+- Added the `-C, --clobber` option to overwrite existing output files in `csv-timeline`, `json-timeline`, `metrics`, `logon-summary`, `search`, and `pivot-keywords-list` commands. (#1063) (@hitenkoku)
 
 **Bug Fixes:**
 
