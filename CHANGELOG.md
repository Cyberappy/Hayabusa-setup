--- conflicted
+++ resolved
@@ -4,16 +4,12 @@
 
 **Enhancements:**
 
-<<<<<<< HEAD
-- Updated `logon-summary` headers. (@yamatosecurity)
 - Added double quotes in CSV fields of `csv-timeline` output to support multiple lines in fields. (#965) (@hitenkoku)
-=======
 - Updated `logon-summary` headers. (#964) (@yamatosecurity)
 
 **Bug Fixes:**
 
 - Fixed a crash when the `update-rules` command was executed on version 2.3.0. (#965) (@hitenkoku)
->>>>>>> 7a8c7ae4
 
 ## 2.3.0 [2023/03/16] "TMCIT Release"
 
@@ -22,7 +18,7 @@
 - Added support for `|cidr`. (#961) (@fukusuket)
 - Added support for `1 of selection*` and `all of selection*`. (#957) (@fukusuket)
 - Added support for the `|contains|all` pipe keyword. (#945) (@hitenkoku)
-- Added the `--enable-unsupported-rules` option to enable rules marked as `unsupported`. (#949) (@hitenkoku) (#949) (@hitenkoku)
+- Added the `--enable-unsupported-rules` option to enable rules marked as `unsupported`. (#949) (@hitenkoku)
 
 **Enhancements:**
 
