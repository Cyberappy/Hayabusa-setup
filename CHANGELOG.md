# Changes

## 2.12.0 [xxxx/xx/xx]

**Enhancements:**

- `%MitreTactics%`, `%MitreTags%`, `%OtherTags%` fields are now outputted as an array of strings in JSON output. (#1230) (@hitenkoku)
<<<<<<< HEAD
- Added MITRE ATT&CK Tactics list up where detected for each computer to HTML report. This feature needs to exist `%MitreTactics%` in used profile. (#1226) (@hitenkoku)
=======
- Output messages about reporting issues and false positives when using `csv-timeline` or `json-timeline` commands. (#1236) (@hitenkoku)
>>>>>>> d907edf4

**Bug Fixes:**

- In JSON output, multiple field names with the same names were not outputted as an array so only one result would be returned when parsing with `jq`. We fixed this by outputting multiple field data with the same field name inside an array. (#1202) (@hitenkoku)

## 2.11.0 [2023/12/03] "Nasi Lemak Release"

**New Features:**

- Extraction of fields from PowerShell classic logs. (Can disable with `--no-pwsh-field-extraction`) (#1220) (@fukusuket)

**Enhancements:**

- Added rule count in the scan wizard. (#1206) (@hitenkoku)

## 2.10.1 [2023/11/13] "Kamemushi Release"

**Enhancements:**

- Added questions to the scan wizard. (#1207) (@hitenkoku)

**Bug Fixes:**

- `update-rules` command would output `You currently have the latest rules` even if new rules were downloaded in version `2.10.0`. (#1209) (@fukusuket)
- Regular expressions would sometimes be incorrectly handled. (#1212) (@fukusuket)
- In the rare case that there is no `Data` field such as for JSON input, a panic would occur. (#1215) (@fukusuket)

## 2.10.0 [2023/10/31] "Halloween Release"

**Enhancements:**

- Added a scan wizard to help new users choose which rules they want to enable. Add the `-w, --no-wizard` option to run Hayabusa in the traditional way. (Scan for all events and alerts, and customize options manually.) (#1188) (@hitenkoku)
- Added the `--include-tag` option to the `pivot-keywords-list` command to only load rules with the specified `tags` field. (#1195) (@hitenkoku)
- Added the `--exclude-tag` option to the `pivot-keywords-list` command to exclude rules with specific `tags` from being loaded. (#1195) (@hitenkoku)

**Bug Fixes:**

- Fixed that field information defined in `Details` was also output to `ExtraFieldInfo` in some cases. (#1145) (@hitenkoku)
- Fixed output of newline and tab characters in `AllFieldInfo` in JSON output. (#1189) (@hitenkoku)
- Fixed output of space characters in some fields in standard output. (#1192) (@hitenkoku)

## 2.9.0 [2023/09/22] "Autumn Rain Release"

**Enhancements:**

- Added an error message to indicate that when you can't load evtx files in Windows due to specifying a directory path with spaces in it, you need to remove the trailing backslash. (#1166) (@hitenkoku, thanks for the suggestion from @joswr1ght)
- Optimized the number of records to load at a time for performance. (#1175) (@yamatosecurity)
- Replaced double backslashes in paths under the progress bar on Windows systems with single forward slashes. (#1172) (@hitenkoku)
- Made the `Details` field for `count` rules a string in the JSON output for easier parsing. (#1179) (@hitenkoku)
- Changed the default number of threads from number of CPUs to the estimate of the default amount of parallelism a program should use (`std::thread::available_parallelism`). (#1182) (@hitenkoku)

**Bug Fixes:**

- Fixed JSON fields would not be correctly parsed in rare cases. (#1145) (@hitenkoku)

**Other:**

- Removed the unmaintained `hhmmss` crate that uses an old `time` crate in order to pass the code coverage CI checks. (#1181) (@hitenkoku)

## 2.8.0 [2023/09/01] "Double X Release"

**New Features:**

- Added support for `HexToDecimal` in the field mapping configuration files to convert hex values to decimal. (Useful for converting the original process IDs from hex to decimal.) (#1133) (@fukusuket)
- Added `-x, --recover-records` option to `csv-timeline` and `json-timeline` to recover evtx records through file carving in evtx slack space. (#952) (@hitenkoku) (Evtx carving feature is thanks to @forensicmatt)
- Added `-X, --remove-duplicate-detections` option to `csv-timeline` and `json-timeline` to not output any duplicate detection entries. (Useful when you use `-x`, include backup logs or logs extracted from VSS with duplicate data, etc...)
- Added a `--timeline-offset` option to `csv-timeline`, `json-timeline`, `logon-summary`, `eid-metrics`, `pivot-keywords-list` and `search` commands to scan just recent events based on a offset of years, months, days, hours, etc... (#1159) (@hitenkoku)
- Added a `-a, --and-logic` option in the `search` command to search keywords with AND logic. (#1162) (@hitenkoku)

**Other:**

- When using `-x, --recover-records`, an additional `%RecoveredRecord%` field will be added to the output profile and will output `Y` to indicate if a record was recovered. (#1160) (@hitenkoku)

## 2.7.0 [2023/08/03] "SANS DFIR Summit Release"

**New Features:**

- Certain code numbers are now mapped to human-readable messages based on the `.yaml` config files in `./rules/config/data_mapping`. (Example: `%%2307` will be converted to `ACCOUNT LOCKOUT`). You can turn off this behavior with the `-F, --no-field-data-mapping` option. (#177) (@fukusuket)
- Added the `-R, --remove-duplicate-data` option in the `csv-timeline` command to replace duplicate field data with the string `DUP` in the `%Details%`, `%AllFieldInfo%`, `%ExtraFieldInfo%` columns to reduce file size. (#1056) (@hitenkoku)
- Added the `-P, --proven-rules` option in `csv-timeline` and `json-timeline` commands. When used, Hayabusa will only load rules that have been proven to work. These are defined by rule ID in the `./rules/config/proven_rules.txt` config file. (#1115) (@hitenkoku)
- Added the `--include-tag` option to `csv-timeline` and `json-timeline` commands to only load rules with the specified `tags` field. (#1108) (@hitenkoku)
- Added the `--exclude-tag` option to `csv-timeline` and `json-timeline` commands to exclude rules with specific `tags` from being loaded. (#1118) (@hitenkoku)
- Added `--include-category` and `--exclude-category` options to `csv-timeline` and `json-timeline` commands. When using `--include-category`, only rules with the specified `category` field will be loaded. `--exclude-category` will exclude rules from being loaded based on `category`. (#1119) (@hitenkoku)
- Added the `computer-metrics` command to list up how many events there are based on computer name. (#1116) (@hitenkoku)
- Added `--include-computer` and `--exclude-computer` options to `csv-timeline`, `json-timeline`, `metrics`, `logon-summary` and `pivot-keywords-list` commands. The `--include-computer` option only scans the specified computer(s). `--exclude-computer` excludes them. (#1117) (@hitenkoku)
- Added `--include-eid` and `--exclude-eid` options to `csv-timeline`, `json-timeline`, and `pivot-keywords-list` commands. The `--include-eid` option only scans the specified EventID(s). `--exclude-eid` excludes them. (#1130) (@hitenkoku)
- Added the `-R, --remove-duplicate-data` option to the `json-timeline` command to replace duplicate field data with the string `DUP` in the `%Details%`, `%AllFieldInfo%`, `%ExtraFieldInfo%` fields to reduce file size. (#1134) (@hitenkoku)

**Enhancements:**

- Ignore corrupted event records with timestamps before 2007/1/31 when Windows Vista was released with the new `.evtx` log format. (#1102) (@fukusuket)
- When `--output` is set in the `metrics` command, the results will not be displayed to screen. (#1099) (@hitenkoku)
- Added the `-C, --clobber` option to overwrite existing output files in the `pivot-keywords-list` command. (#1125) (@hitenkoku)
- Renamed the `metrics` command to `eid-metrics`. (#1128) (@hitenkoku)
- Reduced progress bar width to leave room for adjustment of the terminal. (#1135) (@hitenkoku)
- Added support for outputing timestamps in the following formats in the `search` command: `--European-time`, `--ISO-8601`, `--RFC-2822`, `--RFC-3339`, `--US-time`, `--US-military-time`, `-U, --UTC`. (#1040) (@hitenkoku)
- Replaced the ETA time in the progress bar with elapsed time as the ETA time was not accurate. (#1143) (@YamatoSecurity)
- Added `--timeline-start` and `--timeline-end` to the `logon-summary` command. (#1152) (@hitenkoku)

**Bug Fixes:**

- The total number of records being displayed in the `metrics` and `logon-summary` commands differed from the `csv-timeline` command. (#1105) (@hitenkoku)
- Changed rule count by rule ID instead of path. (#1113) (@hitenkoku)
- Fixed a problem with incorrect field splitting in the `CommandLine` field in JSON output. (#1145) (@hitenkoku)
- `--timeline-start` and `--timeline-end` were not working correctly with the `json-timeline` command. (#1148) (@hitenkoku)
- `--timeline-start` and `--timeline-end` were not working correctly with the `pivot-keywords-list` command. (#1150) (@hitenkoku)

**Other:**

- The total count of unique detections are now based on rule IDs instead of rule file paths. (#1111) (@hitenkoku)
- Renamed the `--live_analysis` option to `--live-analysis`. (#1139) (@hitenkoku)
- Renamed the `metrics` command to `eid-metrics`. (#1128) (@hitenkoku)

## 2.6.0 [2023/06/16] "Ajisai Release"

**New Features:**

- Added support for `'|all':`  keyword in sigma rules. (#1038) (@kazuminn)

**Enhancements:**

- Added `%ExtraFieldInfo%` alias to output profiles which will output all of the other fields that do not get outputted in `Details`. This is now included in the default `standard` output profile. (#900) (@hitenkoku)
- Added error messages for incompatible arguments. (#1054) (@YamatoSecurity)
- The output profile name is now outputted to standard output and in the HTML report. (#1055) (@hitenkoku)
- Added rule author names next to rule alerts in the HTML report. (#1065) (@hitenkoku)
- Made the table width shorter to prevent tables breaking in smaller terminal sizes. (#1071) (@hitenkoku)
- Added the `-C, --clobber` option to overwrite existing output files in `csv-timeline`, `json-timeline`, `metrics`, `logon-summary`, and `search` commands. (#1063) (@YamatoSecurity, @hitenkoku)
- Made the HTML report portable by embedding the images and inlining CSS. (#1078) (@hitenkoku, thanks for the suggestion from @joswr1ght)
- Speed improvements in the output. (#1088) (@hitenkoku, @fukusuket)
- The `metrics` command now performs word wrapping to make sure the table gets rendered correctly. (#1067) (@garigariganzy)
- `search` command results can now be outputted to JSON/JSONL. (#1041) (@hitenkoku)

**Bug Fixes:**

- `MitreTactics`, `MitreTags`, `OtherTags` fields were not being outputted in the `json-timeline` command. (#1062) (@hitenkoku)
- The detection frequency timeline (`-T`) would not output when the `no-summary` option was also enabled. (#1072) (@hitenkoku)
- Control characters would not be escaped in the `json-timeline` command causing a JSON parsing error. (#1068) (@hitenkoku)
- In the `metrics` command, channels would not be abbreviated if they were lowercase. (#1066) (@garigariganzy)
- Fixed an issue where some fields were misaligned in the JSON output. (#1086) (@hitenkoku)

## 2.5.1 [2023/05/14] "Mothers Day Release"

**Enhancements:**

- Reduced memory usage by half when using newly converted rules. (#1047) (@fukusuket)

**Bug Fixes:**

- Data in certain fields such as `AccessMask` would not be separated by spaces when outputted from the `details` field. (#1035) (@hitenkoku)
- Multiple spaces would be condensed to a single space when outputting to JSON. (#1048) (@hitenkoku)
- Output would be in color even if `--no-color` was used in the `pivot-keywords-list` command. (#1044) (@kazuminn)

## 2.5.0 [2023/05/07] "Golden Week Release"

**Enhancements:**

- Added `-M, --multiline` option to search command. (#1017) (@hitenkoku)
- Deleted return characters in the output of the `search` command. (#1003) (@hitenkoku)
- `regex` crate updated to 1.8 which allows unnecessary escapes in regular expressions reducing parsing errors. (#1018) (@YamatoSecurity)
- Deleted return characters in output of the `csv-timeline` command. (#1019) (@hitenkoku)
- Don't show new version information with the `update-rules` command when building a newer dev build. (#1028) (@hitenkoku)
- Sorted `search` timeline order. (#1033) (@hitenkoku)
- Enhanced `pivot-keywords-list` terminal output. (#1022) (@kazuminn)

**Bug Fixes:**

- Unconverted sigma rules that search for a string that end in a backslash would not be detected. Also `|contains` conditions would not match if the string was located in the beginning. (#1025) (@fukusuket)
- In versions 2.3.3-2.4.0, informational level alerts in the Results Summary would show the top 5 events twice instead of the top 10 events. (#1031) (@hitenkoku)

## 2.4.0 [2023/04/19] "SANS Secure Korea Release"

**New Features:**

- Added `search` command to search for specified keywords in records. (#617) (@itiB, @hitenkoku)
- Added `-r, --regex` option in the `search` command to search for regular expressions. (#992) (@itiB)

**Enhancements:**

- Alphabetically sorted commands. (#991) (@hitenkoku)
- Added attribute information of `Event.UserData` to the output of `AllFieldInfo` in `csv-timeline`, `json-timeline` and `search` commands. (#1006) (@hitenkoku)
- Updated Aho-Corasick crate to 1.0. (#1013) (@hitenkoku)

**Bug Fixes:**

- Fixed timestamps that did not exist from being displayed in the event frequency timeline (`-T, --visualize-timeline`) in version 2.3.3. (#977) (@hitenkoku)

## 2.3.3 [2023/04/07] "Sakura Release"

**Enhancements:**

- Removed an extra space when outputting the rule `level` to files (CSV, JSON, JSONL). (#979) (@hitenkoku)
- Rule authors are now outputted in multiple lines with the `-M, --multiline` option. (#980) (@hitenkoku)
- Approximately 3-5% speed increase by replacing String with CoW. (#984) (@hitenkoku)
- Made sure text after the logo does not turn green with recent clap versions. (#989) (@hitenkoku)

**Bug Fixes:**

- Fixed a crash when the `level-tuning` command was executed on version 2.3.0. (#977) (@hitenkoku)

## 2.3.2 [2023/03/22] "TMCIT Release-3"

**Enhancements:**

- Added `-M, --multiline` option in the `csv-timeline` command. (#972) (@hitenkoku)

## 2.3.1 [2023/03/18] "TMCIT Release-2"

**Enhancements:**

- Added double quotes in CSV fields of `csv-timeline` output to support multiple lines in fields. (#965) (@hitenkoku)
- Updated `logon-summary` headers. (#964) (@yamatosecurity)
- Added short-hand option `-D` for `--enable-deprecated-rules` and `-u` for `--enable-unsupported-rules`. (@yamatosecurity)
- Reordered option in Filtering and changed option help contents. (#969) (@hitenkoku)

**Bug Fixes:**

- Fixed a crash when the `update-rules` command was executed on version 2.3.0. (#965) (@hitenkoku)
- Fixed long underlines displayed in the help menu in Command Prompt and PowerShell prompt. (#911) (@yamatosecurity)

## 2.3.0 [2023/03/16] "TMCIT Release"

**New Features:**

- Added support for `|cidr`. (#961) (@fukusuket)
- Added support for `1 of selection*` and `all of selection*`. (#957) (@fukusuket)
- Added support for the `|contains|all` pipe keyword. (#945) (@hitenkoku)
- Added the `--enable-unsupported-rules` option to enable rules marked as `unsupported`. (#949) (@hitenkoku)

**Enhancements:**

- Approximately 2-3% speed increase and memory usage reduction by improving string contains check. (#947) (@hitenkoku)

**Bug Fixes:**

- Some event titles would be displayed as `Unknown` in the `metrics` command even if they were defined. (#943) (@hitenkoku)

## 2.2.2 [2023/2/22] "Ninja Day Release"

**New Features:**

- Added support for the `|base64offset|contains` pipe keyword. (#705) (@hitenkoku)

**Enhancements:**

- Reorganized the grouping of command line options. (#918) (@hitenkoku)
- Reduced memory usage by approximately 75% when reading JSONL formatted logs. (#921) (@fukusuket)
- Channel names are now further abbreviated in the metrics, json-timeline, csv-timeline commands according to `rules/config/generic_abbreviations.txt`. (#923) (@hitenkoku)
- Reduced parsing errors by updating the evtx crate. (@YamatoSecurity)
- Provider names (`%Provider%` field) are now abbreviated like channel names according to `rules/config/provider_abbreviations.txt` and `rules/config/generic_abbreviations.txt`. (#932) (@hitenkoku)
- Print the first and last timestamps in the metrics command when the `-d` directory option is used. (#935) (@hitenkoku)
- Added first and last timestamp to Results Summary. (#938) (@hitenkoku)
- Added Time Format options for `logon-summary`, `metrics` commands. (#938) (@hitenkoku)
- `\r`, `\n`, and `\t` characters are preserved (not converted to spaces) when saving results with the `json-output` command. (#940) (@hitenkoku)

**Bug Fixes:**

- The first and last timestamps in the `logon-summary` and `metrics` commands were blank. (#920) (@hitenkoku)
- Event titles stopped being shown in the `metrics` command during development of 2.2.2. (#933) (@hitenkoku)

## 2.2.0 [2023/2/12] "SECCON Release"

**New Features:**

- Added support for input of JSON-formatted event logs (`-J, --JSON-input`). (#386) (@hitenkoku)
- Log enrichment by outputting the ASN organization, city and country of source and destination IP addresses based on MaxMind GeoIP databases (`-G, --GeoIP`). (#879) (@hitenkoku)
- Added the `-e, --exact-level` option to scan for only specific rule levels. (#899) (@hitenkoku)

**Enhancements:**

- Added the executed command line to the HTML report. (#877) (@hitenkoku)
- Approximately 3% speed increase and memory usage reduction by performing exact string matching on Event IDs. (#882) (@fukusuket)
- Approximately 14% speed increase and memory usage reduction by filtering before regex usage. (#883) (@fukusuket)
- Approximately 8% speed increase and memory usage reduction by case-insensitive comparisons instead of regex usage. (#884) (@fukusuket)
- Approximately 5% speed increase and memory usage reduction by reducing regex usage in wildcard expressions. (#890) (@fukusuket)
- Further speed increase and memory usage reduction by removing unnecessary regex usage. (#894) (@fukusuket)
- Approximately 3% speed increase and 10% memory usage reduction by reducing regex usage. (#898) (@fukuseket)
- Improved `-T, --visualize-timeline` by increasing the height of the markers to make it easier to read. (#902) (@hitenkoku)
- Reduced memory usage by approximately 50% when reading JSON/L formatted logs. (#906) (@fukusuket)
- Alphabetically sorted options based on their long names. (#904) (@hitenkoku)
- Added JSON input support (`-J, --JSON-input` option) for `logon-summary`, `metrics` and `pivot-keywords-list` commands. (#908) (@hitenkoku)

**Bug Fixes:**

- Fixed a bug when rules with 4 consecutive backslashes in their conditions would not be detected. (#897) (@fukusuket)
- When parsing PowerShell EID 4103, the `Payload` field would be separated into multiple fields when outputting to JSON. (#895) (@hitenkoku)
- Fixed a crash when looking up event log file size. (#914) (@hitenkoku)

**Vulnerability Fixes:**

- Updated the git2 and gitlib2 crates to prevent a possible SSH MITM attack (CVE-2023-22742) when updating rules and config files. (#888) (@YamatoSecurity)

## 2.1.0 [2023/01/10] "Happy Year of the Rabbit Release"

**Enhancements:**

- Speed improvements. (#847) (@hitenkoku)
- Improved speed by up to 20% by improving I/O processesing. (#858) (@fukusuket)
- The timeline order of detections are now sorted to a fixed order even when the timestamp is identical. (#827) (@hitenkoku)

**Bug Fixes:**

- Successful login CSV results were not correctly being outputted when using the logon timeline function. (#849) (@hitenkoku)
- Removed unnecessary line breaks that would occur when using the `-J, --jsonl` option. (#852) (@hitenkoku)

## 2.0.0 [2022/12/24] "Merry Christmas Release"

**New Features:**

- Command usage and help menu are now done by subcommands. (#656) (@hitenkoku)

## 1.9.0 [2022/12/24] "Merry Christmas Release"

**New Features:**

- Added a new pipe keyword. (`|endswithfield`) (#740) (@hach1yon)
- Added `--debug` option to display memory utilization at runtime. (#788) (@fukusuket)

**Enhancements:**

- Updated clap crate package to version 4 and changed the `--visualize-timeline` short option `-V` to `-T`. (#725) (@hitenkoku)
- Added output of logon types, source computer and source IP address in Logon Summary as well as failed logons. (#835) (@garigariganzy @hitenkoku)
- Optimized speed and memory usage. (#787) (@fukusuket)
- Changed output color in eggs ascii art.(#839) (@hitenkoku)
- Made the `--debug` option hidden by default. (#841) (@hitenkoku)
- Added color to the ascii art eggs. (#839) (@hitenkoku)

**Bug Fixes:**

- Fixed a bug where evtx files would not be loaded if run from a command prompt and the directory path was enclosed in double quotes. (#828) (@hitenkoku)
- Fixed unneeded spaces outputted when there were rule parsing errors. (#829) (@hitenkoku)

## 1.8.1 [2022/11/21]

**Enhancements:**

- Specified the minimum Rust version `rust-version` field in `Cargo.toml` to avoid build dependency errors. (#802) (@hitenkoku)
- Reduced memory usage. (#806) (@fukusuket)
- Added the support for the `%RenderedMessage%` field in output profiles which is the rendered message in logs forwarded by WEC. (#760) (@hitenkoku)

**Bug Fixes:**

- Fixed a problem where rules using the `Data` field were not being detected. (#775) (@hitenkoku)
- Fixed a problem where the `%MitreTags%` and `%MitreTactics%` fields would randomly miss values. (#807) (@fukusuket)

## 1.8.0 [2022/11/07]

**New Features:**

- Added the `--ISO-8601` output time format option. This good to use when importing to Elastic Stack. It is exactly the same as what is in the original log.  (#767) (@hitenkoku)

**Enhancements:**

- Event ID filtering is now turned off by default. Use the `-e, --eid-filter` option to filter by Event ID. (Will usually be 10%+ faster but with a small chance of false negatives.) (#759) (@hitenkoku)
- Print an easy to understand error message when a user tries to download new rules with a different user account. (#758) (@fukusuket)
- Added total and unique detecion count information in the HTML Report. (#762) (@hitenkoku)
- Removed unnecessary array structure in the JSON output. (#766)(@hitenkoku)
- Added rule authors (`%RuleAuthor%`), rule creation date (`%RuleCreationDate%`), rule modified date (`%RuleModifiedDate%`), and rule status (`%Status%`) fields to output profiles. (#761) (@hitenkoku)
- Changed Details field in JSON output to an object. (#773) (@hitenkoku)
- Removed `build.rs` and changed the memory allocator to mimalloc for a speed increase of 20-30% on Intel-based OSes. (#657) (@fukusuket)
- Replaced `%RecordInformation%` alias in output profiles to `%AllFieldInfo%`, and changed the `AllFieldInfo` field in JSON output to an object. (#750) (@hitenkoku)
- Removed `HBFI-` prefix in `AllFieldInfo` field of json output. (#791) (@hitenkoku)
- Don't display result summary, etc... when `--no-summary` option is used. (This is good to use when using as a Velociraptor agent, etc... It will usually be 10% faster.) (#780) (@hitenkoku)
- Reduced memory usage and improved speed performance. (#778 #790) (@hitenkoku)
- Don't display Rule Authors list when authors list is empty. (#795) (@hitenkoku)
- Added rule ID (`%RuleID%`) and Provider Name (`%Provider%`) fields to output profiles. (#794) (@hitenkoku)

**Bug Fixes:**

- Fixed rule author unique rule count. (It was displaying one extra.) (#783) (@hitenkoku)

## 1.7.2 [2022/10/17]

**New Features:**

- Added `--list-profiles` option to print a list of output profiles. (#746) (@hitenkoku)

**Enhancements:**

- Moved the saved file line and shortened the update option output. (#754) (@YamatoSecurity)
- Limited rule author names of detected alerts to 40 characters. (#751) (@hitenkoku)

**Bug Fixes:**

- Fixed a bug where field information would get moved over in JSON/JSONL output when a drive letter (ex: `c:`) was in the field. (#748) (@hitenkoku)

## 1.7.1 [2022/10/10]

**Enhancements:**

- Hayabusa now checks Channel and EID information based on `rules/config/channel_eid_info.txt` to provide more accurate results. (#463) (@garigariganzy)
- Do not display a message about loading detection rules when using the `-M` or `-L` options. (#730) (@hitenkoku)
- Added a table of rule authors to standard output. (#724) (@hitenkoku)
- Ignore event records when the channel name is `null` (ETW events) when scanning and showing EID metrics. (#727) (@hitenkoku)

**Bug Fixes:**

- Fixed a bug where the same Channel and EID would be counted separately with the `-M` option. (#729) (@hitenkoku)

## 1.7.0 [2022/09/29]

**New Features:**

- Added a HTML summary report output option (`-H, --html-report`). (#689) (@hitenkoku, @nishikawaakira)

**Enhancements:**

- Changed Event ID Statistics option to Event ID Metrics option. (`-s, --statistics`  -> `-M, --metrics`) (#706) (@hitenkoku)
  (Note: `statistics_event_info.txt` was changed to `event_id_info.txt`.)
- Display new version of Hayabusa link when updating rules if there is a newer version. (#710) (@hitenkoku)
- Added logo in HTML summary output. (#714) (@hitenkoku)
- Unified output to one table when using `-M` or `-L` with the `-d` option. (#707) (@hitenkoku)
- Added Channel column to metrics output. (#707) (@hitenkoku)
- Removed First Timestamp and Last Timestamp of `-M` and `-L` option with the `-d` option. (#707) (@hitenkoku)
- Added csv output option(`-o --output`) when `-M` or `-L` option is used. (#707) (@hitenkoku)
- Separated Count and Percent columns in metric output. (#707) (@hitenkoku)
- Changed output table format of the metric option and logon information crate from prettytable-rs to comfy_table. (#707) (@hitenkoku)
- Added favicon.png in HTML summary output. (#722) (@hitenkoku)

## v1.6.0 [2022/09/16]

**New Features:**

- You can now save the timeline to JSON files with the `-j, --json` option.  (#654) (@hitenkoku)
- You can now save the timeline to JSONL files with the `-J, --jsonl` option.  (#694) (@hitenkoku)

**Enhancements:**

- Added top alerts to results summary. (#667) (@hitenkoku)
- Added `--no-summary` option to not display the results summary. (#672) (@hitenkoku)
- Made the results summary more compact. (#675 #678) (@hitenkoku)
- Made Channel field in channel_abbreviations.txt case-insensitive. (#685) (@hitenkoku)
- Changed pipe separator character in output from `|` to `‖`. (#687) (@hitenkoku)
- Added color to Saved alerts and events / Total events analyzed. (#690) (@hitenkoku)
- Updated evtx crate to 0.8.0. (better handling when headers or date values are invalid.)
- Updated output profiles. (@YamatoSecurity)

**Bug Fixes:**

- Hayabusa would crash with `-L` option (logon summary option). (#674) (@hitenkoku)
- Hayabusa would continue to scan without the correct config files but now will print and error and gracefully terminate. (#681) (@hitenkoku)
- Fixed total events from the number of scanned events to actual events in evtx. (#683) (@hitenkoku)

## v1.5.1 [2022/08/20]

**Enhancements:**

- Re-released v1.5.1 with an updated output profile that is compatible with Timesketch. (#668) (@YamatoSecurity)

## v1.5.1 [2022/08/19]

**Bug Fixes:**

- Critical, medium and low level alerts were not being displayed in color. (#663) (@fukusuket)
- Hayabusa would crash when an evtx file specified with `-f` did not exist. (#664) (@fukusuket)

## v1.5.0 [2022/08/18]

**New Features:**

- Customizable output of fields defined at `config/profiles.yaml` and `config/default_profile.yaml`. (#165) (@hitenkoku)
- Implemented the `null` keyword for rule detection. It is used to check if a target field exists or not. (#643) (@hitenkoku)
- Added output to JSON option (`-j` and `--json-timeline` )  (#654) (@hitenkoku)

**Enhancements:**

- Trimmed `./` from the rule path when updating. (#642) (@hitenkoku)
- Added new output aliases for MITRE ATT&CK tags and other tags. (#637) (@hitenkoku)
- Organized the menu output when `-h` is used. (#651) (@YamatoSecurity and @hitenkoku)
- Added commas to summary numbers to make them easier to read. (#649) (@hitenkoku)
- Added output percentage of detections in Result Summary. (#658) (@hitenkoku)

**Bug Fixes:**

- Fixed miscalculation of Data Reduction due to aggregation condition rule detection. (#640) (@hitenkoku)
- Fixed a race condition bug where a few events (around 0.01%) would not be detected. (#639 #660) (@fukusuket)

## v1.4.3 [2022/08/03]

**Bug Fixes:**

- Hayabusa would not run on Windows 11 when the VC redistribute package was not installed but now everything is compiled statically. (#635) (@fukusuket)

## v1.4.2 [2022/07/24]

**Enhancements:**

- You can now update rules to a custom directory by combining the `--update-rules` and `--rules` options. (#615) (@hitenkoku)
- Improved speed with parallel processing by up to 20% with large files. (#479) (@kazuminn)
- When saving files with `-o`, the `.yml` detection rule path column changed from `RulePath` to `RuleFile` and only the rule file name will be saved in order to decrease file size. (#623) (@hitenkoku)

**Bug Fixes:**

- Fixed a runtime error when hayabusa is run from a different path than the current directory. (#618) (@hitenkoku)

## v1.4.1 [2022/06/30]

**Enhancements:**

- When no `details` field is defined in a rule nor in `./rules/config/default_details.txt`, all fields will be outputted to the `details` column. (#606) (@hitenkoku)
- Added the `-D, --deep-scan` option. Now by default, events are filtered by Event IDs that there are detection rules for defined in `./rules/config/target_event_IDs.txt`. This should improve performance by 25~55% while still detecting almost everything. If you want to do a thorough scan on all events, you can disable the event ID filter with `-D, --deep-scan`. (#608) (@hitenkoku)
- `channel_abbreviations.txt`, `statistics_event_info.txt` and `target_event_IDs.txt` have been moved from the `config` directory to the `rules/config` directory in order to provide updates with `-U, --update-rules`.

## v1.4.0 [2022/06/26]

**New Features:**

- Added `--target-file-ext` option. You can specify additional file extensions to scan in addtition to the default `.evtx` files. For example, `--target-file-ext evtx_data` or multiple extensions with `--target-file-ext evtx1 evtx2`. (#586) (@hitenkoku)
- Added `--exclude-status` option: You can ignore rules based on their `status`. (#596) (@hitenkoku)

**Enhancements:**

- Added default details output based on `rules/config/default_details.txt` when no `details` field in a rule is specified. (i.e. Sigma rules) (#359) (@hitenkoku)
- Updated clap crate package to version 3. (#413) (@hitnekoku)
- Updated the default usage and help menu. (#387) (@hitenkoku)
- Hayabusa can be run from any directory, not just from the current directory. (#592) (@hitenkoku)
- Added saved file size output when `output` is specified. (#595) (@hitenkoku)

**Bug Fixes:**

- Fixed output error and program termination when long output is displayed with color. (#603) (@hitenkoku)
- Ignore loading yml files in `rules/tools/sigmac/testfiles` to fix `Excluded rules` count. (#602) (@hitenkoku)

## v1.3.2 [2022/06/13]

**Enhancements:**

- Changed the evtx Rust crate from 0.7.2 to 0.7.3 with updated packages. (@YamatoSecurity)

## v1.3.1 [2022/06/13]

**New Features:**

- You can now specify specific fields when there are multiple fields with the same name (Ex: `Data`). In the `details` line in a rule, specify a placeholder like `%Data[1]%` to display the first `Data` field. (#487) (@hitenkoku)
- Added loaded rules status summary. (#583) (@hitenkoku)

**Enhancements:**

- Debug symbols are stripped by default for smaller Linux and macOS binaries. (#568) (@YamatoSecurity)
- Updated crate packages (@YamatoSecurity)
- Added new output time format options. (`--US-time`, `--US-military-time`, `--European-time`) (#574) (@hitenkoku)
- Changed the output time format when `--rfc-3339` option is enabled. (#574) (@hitenkoku)
- Changed the `-R / --display-record-id` option to `-R / --hide-record-id` and now by default the event record ID is displayed. You can hide the record ID with `-R / --hide-record-id`. (#579) (@hitenkoku)
- Added rule loading message. (#583) (@hitenkoku)

**Bug Fixes:**

- The RecordID and RecordInformation column headers would be shown even if those options were not enabled. (#577) (@hitenkoku)

## v1.3.0 [2022/06/06]

**New Features:**

- Added `-V / --visualize-timeline` option: Event Frequency Timeline feature to visualize the number of events. (Note: There needs to be more than 5 events and you need to use a terminal like Windows Terminal, iTerm2, etc... for it to properly render.) (#533, #566) (@hitenkoku)
- Display all the `tags` defined in a rule to the `MitreAttack` column when saving to CSV file with the `--all-tags` option. (#525) (@hitenkoku)
- Added the `-R / --display-record-id` option: Display the event record ID (`<Event><System><EventRecordID>`). (#548) (@hitenkoku)
- Display dates with most detections. (#550) (@hitenkoku)
- Display the top 5 computers with the most unique detections. (#557) (@hitenkoku)

**Enhancements:**

- In the `details` line in a rule, when a placeholder points to a field that does not exist or there is an incorrect alias mapping, it will be outputted as `n/a` (not available). (#528) (@hitenkoku)
- Display total event and data reduction count. (How many and what percent of events were ignored.) (#538) (@hitenkoku)
- New logo. (#536) (@YamatoSecurity)
- Display total evtx file size. (#540) (@hitenkoku)
- Changed logo color. (#537) (@hitenkoku)
- Display the original `Channel` name when not specified in `channel_abbrevations.txt`. (#553) (@hitenkoku)
- Display separately `Ignored rules` to `Exclude rules`, `Noisy rules`, and `Deprecated rules`. (#556) (@hitenkoku)
- Display results messge when `output` option is set. (#561) (@hitenkoku)

**Bug Fixes:**

- Fixed the `--start-timeline` and `--end-timeline` options as they were not working. (#546) (@hitenkoku)
- Fixed crash bug when level in rule is not valid. (#560) (@hitenkoku)

## v1.2.2 [2022/05/20]

**New Features:**

- Added a logon summary feature. (`-L` / `--logon-summary`) (@garigariganzy)

**Enhancements:**

- Colored output is now on by default and supports Command and Powershell prompts. (@hitenkoku)

**Bug Fixes:**

- Fixed a bug in the update feature when the rules repository does not exist but the rules folder exists. (#516) (@hitenkoku)
- Fixed a rule parsing error bug when there were .yml files in a .git folder. (#524) (@hitenkoku)
- Fixed wrong version number in the 1.2.1 binary.

## v1.2.1 [2022/04/20] Black Hat Asia Arsenal 2022 RC2

**New Features:**

- Added a `Channel` column to the output based on the `./config/channel_abbreviations.txt` config file. (@hitenkoku)
- Rule and rule config files are now forcefully updated. (@hitenkoku)

**Bug Fixes:**

- Rules marked as noisy or excluded would not have their `level` changed with `--level-tuning` but now all rules will be checked. (@hitenkoku)

## v1.2.0 [2022/04/15] Black Hat Asia Arsenal 2022 RC1

**New Features:**

- Specify config directory (`-C / --config`): When specifying a different rules directory, the rules config directory will still be the default `rules/config`, so this option is useful when you want to test rules and their config files in a different directory. (@hitenkoku)
- `|equalsfield` aggregator: In order to write rules that compare if two fields are equal or not. (@hach1yon)
- Pivot keyword list generator feature (`-p / --pivot-keywords-list`): Will generate a list of keywords to grep for to quickly identify compromised machines, suspicious usernames, files, etc... (@kazuminn)
- `-F / --full-data` option: Will output all field information in addition to the fields defined in the rule’s `details`. (@hach1yon)
- `--level-tuning` option: You can tune the risk `level` in hayabusa and sigma rules to your environment. (@itib and @hitenkoku)

**Enhancements:**

- Updated detection rules and documentation. (@YamatoSecurity)
- Mac and Linux binaries now statically compile the OpenSSL libraries. (@YamatoSecurity)
- Performance and accuracy improvement for fields with tabs, etc... in them. (@hach1yon and @hitenkoku)
- Fields that are not defined in eventkey_alias.txt will automatically be searched in Event.EventData. (@kazuminn and @hitenkoku)
- When updating rules, the names of new rules as well as the count will be displayed. (@hitenkoku)
- Removed all Clippy warnings from the source code. (@hitenkoku and @hach1yon)
- Updated the event ID and title config file (`timeline_event_info.txt`) and changed the name to `statistics_event_info.txt`. (@YamatoSecurity and @garigariganzy)
- 32-bit Hayabusa Windows binaries are now prevented from running on 64-bit Windows as it would cause unexpected results. (@hitenkoku)
- MITRE ATT&CK tag output can be customized in `output_tag.txt`. (@hitenkoku)
- Added Channel column output. (@hitenkoku)

**Bug Fixes:**

- `.yml` files in the `.git` folder would cause parse errors so they are now ignored. (@hitenkoku)
- Removed unnecessary newline due to loading test file rules. (@hitenkoku)
- Fixed output stopping in Windows Terminal due a bug in Terminal itself. (@hitenkoku)

## v1.1.0 [2022/03/03]

**New Features:**

- Can specify a single rule with the `-r / --rules` option. (Great for testing rules!) (@kazuminn)
- Rule update option (`-u / --update-rules`): Update to the latest rules in the [hayabusa-rules](https://github.com/Yamato-Security/hayabusa-rules) repository. (@hitenkoku)
- Live analysis option (`-l / --live-analysis`): Can easily perform live analysis on Windows machines without specifying the Windows event log directory. (@hitenkoku)

**Enhancements:**

- Updated documentation. (@kazuminn , @hitenkoku , @YamatoSecurity)
- Updated rules. (20+ Hayabusa rules, 200+ Sigma rules) (@YamatoSecurity)
- Windows binaries are now statically compiled so installing Visual C++ Redistributable is not required. (@hitenkoku)
- Color output (`-c / --color`) for terminals that support True Color (Windows Terminal, iTerm2, etc...). (@hitenkoku)
- MITRE ATT&CK tactics are included in the saved CSV output. (@hitenkoku)
- Performance improvement. (@hitenkoku)
- Comments added to exclusion and noisy config files. (@kazuminn)
- Using faster memory allocators (rpmalloc for Windows, jemalloc for macOS and Linux.) (@kazuminn)
- Updated cargo crates. (@YamatoSecurity)

**Bug Fixes:**

- Made the clap library version static to make `cargo update` more stable. (@hitenkoku)
- Some rules were not alerting if there were tabs or carriage returns in the fields. (@hitenkoku)

## v1.0.0-Release 2 [2022/01/27]

- Removed Excel result sample files as they were being flagged by anti-virus. (@YamatoSecurity)
- Updated the Rust evtx library to 0.7.2 (@YamatoSecurity)

## v1.0.0 [2021/12/25]

- Initial release.<|MERGE_RESOLUTION|>--- conflicted
+++ resolved
@@ -1,15 +1,12 @@
 # Changes
 
-## 2.12.0 [xxxx/xx/xx]
+## 2.12.0 [2023/12/24] "SECCON Christmas Release"
 
 **Enhancements:**
 
 - `%MitreTactics%`, `%MitreTags%`, `%OtherTags%` fields are now outputted as an array of strings in JSON output. (#1230) (@hitenkoku)
-<<<<<<< HEAD
-- Added MITRE ATT&CK Tactics list up where detected for each computer to HTML report. This feature needs to exist `%MitreTactics%` in used profile. (#1226) (@hitenkoku)
-=======
+- Added a summary of MITRE ATT&CK tactics that were detected for each computer in the HTML report. In order to use this feature, you need to use a profile that includes the `%MitreTactics%` field. (#1226) (@hitenkoku)
 - Output messages about reporting issues and false positives when using `csv-timeline` or `json-timeline` commands. (#1236) (@hitenkoku)
->>>>>>> d907edf4
 
 **Bug Fixes:**
 
