# Changes

## 1.9.0 [2022/12/24]

**New Features:**

- Added a new pipe keyword. (`|endswithfield`) (#740) (@hach1yon)
- Added `--debug` option to display memory utilization at runtime. (#788) (@fukusuket)
- 
**Enhancements:**

- Updated clap crate package to version 4 and changed the `--visualize-timeline` short option `-V` to `-T`. (#725) (@hitenkoku)
- Added output of logon types, source computer and source IP address in Logon Summary as well as failed logons. (#835) (@garigariganzy @hitenkoku)
- Optimized speed and memory usage. (#787) (@fukusuket)
<<<<<<< HEAD
- Added a new pipe keyword. (`|endswithfield`) (#740) (@hach1yon)
- Changed output color in eggs ascii art.(#839) (@hitenkoku)
- Made the `--debug` option hidden by default. (#841) (@hitenkoku)
=======
- Added color to the ascii art eggs. (#839) (@hitenkoku)
>>>>>>> 73ff5d59

**Bug Fixes:**

- Fixed a bug where evtx files would not be loaded if run from a command prompt and the directory path was enclosed in double quotes. (#828) (@hitenkoku)
- Fixed unneeded spaces outputted when there were rule parsing errors. (#829) (@hitenkoku)

## 1.8.1 [2022/11/21]

**Enhancements:**

- Specified the minium Rust version `rust-version` field in `Cargo.toml` to avoid build dependency errors. (#802) (@hitenkoku)
- Reduced memory usage. (#806) (@fukusuket)
- Added the support for the `%RenderedMessage%` field in output profiles which is the rendered message in logs forwarded by WEC. (#760) (@hitenkoku)

**Bug Fixes:**

- Fixed a problem where rules using the `Data` field were not being detected. (#775) (@hitenkoku)
- Fixed a problem where the `%MitreTags%` and `%MitreTactics%` fields would randomly miss values. (#807) (@fukusuket)

## 1.8.0 [2022/11/07]

**New Features:**

- Added the `--ISO-8601` output time format option. This good to use when importing to Elastic Stack. It is exactly the same as what is in the original log.  (#767) (@hitenkoku)

**Enhancements:**

- Event ID filtering is now turned off by default. Use the `-e, --eid-filter` option to filter by Event ID. (Will usually be 10%+ faster but with a small chance of false negatives.) (#759) (@hitenkoku)
- Print an easy to understand error message when a user tries to download new rules with a different user account. (#758) (@fukusuket)
- Added total and unique detecion count information in the HTML Report. (#762) (@hitenkoku)
- Removed unnecessary array structure in the JSON output. (#766)(@hitenkoku)
- Added rule authors (`%RuleAuthor%`), rule creation date (`%RuleCreationDate%`), rule modified date (`%RuleModifiedDate%`), and rule status (`%Status%`) fields to output profiles. (#761) (@hitenkoku)
- Changed Details field in JSON output to an object. (#773) (@hitenkoku)
- Removed `build.rs` and changed the memory allocator to mimalloc for a speed increase of 20-30% on Intel-based OSes. (#657) (@fukusuket)
- Replaced `%RecordInformation%` alias in output profiles to `%AllFieldInfo%`, and changed the `AllFieldInfo` field in JSON output to an object. (#750) (@hitenkoku)
- Removed `HBFI-` prefix in `AllFieldInfo` field of json output. (#791) (@hitenkoku)
- Don't display result summary, etc... when `--no-summary` option is used. (This is good to use when using as a Velociraptor agent, etc... It will usually be 10% faster.) (#780) (@hitenkoku)
- Reduced memory usage and improved speed performance. (#778 #790) (@hitenkoku)
- Don't display Rule Authors list when authors list is empty. (#795) (@hitenkoku)
- Added rule ID (`%RuleID%`) and Provider Name (`%Provider%`) fields to output profiles. (#794) (@hitenkoku)

**Bug Fixes:**

- Fixed rule author unique rule count. (It was displaying one extra.) (#783) (@hitenkoku)

## 1.7.2 [2022/10/17]

**New Features:**

- Added `--list-profiles` option to print a list of output profiles. (#746) (@hitenkoku)

**Enhancements:**

- Moved the saved file line and shortened the update option output. (#754) (@YamatoSecurity)
- Limited rule author names of detected alerts to 40 characters. (#751) (@hitenkoku)

**Bug Fixes:**

- Fixed a bug where field information would get moved over in JSON/JSONL output when a drive letter (ex: `c:`) was in the field. (#748) (@hitenkoku)

## 1.7.1 [2022/10/10]

**Enhancements:**

- Hayabusa now checks Channel and EID information based on `rules/config/channel_eid_info.txt` to provide more accurate results. (#463) (@garigariganzy)
- Do not display a message about loading detection rules when using the `-M` or `-L` options. (#730) (@hitenkoku)
- Added a table of rule authors to standard output. (#724) (@hitenkoku)
- Ignore event records when the channel name is `null` (ETW events) when scanning and showing EID metrics. (#727) (@hitenkoku)

**Bug Fixes:**

- Fixed a bug where the same Channel and EID would be counted separately with the `-M` option. (#729) (@hitenkoku)

## 1.7.0 [2022/09/29]

**New Features:**

- Added a HTML summary report output option (`-H, --html-report`). (#689) (@hitenkoku, @nishikawaakira)

**Enhancements:**

- Changed Event ID Statistics option to Event ID Metrics option. (`-s, --statistics`  -> `-M, --metrics`) (#706) (@hitenkoku)
  (Note: `statistics_event_info.txt` was changed to `event_id_info.txt`.)
- Display new version of Hayabusa link when updating rules if there is a newer version. (#710) (@hitenkoku)
- Added logo in HTML summary output. (#714) (@hitenkoku)
- Unified output to one table when using `-M` or `-L` with the `-d` option. (#707) (@hitenkoku)
- Added Channel column to metrics output. (#707) (@hitenkoku)
- Removed First Timestamp and Last Timestamp of `-M` and `-L` option with the `-d` option. (#707) (@hitenkoku)
- Added csv output option(`-o --output`) when `-M` or `-L` option is used. (#707) (@hitenkoku)
- Separated Count and Percent columns in metric output. (#707) (@hitenkoku)
- Changed output table format of the metric option and logon information crate from prettytable-rs to comfy_table. (#707) (@hitenkoku)
- Added favicon.png in HTML summary output. (#722) (@hitenkoku)

## v1.6.0 [2022/09/16]

**New Features:**

- You can now save the timeline to JSON files with the `-j, --json` option.  (#654) (@hitenkoku)
- You can now save the timeline to JSONL files with the `-J, --jsonl` option.  (#694) (@hitenkoku)

**Enhancements:**

- Added top alerts to results summary. (#667) (@hitenkoku)
- Added `--no-summary` option to not display the results summary. (#672) (@hitenkoku)
- Made the results summary more compact. (#675 #678) (@hitenkoku)
- Made Channel field in channel_abbreviations.txt case-insensitive. (#685) (@hitenkoku)
- Changed pipe separator character in output from `|` to `‖`. (#687) (@hitenkoku)
- Added color to Saved alerts and events / Total events analyzed. (#690) (@hitenkoku)
- Updated evtx crate to 0.8.0. (better handling when headers or date values are invalid.)
- Updated output profiles. (@YamatoSecurity)

**Bug Fixes:**

- Hayabusa would crash with `-L` option (logon summary option). (#674) (@hitenkoku)
- Hayabusa would continue to scan without the correct config files but now will print and error and gracefully terminate. (#681) (@hitenkoku)
- Fixed total events from the number of scanned events to actual events in evtx. (#683) (@hitenkoku)

## v1.5.1 [2022/08/20]

**Enhancements:**

- Re-released v1.5.1 with an updated output profile that is compatible with Timesketch. (#668) (@YamatoSecurity)

## v1.5.1 [2022/08/19]

**Bug Fixes:**

- Critical, medium and low level alerts were not being displayed in color. (#663) (@fukusuket)
- Hayabusa would crash when an evtx file specified with `-f` did not exist. (#664) (@fukusuket)

## v1.5.0 [2022/08/18]

**New Features:**

- Customizable output of fields defined at `config/profiles.yaml` and `config/default_profile.yaml`. (#165) (@hitenkoku)
- Implemented the `null` keyword for rule detection. It is used to check if a target field exists or not. (#643) (@hitenkoku)
- Added output to JSON option (`-j` and `--json-timeline` )  (#654) (@hitenkoku)

**Enhancements:**

- Trimmed `./` from the rule path when updating. (#642) (@hitenkoku)
- Added new output aliases for MITRE ATT&CK tags and other tags. (#637) (@hitenkoku)
- Organized the menu output when `-h` is used. (#651) (@YamatoSecurity and @hitenkoku)
- Added commas to summary numbers to make them easier to read. (#649) (@hitenkoku)
- Added output percentage of detections in Result Summary. (#658) (@hitenkoku)

**Bug Fixes:**

- Fixed miscalculation of Data Reduction due to aggregation condition rule detection. (#640) (@hitenkoku)
- Fixed a race condition bug where a few events (around 0.01%) would not be detected. (#639 #660) (@fukusuket)

## v1.4.3 [2022/08/03]

**Bug Fixes:**

- Hayabusa would not run on Windows 11 when the VC redistribute package was not installed but now everything is compiled statically. (#635) (@fukusuket)

## v1.4.2 [2022/07/24]

**Enhancements:**

- You can now update rules to a custom directory by combining the `--update-rules` and `--rules` options. (#615) (@hitenkoku)
- Improved speed with parallel processing by up to 20% with large files. (#479) (@kazuminn)
- When saving files with `-o`, the `.yml` detection rule path column changed from `RulePath` to `RuleFile` and only the rule file name will be saved in order to decrease file size. (#623) (@hitenkoku)

**Bug Fixes:**

- Fixed a runtime error when hayabusa is run from a different path than the current directory. (#618) (@hitenkoku)

## v1.4.1 [2022/06/30]

**Enhancements:**

- When no `details` field is defined in a rule nor in `./rules/config/default_details.txt`, all fields will be outputted to the `details` column. (#606) (@hitenkoku)
- Added the `-D, --deep-scan` option. Now by default, events are filtered by Event IDs that there are detection rules for defined in `./rules/config/target_event_IDs.txt`. This should improve performance by 25~55% while still detecting almost everything. If you want to do a thorough scan on all events, you can disable the event ID filter with `-D, --deep-scan`. (#608) (@hitenkoku)
- `channel_abbreviations.txt`, `statistics_event_info.txt` and `target_event_IDs.txt` have been moved from the `config` directory to the `rules/config` directory in order to provide updates with `-U, --update-rules`.

## v1.4.0 [2022/06/26]

**New Features:**

- Added `--target-file-ext` option. You can specify additional file extensions to scan in addtition to the default `.evtx` files. For example, `--target-file-ext evtx_data` or multiple extensions with `--target-file-ext evtx1 evtx2`. (#586) (@hitenkoku)
- Added `--exclude-status` option: You can ignore rules based on their `status`. (#596) (@hitenkoku)

**Enhancements:**

- Added default details output based on `rules/config/default_details.txt` when no `details` field in a rule is specified. (i.e. Sigma rules) (#359) (@hitenkoku)
- Updated clap crate package to version 3. (#413) (@hitnekoku)
- Updated the default usage and help menu. (#387) (@hitenkoku)
- Hayabusa can be run from any directory, not just from the current directory. (#592) (@hitenkoku)
- Added saved file size output when `output` is specified. (#595) (@hitenkoku)

**Bug Fixes:**

- Fixed output error and program termination when long output is displayed with color. (#603) (@hitenkoku)
- Ignore loading yml files in `rules/tools/sigmac/testfiles` to fix `Excluded rules` count. (#602) (@hitenkoku)

## v1.3.2 [2022/06/13]

**Enhancements:**

- Changed the evtx Rust crate from 0.7.2 to 0.7.3 with updated packages. (@YamatoSecurity)

## v1.3.1 [2022/06/13]

**New Features:**

- You can now specify specific fields when there are multiple fields with the same name (Ex: `Data`). In the `details` line in a rule, specify a placeholder like `%Data[1]%` to display the first `Data` field. (#487) (@hitenkoku)
- Added loaded rules status summary. (#583) (@hitenkoku)

**Enhancements:**

- Debug symbols are stripped by default for smaller Linux and macOS binaries. (#568) (@YamatoSecurity)
- Updated crate packages (@YamatoSecurity)
- Added new output time format options. (`--US-time`, `--US-military-time`, `--European-time`) (#574) (@hitenkoku)
- Changed the output time format when `--rfc-3339` option is enabled. (#574) (@hitenkoku)
- Changed the `-R / --display-record-id` option to `-R / --hide-record-id` and now by default the event record ID is displayed. You can hide the record ID with `-R / --hide-record-id`. (#579) (@hitenkoku)
- Added rule loading message. (#583) (@hitenkoku)

**Bug Fixes:**

- The RecordID and RecordInformation column headers would be shown even if those options were not enabled. (#577) (@hitenkoku)

## v1.3.0 [2022/06/06]

**New Features:**

- Added `-V / --visualize-timeline` option: Event Frequency Timeline feature to visualize the number of events. (Note: There needs to be more than 5 events and you need to use a terminal like Windows Terminal, iTerm2, etc... for it to properly render.) (#533, #566) (@hitenkoku)
- Display all the `tags` defined in a rule to the `MitreAttack` column when saving to CSV file with the `--all-tags` option. (#525) (@hitenkoku)
- Added the `-R / --display-record-id` option: Display the event record ID (`<Event><System><EventRecordID>`). (#548) (@hitenkoku)
- Display dates with most detections. (#550) (@hitenkoku)
- Display the top 5 computers with the most unique detections. (#557) (@hitenkoku)

**Enhancements:**

- In the `details` line in a rule, when a placeholder points to a field that does not exist or there is an incorrect alias mapping, it will be outputted as `n/a` (not available). (#528) (@hitenkoku)
- Display total event and data reduction count. (How many and what percent of events were ignored.) (#538) (@hitenkoku)
- New logo. (#536) (@YamatoSecurity)
- Display total evtx file size. (#540) (@hitenkoku)
- Changed logo color. (#537) (@hitenkoku)
- Display the original `Channel` name when not specified in `channel_abbrevations.txt`. (#553) (@hitenkoku)
- Display separately `Ignored rules` to `Exclude rules`, `Noisy rules`, and `Deprecated rules`. (#556) (@hitenkoku)
- Display results messge when `output` option is set. (#561) (@hitenkoku)

**Bug Fixes:**

- Fixed the `--start-timeline` and `--end-timeline` options as they were not working. (#546) (@hitenkoku)
- Fixed crash bug when level in rule is not valid. (#560) (@hitenkoku)

## v1.2.2 [2022/05/20]

**New Features:**

- Added a logon summary feature. (`-L` / `--logon-summary`) (@garigariganzy)

**Enhancements:**

- Colored output is now on by default and supports Command and Powershell prompts. (@hitenkoku)

**Bug Fixes:**

- Fixed a bug in the update feature when the rules repository does not exist but the rules folder exists. (#516) (@hitenkoku)
- Fixed a rule parsing error bug when there were .yml files in a .git folder. (#524) (@hitenkoku)
- Fixed wrong version number in the 1.2.1 binary.

## v1.2.1 [2022/04/20] Black Hat Asia Arsenal 2022 RC2

**New Features:**

- Added a `Channel` column to the output based on the `./config/channel_abbreviations.txt` config file. (@hitenkoku)
- Rule and rule config files are now forcefully updated. (@hitenkoku)

**Bug Fixes:**

- Rules marked as noisy or excluded would not have their `level` changed with `--level-tuning` but now all rules will be checked. (@hitenkoku)

## v1.2.0 [2022/04/15] Black Hat Asia Arsenal 2022 RC1

**New Features:**

- Specify config directory (`-C / --config`): When specifying a different rules directory, the rules config directory will still be the default `rules/config`, so this option is useful when you want to test rules and their config files in a different directory. (@hitenkoku)
- `|equalsfield` aggregator: In order to write rules that compare if two fields are equal or not. (@hach1yon)
- Pivot keyword list generator feature (`-p / --pivot-keywords-list`): Will generate a list of keywords to grep for to quickly identify compromised machines, suspicious usernames, files, etc... (@kazuminn)
- `-F / --full-data` option: Will output all field information in addition to the fields defined in the rule’s `details`. (@hach1yon)
- `--level-tuning` option: You can tune the risk `level` in hayabusa and sigma rules to your environment. (@itib and @hitenkoku)

**Enhancements:**

- Updated detection rules and documentation. (@YamatoSecurity)
- Mac and Linux binaries now statically compile the OpenSSL libraries. (@YamatoSecurity)
- Performance and accuracy improvement for fields with tabs, etc... in them. (@hach1yon and @hitenkoku)
- Fields that are not defined in eventkey_alias.txt will automatically be searched in Event.EventData. (@kazuminn and @hitenkoku)
- When updating rules, the names of new rules as well as the count will be displayed. (@hitenkoku)
- Removed all Clippy warnings from the source code. (@hitenkoku and @hach1yon)
- Updated the event ID and title config file (`timeline_event_info.txt`) and changed the name to `statistics_event_info.txt`. (@YamatoSecurity and @garigariganzy)
- 32-bit Hayabusa Windows binaries are now prevented from running on 64-bit Windows as it would cause unexpected results. (@hitenkoku)
- MITRE ATT&CK tag output can be customized in `output_tag.txt`. (@hitenkoku)
- Added Channel column output. (@hitenkoku)

**Bug Fixes:**

- `.yml` files in the `.git` folder would cause parse errors so they are now ignored. (@hitenkoku)
- Removed unnecessary newline due to loading test file rules. (@hitenkoku)
- Fixed output stopping in Windows Terminal due a bug in Terminal itself. (@hitenkoku)

## v1.1.0 [2022/03/03]

**New Features:**

- Can specify a single rule with the `-r / --rules` option. (Great for testing rules!) (@kazuminn)
- Rule update option (`-u / --update-rules`): Update to the latest rules in the [hayabusa-rules](https://github.com/Yamato-Security/hayabusa-rules) repository. (@hitenkoku)
- Live analysis option (`-l / --live-analysis`): Can easily perform live analysis on Windows machines without specifying the Windows event log directory. (@hitenkoku)

**Enhancements:**

- Updated documentation. (@kazuminn , @hitenkoku , @YamatoSecurity)
- Updated rules. (20+ Hayabusa rules, 200+ Sigma rules) (@YamatoSecurity)
- Windows binaries are now statically compiled so installing Visual C++ Redistributable is not required. (@hitenkoku)
- Color output (`-c / --color`) for terminals that support True Color (Windows Terminal, iTerm2, etc...). (@hitenkoku)
- MITRE ATT&CK tactics are included in the saved CSV output. (@hitenkoku)
- Performance improvement. (@hitenkoku)
- Comments added to exclusion and noisy config files. (@kazuminn)
- Using faster memory allocators (rpmalloc for Windows, jemalloc for macOS and Linux.) (@kazuminn)
- Updated cargo crates. (@YamatoSecurity)

**Bug Fixes:**

- Made the clap library version static to make `cargo update` more stable. (@hitenkoku)
- Some rules were not alerting if there were tabs or carriage returns in the fields. (@hitenkoku)

## v1.0.0-Release 2 [2022/01/27]

- Removed Excel result sample files as they were being flagged by anti-virus. (@YamatoSecurity)
- Updated the Rust evtx library to 0.7.2 (@YamatoSecurity)

## v1.0.0 [2021/12/25]

- Initial release.<|MERGE_RESOLUTION|>--- conflicted
+++ resolved
@@ -12,13 +12,9 @@
 - Updated clap crate package to version 4 and changed the `--visualize-timeline` short option `-V` to `-T`. (#725) (@hitenkoku)
 - Added output of logon types, source computer and source IP address in Logon Summary as well as failed logons. (#835) (@garigariganzy @hitenkoku)
 - Optimized speed and memory usage. (#787) (@fukusuket)
-<<<<<<< HEAD
-- Added a new pipe keyword. (`|endswithfield`) (#740) (@hach1yon)
 - Changed output color in eggs ascii art.(#839) (@hitenkoku)
 - Made the `--debug` option hidden by default. (#841) (@hitenkoku)
-=======
 - Added color to the ascii art eggs. (#839) (@hitenkoku)
->>>>>>> 73ff5d59
 
 **Bug Fixes:**
 
