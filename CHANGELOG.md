# Changes

<<<<<<< HEAD
## 2.0.0 [2022/12/24]
=======
## 1.9.0 [2022/12/24]
>>>>>>> 7389380c

**New Features:**

- Added a new pipe keyword. (`|endswithfield`) (#740) (@hach1yon)
- Added `--debug` option to display memory utilization at runtime. (#788) (@fukusuket)
- 
**Enhancements:**

<<<<<<< HEAD
- Added `--debug` option to display memory utilization at runtime. (#788) (@fukusuket)
- Updated clap crate package to version 4 and changed the `--visualize-timeline` short option `-V` to `-T`. (#725) (@hitenkoku)
- By optimizating binary, binary size is compressed and processing time is slightly improved. (#824) (@YamatoSecurity)
- Separated the help menu and usage by subcommands. (#656) (@hitenkoku)
=======
- Updated clap crate package to version 4 and changed the `--visualize-timeline` short option `-V` to `-T`. (#725) (@hitenkoku)
- Added output of logon types, source computer and source IP address in Logon Summary as well as failed logons. (#835) (@garigariganzy @hitenkoku)
- Optimized speed and memory usage. (#787) (@fukusuket)
- Changed output color in eggs ascii art.(#839) (@hitenkoku)
- Made the `--debug` option hidden by default. (#841) (@hitenkoku)
- Added color to the ascii art eggs. (#839) (@hitenkoku)
>>>>>>> 7389380c

**Bug Fixes:**

- Fixed a bug where evtx files would not be loaded if run from a command prompt and the directory path was enclosed in double quotes. (#828) (@hitenkoku)
- Fixed unneeded spaces outputted when there were rule parsing errors. (#829) (@hitenkoku)

## 1.8.1 [2022/11/21]

**Enhancements:**

- Specified the minium Rust version `rust-version` field in `Cargo.toml` to avoid build dependency errors. (#802) (@hitenkoku)
- Reduced memory usage. (#806) (@fukusuket)
- Added the support for the `%RenderedMessage%` field in output profiles which is the rendered message in logs forwarded by WEC. (#760) (@hitenkoku)

**Bug Fixes:**

- Fixed a problem where rules using the `Data` field were not being detected. (#775) (@hitenkoku)
- Fixed a problem where the `%MitreTags%` and `%MitreTactics%` fields would randomly miss values. (#807) (@fukusuket)

## 1.8.0 [2022/11/07]

**New Features:**

- Added the `--ISO-8601` output time format option. This good to use when importing to Elastic Stack. It is exactly the same as what is in the original log.  (#767) (@hitenkoku)

**Enhancements:**

- Event ID filtering is now turned off by default. Use the `-e, --eid-filter` option to filter by Event ID. (Will usually be 10%+ faster but with a small chance of false negatives.) (#759) (@hitenkoku)
- Print an easy to understand error message when a user tries to download new rules with a different user account. (#758) (@fukusuket)
- Added total and unique detecion count information in the HTML Report. (#762) (@hitenkoku)
- Removed unnecessary array structure in the JSON output. (#766)(@hitenkoku)
- Added rule authors (`%RuleAuthor%`), rule creation date (`%RuleCreationDate%`), rule modified date (`%RuleModifiedDate%`), and rule status (`%Status%`) fields to output profiles. (#761) (@hitenkoku)
- Changed Details field in JSON output to an object. (#773) (@hitenkoku)
- Removed `build.rs` and changed the memory allocator to mimalloc for a speed increase of 20-30% on Intel-based OSes. (#657) (@fukusuket)
- Replaced `%RecordInformation%` alias in output profiles to `%AllFieldInfo%`, and changed the `AllFieldInfo` field in JSON output to an object. (#750) (@hitenkoku)
- Removed `HBFI-` prefix in `AllFieldInfo` field of json output. (#791) (@hitenkoku)
- Don't display result summary, etc... when `--no-summary` option is used. (This is good to use when using as a Velociraptor agent, etc... It will usually be 10% faster.) (#780) (@hitenkoku)
- Reduced memory usage and improved speed performance. (#778 #790) (@hitenkoku)
- Don't display Rule Authors list when authors list is empty. (#795) (@hitenkoku)
- Added rule ID (`%RuleID%`) and Provider Name (`%Provider%`) fields to output profiles. (#794) (@hitenkoku)

**Bug Fixes:**

- Fixed rule author unique rule count. (It was displaying one extra.) (#783) (@hitenkoku)

## 1.7.2 [2022/10/17]

**New Features:**

- Added `--list-profiles` option to print a list of output profiles. (#746) (@hitenkoku)

**Enhancements:**

- Moved the saved file line and shortened the update option output. (#754) (@YamatoSecurity)
- Limited rule author names of detected alerts to 40 characters. (#751) (@hitenkoku)

**Bug Fixes:**

- Fixed a bug where field information would get moved over in JSON/JSONL output when a drive letter (ex: `c:`) was in the field. (#748) (@hitenkoku)

## 1.7.1 [2022/10/10]

**Enhancements:**

- Hayabusa now checks Channel and EID information based on `rules/config/channel_eid_info.txt` to provide more accurate results. (#463) (@garigariganzy)
- Do not display a message about loading detection rules when using the `-M` or `-L` options. (#730) (@hitenkoku)
- Added a table of rule authors to standard output. (#724) (@hitenkoku)
- Ignore event records when the channel name is `null` (ETW events) when scanning and showing EID metrics. (#727) (@hitenkoku)

**Bug Fixes:**

- Fixed a bug where the same Channel and EID would be counted separately with the `-M` option. (#729) (@hitenkoku)

## 1.7.0 [2022/09/29]

**New Features:**

- Added a HTML summary report output option (`-H, --html-report`). (#689) (@hitenkoku, @nishikawaakira)

**Enhancements:**

- Changed Event ID Statistics option to Event ID Metrics option. (`-s, --statistics`  -> `-M, --metrics`) (#706) (@hitenkoku)
  (Note: `statistics_event_info.txt` was changed to `event_id_info.txt`.)
- Display new version of Hayabusa link when updating rules if there is a newer version. (#710) (@hitenkoku)
- Added logo in HTML summary output. (#714) (@hitenkoku)
- Unified output to one table when using `-M` or `-L` with the `-d` option. (#707) (@hitenkoku)
- Added Channel column to metrics output. (#707) (@hitenkoku)
- Removed First Timestamp and Last Timestamp of `-M` and `-L` option with the `-d` option. (#707) (@hitenkoku)
- Added csv output option(`-o --output`) when `-M` or `-L` option is used. (#707) (@hitenkoku)
- Separated Count and Percent columns in metric output. (#707) (@hitenkoku)
- Changed output table format of the metric option and logon information crate from prettytable-rs to comfy_table. (#707) (@hitenkoku)
- Added favicon.png in HTML summary output. (#722) (@hitenkoku)

## v1.6.0 [2022/09/16]

**New Features:**

- You can now save the timeline to JSON files with the `-j, --json` option.  (#654) (@hitenkoku)
- You can now save the timeline to JSONL files with the `-J, --jsonl` option.  (#694) (@hitenkoku)

**Enhancements:**

- Added top alerts to results summary. (#667) (@hitenkoku)
- Added `--no-summary` option to not display the results summary. (#672) (@hitenkoku)
- Made the results summary more compact. (#675 #678) (@hitenkoku)
- Made Channel field in channel_abbreviations.txt case-insensitive. (#685) (@hitenkoku)
- Changed pipe separator character in output from `|` to `‖`. (#687) (@hitenkoku)
- Added color to Saved alerts and events / Total events analyzed. (#690) (@hitenkoku)
- Updated evtx crate to 0.8.0. (better handling when headers or date values are invalid.)
- Updated output profiles. (@YamatoSecurity)

**Bug Fixes:**

- Hayabusa would crash with `-L` option (logon summary option). (#674) (@hitenkoku)
- Hayabusa would continue to scan without the correct config files but now will print and error and gracefully terminate. (#681) (@hitenkoku)
- Fixed total events from the number of scanned events to actual events in evtx. (#683) (@hitenkoku)

## v1.5.1 [2022/08/20]

**Enhancements:**

- Re-released v1.5.1 with an updated output profile that is compatible with Timesketch. (#668) (@YamatoSecurity)

## v1.5.1 [2022/08/19]

**Bug Fixes:**

- Critical, medium and low level alerts were not being displayed in color. (#663) (@fukusuket)
- Hayabusa would crash when an evtx file specified with `-f` did not exist. (#664) (@fukusuket)

## v1.5.0 [2022/08/18]

**New Features:**

- Customizable output of fields defined at `config/profiles.yaml` and `config/default_profile.yaml`. (#165) (@hitenkoku)
- Implemented the `null` keyword for rule detection. It is used to check if a target field exists or not. (#643) (@hitenkoku)
- Added output to JSON option (`-j` and `--json-timeline` )  (#654) (@hitenkoku)

**Enhancements:**

- Trimmed `./` from the rule path when updating. (#642) (@hitenkoku)
- Added new output aliases for MITRE ATT&CK tags and other tags. (#637) (@hitenkoku)
- Organized the menu output when `-h` is used. (#651) (@YamatoSecurity and @hitenkoku)
- Added commas to summary numbers to make them easier to read. (#649) (@hitenkoku)
- Added output percentage of detections in Result Summary. (#658) (@hitenkoku)

**Bug Fixes:**

- Fixed miscalculation of Data Reduction due to aggregation condition rule detection. (#640) (@hitenkoku)
- Fixed a race condition bug where a few events (around 0.01%) would not be detected. (#639 #660) (@fukusuket)

## v1.4.3 [2022/08/03]

**Bug Fixes:**

- Hayabusa would not run on Windows 11 when the VC redistribute package was not installed but now everything is compiled statically. (#635) (@fukusuket)

## v1.4.2 [2022/07/24]

**Enhancements:**

- You can now update rules to a custom directory by combining the `--update-rules` and `--rules` options. (#615) (@hitenkoku)
- Improved speed with parallel processing by up to 20% with large files. (#479) (@kazuminn)
- When saving files with `-o`, the `.yml` detection rule path column changed from `RulePath` to `RuleFile` and only the rule file name will be saved in order to decrease file size. (#623) (@hitenkoku)

**Bug Fixes:**

- Fixed a runtime error when hayabusa is run from a different path than the current directory. (#618) (@hitenkoku)

## v1.4.1 [2022/06/30]

**Enhancements:**

- When no `details` field is defined in a rule nor in `./rules/config/default_details.txt`, all fields will be outputted to the `details` column. (#606) (@hitenkoku)
- Added the `-D, --deep-scan` option. Now by default, events are filtered by Event IDs that there are detection rules for defined in `./rules/config/target_event_IDs.txt`. This should improve performance by 25~55% while still detecting almost everything. If you want to do a thorough scan on all events, you can disable the event ID filter with `-D, --deep-scan`. (#608) (@hitenkoku)
- `channel_abbreviations.txt`, `statistics_event_info.txt` and `target_event_IDs.txt` have been moved from the `config` directory to the `rules/config` directory in order to provide updates with `-U, --update-rules`.

## v1.4.0 [2022/06/26]

**New Features:**

- Added `--target-file-ext` option. You can specify additional file extensions to scan in addtition to the default `.evtx` files. For example, `--target-file-ext evtx_data` or multiple extensions with `--target-file-ext evtx1 evtx2`. (#586) (@hitenkoku)
- Added `--exclude-status` option: You can ignore rules based on their `status`. (#596) (@hitenkoku)

**Enhancements:**

- Added default details output based on `rules/config/default_details.txt` when no `details` field in a rule is specified. (i.e. Sigma rules) (#359) (@hitenkoku)
- Updated clap crate package to version 3. (#413) (@hitnekoku)
- Updated the default usage and help menu. (#387) (@hitenkoku)
- Hayabusa can be run from any directory, not just from the current directory. (#592) (@hitenkoku)
- Added saved file size output when `output` is specified. (#595) (@hitenkoku)

**Bug Fixes:**

- Fixed output error and program termination when long output is displayed with color. (#603) (@hitenkoku)
- Ignore loading yml files in `rules/tools/sigmac/testfiles` to fix `Excluded rules` count. (#602) (@hitenkoku)

## v1.3.2 [2022/06/13]

**Enhancements:**

- Changed the evtx Rust crate from 0.7.2 to 0.7.3 with updated packages. (@YamatoSecurity)

## v1.3.1 [2022/06/13]

**New Features:**

- You can now specify specific fields when there are multiple fields with the same name (Ex: `Data`). In the `details` line in a rule, specify a placeholder like `%Data[1]%` to display the first `Data` field. (#487) (@hitenkoku)
- Added loaded rules status summary. (#583) (@hitenkoku)

**Enhancements:**

- Debug symbols are stripped by default for smaller Linux and macOS binaries. (#568) (@YamatoSecurity)
- Updated crate packages (@YamatoSecurity)
- Added new output time format options. (`--US-time`, `--US-military-time`, `--European-time`) (#574) (@hitenkoku)
- Changed the output time format when `--rfc-3339` option is enabled. (#574) (@hitenkoku)
- Changed the `-R / --display-record-id` option to `-R / --hide-record-id` and now by default the event record ID is displayed. You can hide the record ID with `-R / --hide-record-id`. (#579) (@hitenkoku)
- Added rule loading message. (#583) (@hitenkoku)

**Bug Fixes:**

- The RecordID and RecordInformation column headers would be shown even if those options were not enabled. (#577) (@hitenkoku)

## v1.3.0 [2022/06/06]

**New Features:**

- Added `-V / --visualize-timeline` option: Event Frequency Timeline feature to visualize the number of events. (Note: There needs to be more than 5 events and you need to use a terminal like Windows Terminal, iTerm2, etc... for it to properly render.) (#533, #566) (@hitenkoku)
- Display all the `tags` defined in a rule to the `MitreAttack` column when saving to CSV file with the `--all-tags` option. (#525) (@hitenkoku)
- Added the `-R / --display-record-id` option: Display the event record ID (`<Event><System><EventRecordID>`). (#548) (@hitenkoku)
- Display dates with most detections. (#550) (@hitenkoku)
- Display the top 5 computers with the most unique detections. (#557) (@hitenkoku)

**Enhancements:**

- In the `details` line in a rule, when a placeholder points to a field that does not exist or there is an incorrect alias mapping, it will be outputted as `n/a` (not available). (#528) (@hitenkoku)
- Display total event and data reduction count. (How many and what percent of events were ignored.) (#538) (@hitenkoku)
- New logo. (#536) (@YamatoSecurity)
- Display total evtx file size. (#540) (@hitenkoku)
- Changed logo color. (#537) (@hitenkoku)
- Display the original `Channel` name when not specified in `channel_abbrevations.txt`. (#553) (@hitenkoku)
- Display separately `Ignored rules` to `Exclude rules`, `Noisy rules`, and `Deprecated rules`. (#556) (@hitenkoku)
- Display results messge when `output` option is set. (#561) (@hitenkoku)

**Bug Fixes:**

- Fixed the `--start-timeline` and `--end-timeline` options as they were not working. (#546) (@hitenkoku)
- Fixed crash bug when level in rule is not valid. (#560) (@hitenkoku)

## v1.2.2 [2022/05/20]

**New Features:**

- Added a logon summary feature. (`-L` / `--logon-summary`) (@garigariganzy)

**Enhancements:**

- Colored output is now on by default and supports Command and Powershell prompts. (@hitenkoku)

**Bug Fixes:**

- Fixed a bug in the update feature when the rules repository does not exist but the rules folder exists. (#516) (@hitenkoku)
- Fixed a rule parsing error bug when there were .yml files in a .git folder. (#524) (@hitenkoku)
- Fixed wrong version number in the 1.2.1 binary.

## v1.2.1 [2022/04/20] Black Hat Asia Arsenal 2022 RC2

**New Features:**

- Added a `Channel` column to the output based on the `./config/channel_abbreviations.txt` config file. (@hitenkoku)
- Rule and rule config files are now forcefully updated. (@hitenkoku)

**Bug Fixes:**

- Rules marked as noisy or excluded would not have their `level` changed with `--level-tuning` but now all rules will be checked. (@hitenkoku)

## v1.2.0 [2022/04/15] Black Hat Asia Arsenal 2022 RC1

**New Features:**

- Specify config directory (`-C / --config`): When specifying a different rules directory, the rules config directory will still be the default `rules/config`, so this option is useful when you want to test rules and their config files in a different directory. (@hitenkoku)
- `|equalsfield` aggregator: In order to write rules that compare if two fields are equal or not. (@hach1yon)
- Pivot keyword list generator feature (`-p / --pivot-keywords-list`): Will generate a list of keywords to grep for to quickly identify compromised machines, suspicious usernames, files, etc... (@kazuminn)
- `-F / --full-data` option: Will output all field information in addition to the fields defined in the rule’s `details`. (@hach1yon)
- `--level-tuning` option: You can tune the risk `level` in hayabusa and sigma rules to your environment. (@itib and @hitenkoku)

**Enhancements:**

- Updated detection rules and documentation. (@YamatoSecurity)
- Mac and Linux binaries now statically compile the OpenSSL libraries. (@YamatoSecurity)
- Performance and accuracy improvement for fields with tabs, etc... in them. (@hach1yon and @hitenkoku)
- Fields that are not defined in eventkey_alias.txt will automatically be searched in Event.EventData. (@kazuminn and @hitenkoku)
- When updating rules, the names of new rules as well as the count will be displayed. (@hitenkoku)
- Removed all Clippy warnings from the source code. (@hitenkoku and @hach1yon)
- Updated the event ID and title config file (`timeline_event_info.txt`) and changed the name to `statistics_event_info.txt`. (@YamatoSecurity and @garigariganzy)
- 32-bit Hayabusa Windows binaries are now prevented from running on 64-bit Windows as it would cause unexpected results. (@hitenkoku)
- MITRE ATT&CK tag output can be customized in `output_tag.txt`. (@hitenkoku)
- Added Channel column output. (@hitenkoku)

**Bug Fixes:**

- `.yml` files in the `.git` folder would cause parse errors so they are now ignored. (@hitenkoku)
- Removed unnecessary newline due to loading test file rules. (@hitenkoku)
- Fixed output stopping in Windows Terminal due a bug in Terminal itself. (@hitenkoku)

## v1.1.0 [2022/03/03]

**New Features:**

- Can specify a single rule with the `-r / --rules` option. (Great for testing rules!) (@kazuminn)
- Rule update option (`-u / --update-rules`): Update to the latest rules in the [hayabusa-rules](https://github.com/Yamato-Security/hayabusa-rules) repository. (@hitenkoku)
- Live analysis option (`-l / --live-analysis`): Can easily perform live analysis on Windows machines without specifying the Windows event log directory. (@hitenkoku)

**Enhancements:**

- Updated documentation. (@kazuminn , @hitenkoku , @YamatoSecurity)
- Updated rules. (20+ Hayabusa rules, 200+ Sigma rules) (@YamatoSecurity)
- Windows binaries are now statically compiled so installing Visual C++ Redistributable is not required. (@hitenkoku)
- Color output (`-c / --color`) for terminals that support True Color (Windows Terminal, iTerm2, etc...). (@hitenkoku)
- MITRE ATT&CK tactics are included in the saved CSV output. (@hitenkoku)
- Performance improvement. (@hitenkoku)
- Comments added to exclusion and noisy config files. (@kazuminn)
- Using faster memory allocators (rpmalloc for Windows, jemalloc for macOS and Linux.) (@kazuminn)
- Updated cargo crates. (@YamatoSecurity)

**Bug Fixes:**

- Made the clap library version static to make `cargo update` more stable. (@hitenkoku)
- Some rules were not alerting if there were tabs or carriage returns in the fields. (@hitenkoku)

## v1.0.0-Release 2 [2022/01/27]

- Removed Excel result sample files as they were being flagged by anti-virus. (@YamatoSecurity)
- Updated the Rust evtx library to 0.7.2 (@YamatoSecurity)

## v1.0.0 [2021/12/25]

- Initial release.<|MERGE_RESOLUTION|>--- conflicted
+++ resolved
@@ -1,31 +1,20 @@
 # Changes
 
-<<<<<<< HEAD
-## 2.0.0 [2022/12/24]
-=======
 ## 1.9.0 [2022/12/24]
->>>>>>> 7389380c
 
 **New Features:**
 
 - Added a new pipe keyword. (`|endswithfield`) (#740) (@hach1yon)
 - Added `--debug` option to display memory utilization at runtime. (#788) (@fukusuket)
-- 
-**Enhancements:**
-
-<<<<<<< HEAD
-- Added `--debug` option to display memory utilization at runtime. (#788) (@fukusuket)
-- Updated clap crate package to version 4 and changed the `--visualize-timeline` short option `-V` to `-T`. (#725) (@hitenkoku)
-- By optimizating binary, binary size is compressed and processing time is slightly improved. (#824) (@YamatoSecurity)
-- Separated the help menu and usage by subcommands. (#656) (@hitenkoku)
-=======
+
+**Enhancements:**
+
 - Updated clap crate package to version 4 and changed the `--visualize-timeline` short option `-V` to `-T`. (#725) (@hitenkoku)
 - Added output of logon types, source computer and source IP address in Logon Summary as well as failed logons. (#835) (@garigariganzy @hitenkoku)
 - Optimized speed and memory usage. (#787) (@fukusuket)
 - Changed output color in eggs ascii art.(#839) (@hitenkoku)
 - Made the `--debug` option hidden by default. (#841) (@hitenkoku)
 - Added color to the ascii art eggs. (#839) (@hitenkoku)
->>>>>>> 7389380c
 
 **Bug Fixes:**
 
