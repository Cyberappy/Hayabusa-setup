# Changes

<<<<<<< HEAD
## 1.9.0 [2022/xx/xx]
=======
## 1.9.0-dev [2022/xx/xx]
>>>>>>> 960c6d7a

**New Features:**

- xxx

**Enhancements:**

- Specified the minium Rust version `rust-version` field in `Cargo.toml` to avoid build dependency errors. (#802) (@hitenkoku)
- Reduced memory usage. (#806) (@fukusuket)

**Bug Fixes:**

- Fixed a problem where rules using the `Data` field were not being detected. (#775) (@hitenkoku)

## 1.8.0 [2022/11/07]

**New Features:**

- Added the `--ISO-8601` output time format option. This good to use when importing to Elastic Stack. It is exactly the same as what is in the original log.  (#767) (@hitenkoku)

**Enhancements:**

- Event ID filtering is now turned off by default. Use the `-e, --eid-filter` option to filter by Event ID. (Will usually be 10%+ faster but with a small chance of false negatives.) (#759) (@hitenkoku)
- Print an easy to understand error message when a user tries to download new rules with a different user account. (#758) (@fukusuket)
- Added total and unique detecion count information in the HTML Report. (#762) (@hitenkoku)
- Removed unnecessary array structure in the JSON output. (#766)(@hitenkoku)
- Added rule authors (`%RuleAuthor%`), rule creation date (`%RuleCreationDate%`), rule modified date (`%RuleModifiedDate%`), and rule status (`%Status%`) fields to output profiles. (#761) (@hitenkoku)
- Changed Details field in JSON output to an object. (#773) (@hitenkoku)
- Removed `build.rs` and changed the memory allocator to mimalloc for a speed increase of 20-30% on Intel-based OSes. (#657) (@fukusuket)
- Replaced `%RecordInformation%` alias in output profiles to `%AllFieldInfo%`, and changed the `AllFieldInfo` field in JSON output to an object. (#750) (@hitenkoku)
- Removed `HBFI-` prefix in `AllFieldInfo` field of json output. (#791) (@hitenkoku)
- Don't display result summary, etc... when `--no-summary` option is used. (This is good to use when using as a Velociraptor agent, etc... It will usually be 10% faster.) (#780) (@hitenkoku)
- Reduced memory usage and improved speed performance. (#778 #790) (@hitenkoku)
- Don't display Rule Authors list when authors list is empty. (#795) (@hitenkoku)
- Added rule ID (`%RuleID%`) and Provider Name (`%Provider%`) fields to output profiles. (#794) (@hitenkoku)

**Bug Fixes:**

- Fixed rule author unique rule count. (It was displaying one extra.) (#783) (@hitenkoku)

## 1.7.2 [2022/10/17]

**New Features:**

- Added `--list-profiles` option to print a list of output profiles. (#746) (@hitenkoku)

**Enhancements:**

- Moved the saved file line and shortened the update option output. (#754) (@YamatoSecurity)
- Limited rule author names of detected alerts to 40 characters. (#751) (@hitenkoku)

**Bug Fixes:**

- Fixed a bug where field information would get moved over in JSON/JSONL output when a drive letter (ex: `c:`) was in the field. (#748) (@hitenkoku)

## 1.7.1 [2022/10/10]

**Enhancements:**

- Hayabusa now checks Channel and EID information based on `rules/config/channel_eid_info.txt` to provide more accurate results. (#463) (@garigariganzy)
- Do not display a message about loading detection rules when using the `-M` or `-L` options. (#730) (@hitenkoku)
- Added a table of rule authors to standard output. (#724) (@hitenkoku)
- Ignore event records when the channel name is `null` (ETW events) when scanning and showing EID metrics. (#727) (@hitenkoku)

**Bug Fixes:**

- Fixed a bug where the same Channel and EID would be counted separately with the `-M` option. (#729) (@hitenkoku)

## 1.7.0 [2022/09/29]

**New Features:**

- Added a HTML summary report output option (`-H, --html-report`). (#689) (@hitenkoku, @nishikawaakira)

**Enhancements:**

- Changed Event ID Statistics option to Event ID Metrics option. (`-s, --statistics`  -> `-M, --metrics`) (#706) (@hitenkoku)
  (Note: `statistics_event_info.txt` was changed to `event_id_info.txt`.)
- Display new version of Hayabusa link when updating rules if there is a newer version. (#710) (@hitenkoku)
- Added logo in HTML summary output. (#714) (@hitenkoku)
- Unified output to one table when using `-M` or `-L` with the `-d` option. (#707) (@hitenkoku)
- Added Channel column to metrics output. (#707) (@hitenkoku)
- Removed First Timestamp and Last Timestamp of `-M` and `-L` option with the `-d` option. (#707) (@hitenkoku)
- Added csv output option(`-o --output`) when `-M` or `-L` option is used. (#707) (@hitenkoku)
- Separated Count and Percent columns in metric output. (#707) (@hitenkoku)
- Changed output table format of the metric option and logon information crate from prettytable-rs to comfy_table. (#707) (@hitenkoku)
- Added favicon.png in HTML summary output. (#722) (@hitenkoku)

## v1.6.0 [2022/09/16]

**New Features:**

- You can now save the timeline to JSON files with the `-j, --json` option.  (#654) (@hitenkoku)
- You can now save the timeline to JSONL files with the `-J, --jsonl` option.  (#694) (@hitenkoku)

**Enhancements:**

- Added top alerts to results summary. (#667) (@hitenkoku)
- Added `--no-summary` option to not display the results summary. (#672) (@hitenkoku)
- Made the results summary more compact. (#675 #678) (@hitenkoku)
- Made Channel field in channel_abbreviations.txt case-insensitive. (#685) (@hitenkoku)
- Changed pipe separator character in output from `|` to `‖`. (#687) (@hitenkoku)
- Added color to Saved alerts and events / Total events analyzed. (#690) (@hitenkoku)
- Updated evtx crate to 0.8.0. (better handling when headers or date values are invalid.)
- Updated output profiles. (@YamatoSecurity)

**Bug Fixes:**

- Hayabusa would crash with `-L` option (logon summary option). (#674) (@hitenkoku)
- Hayabusa would continue to scan without the correct config files but now will print and error and gracefully terminate. (#681) (@hitenkoku)
- Fixed total events from the number of scanned events to actual events in evtx. (#683) (@hitenkoku)

## v1.5.1 [2022/08/20]

**Enhancements:**

- Re-released v1.5.1 with an updated output profile that is compatible with Timesketch. (#668) (@YamatoSecurity)

## v1.5.1 [2022/08/19]

**Bug Fixes:**

- Critical, medium and low level alerts were not being displayed in color. (#663) (@fukusuket)
- Hayabusa would crash when an evtx file specified with `-f` did not exist. (#664) (@fukusuket)

## v1.5.0 [2022/08/18]

**New Features:**

- Customizable output of fields defined at `config/profiles.yaml` and `config/default_profile.yaml`. (#165) (@hitenkoku)
- Implemented the `null` keyword for rule detection. It is used to check if a target field exists or not. (#643) (@hitenkoku)
- Added output to JSON option (`-j` and `--json-timeline` )  (#654) (@hitenkoku)

**Enhancements:**

- Trimmed `./` from the rule path when updating. (#642) (@hitenkoku)
- Added new output aliases for MITRE ATT&CK tags and other tags. (#637) (@hitenkoku)
- Organized the menu output when `-h` is used. (#651) (@YamatoSecurity and @hitenkoku)
- Added commas to summary numbers to make them easier to read. (#649) (@hitenkoku)
- Added output percentage of detections in Result Summary. (#658) (@hitenkoku)

**Bug Fixes:**

- Fixed miscalculation of Data Reduction due to aggregation condition rule detection. (#640) (@hitenkoku)
- Fixed a race condition bug where a few events (around 0.01%) would not be detected. (#639 #660) (@fukusuket)

## v1.4.3 [2022/08/03]

**Bug Fixes:**

- Hayabusa would not run on Windows 11 when the VC redistribute package was not installed but now everything is compiled statically. (#635) (@fukusuket)

## v1.4.2 [2022/07/24]

**Enhancements:**

- You can now update rules to a custom directory by combining the `--update-rules` and `--rules` options. (#615) (@hitenkoku)
- Improved speed with parallel processing by up to 20% with large files. (#479) (@kazuminn)
- When saving files with `-o`, the `.yml` detection rule path column changed from `RulePath` to `RuleFile` and only the rule file name will be saved in order to decrease file size. (#623) (@hitenkoku)

**Bug Fixes:**

- Fixed a runtime error when hayabusa is run from a different path than the current directory. (#618) (@hitenkoku)

## v1.4.1 [2022/06/30]

**Enhancements:**

- When no `details` field is defined in a rule nor in `./rules/config/default_details.txt`, all fields will be outputted to the `details` column. (#606) (@hitenkoku)
- Added the `-D, --deep-scan` option. Now by default, events are filtered by Event IDs that there are detection rules for defined in `./rules/config/target_event_IDs.txt`. This should improve performance by 25~55% while still detecting almost everything. If you want to do a thorough scan on all events, you can disable the event ID filter with `-D, --deep-scan`. (#608) (@hitenkoku)
- `channel_abbreviations.txt`, `statistics_event_info.txt` and `target_event_IDs.txt` have been moved from the `config` directory to the `rules/config` directory in order to provide updates with `-U, --update-rules`.

## v1.4.0 [2022/06/26]

**New Features:**

- Added `--target-file-ext` option. You can specify additional file extensions to scan in addtition to the default `.evtx` files. For example, `--target-file-ext evtx_data` or multiple extensions with `--target-file-ext evtx1 evtx2`. (#586) (@hitenkoku)
- Added `--exclude-status` option: You can ignore rules based on their `status`. (#596) (@hitenkoku)

**Enhancements:**

- Added default details output based on `rules/config/default_details.txt` when no `details` field in a rule is specified. (i.e. Sigma rules) (#359) (@hitenkoku)
- Updated clap crate package to version 3. (#413) (@hitnekoku)
- Updated the default usage and help menu. (#387) (@hitenkoku)
- Hayabusa can be run from any directory, not just from the current directory. (#592) (@hitenkoku)
- Added saved file size output when `output` is specified. (#595) (@hitenkoku)

**Bug Fixes:**

- Fixed output error and program termination when long output is displayed with color. (#603) (@hitenkoku)
- Ignore loading yml files in `rules/tools/sigmac/testfiles` to fix `Excluded rules` count. (#602) (@hitenkoku)

## v1.3.2 [2022/06/13]

**Enhancements:**

- Changed the evtx Rust crate from 0.7.2 to 0.7.3 with updated packages. (@YamatoSecurity)

## v1.3.1 [2022/06/13]

**New Features:**

- You can now specify specific fields when there are multiple fields with the same name (Ex: `Data`). In the `details` line in a rule, specify a placeholder like `%Data[1]%` to display the first `Data` field. (#487) (@hitenkoku)
- Added loaded rules status summary. (#583) (@hitenkoku)

**Enhancements:**

- Debug symbols are stripped by default for smaller Linux and macOS binaries. (#568) (@YamatoSecurity)
- Updated crate packages (@YamatoSecurity)
- Added new output time format options. (`--US-time`, `--US-military-time`, `--European-time`) (#574) (@hitenkoku)
- Changed the output time format when `--rfc-3339` option is enabled. (#574) (@hitenkoku)
- Changed the `-R / --display-record-id` option to `-R / --hide-record-id` and now by default the event record ID is displayed. You can hide the record ID with `-R / --hide-record-id`. (#579) (@hitenkoku)
- Added rule loading message. (#583) (@hitenkoku)

**Bug Fixes:**

- The RecordID and RecordInformation column headers would be shown even if those options were not enabled. (#577) (@hitenkoku)

## v1.3.0 [2022/06/06]

**New Features:**

- Added `-V / --visualize-timeline` option: Event Frequency Timeline feature to visualize the number of events. (Note: There needs to be more than 5 events and you need to use a terminal like Windows Terminal, iTerm2, etc... for it to properly render.) (#533, #566) (@hitenkoku)
- Display all the `tags` defined in a rule to the `MitreAttack` column when saving to CSV file with the `--all-tags` option. (#525) (@hitenkoku)
- Added the `-R / --display-record-id` option: Display the event record ID (`<Event><System><EventRecordID>`). (#548) (@hitenkoku)
- Display dates with most detections. (#550) (@hitenkoku)
- Display the top 5 computers with the most unique detections. (#557) (@hitenkoku)

**Enhancements:**

- In the `details` line in a rule, when a placeholder points to a field that does not exist or there is an incorrect alias mapping, it will be outputted as `n/a` (not available). (#528) (@hitenkoku)
- Display total event and data reduction count. (How many and what percent of events were ignored.) (#538) (@hitenkoku)
- New logo. (#536) (@YamatoSecurity)
- Display total evtx file size. (#540) (@hitenkoku)
- Changed logo color. (#537) (@hitenkoku)
- Display the original `Channel` name when not specified in `channel_abbrevations.txt`. (#553) (@hitenkoku)
- Display separately `Ignored rules` to `Exclude rules`, `Noisy rules`, and `Deprecated rules`. (#556) (@hitenkoku)
- Display results messge when `output` option is set. (#561) (@hitenkoku)

**Bug Fixes:**

- Fixed the `--start-timeline` and `--end-timeline` options as they were not working. (#546) (@hitenkoku)
- Fixed crash bug when level in rule is not valid. (#560) (@hitenkoku)

## v1.2.2 [2022/05/20]

**New Features:**

- Added a logon summary feature. (`-L` / `--logon-summary`) (@garigariganzy)

**Enhancements:**

- Colored output is now on by default and supports Command and Powershell prompts. (@hitenkoku)

**Bug Fixes:**

- Fixed a bug in the update feature when the rules repository does not exist but the rules folder exists. (#516) (@hitenkoku)
- Fixed a rule parsing error bug when there were .yml files in a .git folder. (#524) (@hitenkoku)
- Fixed wrong version number in the 1.2.1 binary.

## v1.2.1 [2022/04/20] Black Hat Asia Arsenal 2022 RC2

**New Features:**

- Added a `Channel` column to the output based on the `./config/channel_abbreviations.txt` config file. (@hitenkoku)
- Rule and rule config files are now forcefully updated. (@hitenkoku)

**Bug Fixes:**

- Rules marked as noisy or excluded would not have their `level` changed with `--level-tuning` but now all rules will be checked. (@hitenkoku)

## v1.2.0 [2022/04/15] Black Hat Asia Arsenal 2022 RC1

**New Features:**

- Specify config directory (`-C / --config`): When specifying a different rules directory, the rules config directory will still be the default `rules/config`, so this option is useful when you want to test rules and their config files in a different directory. (@hitenkoku)
- `|equalsfield` aggregator: In order to write rules that compare if two fields are equal or not. (@hach1yon)
- Pivot keyword list generator feature (`-p / --pivot-keywords-list`): Will generate a list of keywords to grep for to quickly identify compromised machines, suspicious usernames, files, etc... (@kazuminn)
- `-F / --full-data` option: Will output all field information in addition to the fields defined in the rule’s `details`. (@hach1yon)
- `--level-tuning` option: You can tune the risk `level` in hayabusa and sigma rules to your environment. (@itib and @hitenkoku)

**Enhancements:**

- Updated detection rules and documentation. (@YamatoSecurity)
- Mac and Linux binaries now statically compile the OpenSSL libraries. (@YamatoSecurity)
- Performance and accuracy improvement for fields with tabs, etc... in them. (@hach1yon and @hitenkoku)
- Fields that are not defined in eventkey_alias.txt will automatically be searched in Event.EventData. (@kazuminn and @hitenkoku)
- When updating rules, the names of new rules as well as the count will be displayed. (@hitenkoku)
- Removed all Clippy warnings from the source code. (@hitenkoku and @hach1yon)
- Updated the event ID and title config file (`timeline_event_info.txt`) and changed the name to `statistics_event_info.txt`. (@YamatoSecurity and @garigariganzy)
- 32-bit Hayabusa Windows binaries are now prevented from running on 64-bit Windows as it would cause unexpected results. (@hitenkoku)
- MITRE ATT&CK tag output can be customized in `output_tag.txt`. (@hitenkoku)
- Added Channel column output. (@hitenkoku)

**Bug Fixes:**

- `.yml` files in the `.git` folder would cause parse errors so they are now ignored. (@hitenkoku)
- Removed unnecessary newline due to loading test file rules. (@hitenkoku)
- Fixed output stopping in Windows Terminal due a bug in Terminal itself. (@hitenkoku)

## v1.1.0 [2022/03/03]

**New Features:**

- Can specify a single rule with the `-r / --rules` option. (Great for testing rules!) (@kazuminn)
- Rule update option (`-u / --update-rules`): Update to the latest rules in the [hayabusa-rules](https://github.com/Yamato-Security/hayabusa-rules) repository. (@hitenkoku)
- Live analysis option (`-l / --live-analysis`): Can easily perform live analysis on Windows machines without specifying the Windows event log directory. (@hitenkoku)

**Enhancements:**

- Updated documentation. (@kazuminn , @hitenkoku , @YamatoSecurity)
- Updated rules. (20+ Hayabusa rules, 200+ Sigma rules) (@YamatoSecurity)
- Windows binaries are now statically compiled so installing Visual C++ Redistributable is not required. (@hitenkoku)
- Color output (`-c / --color`) for terminals that support True Color (Windows Terminal, iTerm2, etc...). (@hitenkoku)
- MITRE ATT&CK tactics are included in the saved CSV output. (@hitenkoku)
- Performance improvement. (@hitenkoku)
- Comments added to exclusion and noisy config files. (@kazuminn)
- Using faster memory allocators (rpmalloc for Windows, jemalloc for macOS and Linux.) (@kazuminn)
- Updated cargo crates. (@YamatoSecurity)

**Bug Fixes:**

- Made the clap library version static to make `cargo update` more stable. (@hitenkoku)
- Some rules were not alerting if there were tabs or carriage returns in the fields. (@hitenkoku)

## v1.0.0-Release 2 [2022/01/27]

- Removed Excel result sample files as they were being flagged by anti-virus. (@YamatoSecurity)
- Updated the Rust evtx library to 0.7.2 (@YamatoSecurity)

## v1.0.0 [2021/12/25]

- Initial release.<|MERGE_RESOLUTION|>--- conflicted
+++ resolved
@@ -1,10 +1,6 @@
 # Changes
 
-<<<<<<< HEAD
-## 1.9.0 [2022/xx/xx]
-=======
 ## 1.9.0-dev [2022/xx/xx]
->>>>>>> 960c6d7a
 
 **New Features:**
 
