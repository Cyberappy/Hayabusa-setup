# Changes

## 2.7.0 [2023/xx/xx]

**New Features:**

- Certain code numbers are now mapped to human-readable messages based on the `.yaml` config files in `./rules/config/data_mapping`. (Example: `%%2307` will be converted to `ACCOUNT LOCKOUT`). You can turn off this behavior with the `-F, --no-field-data-mapping` option. (#177) (@fukusuket)
- Added the `-R, --remove-duplicate-data` option in the `csv-timeline` command to replace duplicate field data with the string `DUP` in the `%Details%`, `%AllFieldInfo%`, `%ExtraFieldInfo%` columns to reduce file size. (#1056) (@hitenkoku)
- Added the `-P, --proven-rules` option in `csv-timeline` and `json-timeline` commands. When used, Hayabusa will only load rules that have been proven to work. These are defined by rule ID in the `./rules/config/proven_rules.txt` config file. (#1115) (@hitenkoku)
- Added the `--include-tags` option to `csv-timeline` and `json-timeline` commands to only load rules with the specified `tags` field. (#1108) (@hitenkoku)
- Added the `--exclude-tags` option to `csv-timeline` and `json-timeline` commands to exclude rules with specific `tags` from being loaded. (#1118) (@hitenkoku)
- Added `--include-category` and `--exclude-category` options to `csv-timeline` and `json-timeline` commands. When using `--include-category`, only rules with the specified `category` field will be loaded. `--exclude-category` will exclude rules from being loaded based on `category`. (#1119) (@hitenkoku)
- Added the `computer-metrics` command to list up how many events there are based on computer name. (#1116) (@hitenkoku)
- Added `--include-computer` and `--exclude-computer` options to `csv-timeline`, `json-timeline`, `metrics`, `logon-summary` and `pivot-keywords-list` commands. The `--include-computer` option only scans the specified computer(s). `--exclude-computer` excludes them. (#1117) (@hitenkoku)
- Added `--include-eid` and `--exclude-eid` options to `csv-timeline`, `json-timeline`, and `pivot-keywords-list` commands. The `--include-eid` option only scans the specified EventID(s). `--exclude-eid` excludes them. (#1130) (@hitenkoku)
- Added the `-R, --remove-duplicate-data` option to the `json-timeline` command to replace duplicate field data with the string `DUP` in the `%Details%`, `%AllFieldInfo%`, `%ExtraFieldInfo%` fields to reduce file size. (#1134) (@hitenkoku)

**Enhancements:**

- Ignore corrupted event records with timestamps before 2007/1/31 when Windows Vista was released with the new `.evtx` log format. (#1102) (@fukusuket)
- When `--output` is set in the `metrics` command, the results will not be displayed to screen. (#1099) (@hitenkoku)
- Added the `-C, --clobber` option to overwrite existing output files in the `pivot-keywords-list` command. (#1125) (@hitenkoku)
<<<<<<< HEAD
- Renamed the `metrics` command to `eid-metrics`. (#1128) (@hitenkoku)
- Changed progress bar width to 80% to leave room for adjustment of the terminal. (#1135) (@hitenkoku)
=======
- Added support for outputing timestamps in the following formats in the `search` command: `--European-time`, `--ISO-8601`, `--RFC-2822`, `--RFC-3339`, `--US-time`, `--US-military-time`, `-U, --UTC` (#1040) (@hitenkoku)
>>>>>>> 851d16dd

**Bug Fixes:**

- The total number of records being displayed in the `metrics` and `logon-summary` commands differed from the `csv-timeline` command. (#1105) (@hitenkoku)

**Other:**

- The total count of unique detections are now based on rule IDs instead of rule file paths. (#1111) (@hitenkoku)
- Renamed the `--live_analysis` option to `--live-analysis`. (#1139) (@hitenkoku)
- Renamed the `metrics` command to `eid-metrics`. (#1128) (@hitenkoku)

## 2.6.0 [2023/06/16] "Ajisai Release"

**New Features:**

- Added support for `'|all':`  keyword in sigma rules. (#1038) (@kazuminn)

**Enhancements:**

- Added `%ExtraFieldInfo%` alias to output profiles which will output all of the other fields that do not get outputted in `Details`. This is now included in the default `standard` output profile. (#900) (@hitenkoku)
- Added error messages for incompatible arguments. (#1054) (@YamatoSecurity)
- The output profile name is now outputted to standard output and in the HTML report. (#1055) (@hitenkoku)
- Added rule author names next to rule alerts in the HTML report. (#1065) (@hitenkoku)
- Made the table width shorter to prevent tables breaking in smaller terminal sizes. (#1071) (@hitenkoku)
- Added the `-C, --clobber` option to overwrite existing output files in `csv-timeline`, `json-timeline`, `metrics`, `logon-summary`, and `search` commands. (#1063) (@YamatoSecurity, @hitenkoku)
- Made the HTML report portable by embedding the images and inlining CSS. (#1078) (@hitenkoku, thanks for the suggestion from @joswr1ght)
- Speed improvements in the output. (#1088) (@hitenkoku, @fukusuket)
- The `metrics` command now performs word wrapping to make sure the table gets rendered correctly. (#1067) (@garigariganzy)
- `search` command results can now be outputted to JSON/JSONL. (#1041) (@hitenkoku)

**Bug Fixes:**

- `MitreTactics`, `MitreTags`, `OtherTags` fields were not being outputted in the `json-timeline` command. (#1062) (@hitenkoku)
- The detection frequency timeline (`-T`) would not output when the `no-summary` option was also enabled. (#1072) (@hitenkoku)
- Control characters would not be escaped in the `json-timeline` command causing a JSON parsing error. (#1068) (@hitenkoku)
- In the `metrics` command, channels would not be abbreviated if they were lowercase. (#1066) (@garigariganzy)
- Fixed an issue where some fields were misaligned in the JSON output. (#1086) (@hitenkoku)

## 2.5.1 [2023/05/14] "Mothers Day Release"

**Enhancements:**

- Reduced memory usage by half when using newly converted rules. (#1047) (@fukusuket)

**Bug Fixes:**

- Data in certain fields such as `AccessMask` would not be separated by spaces when outputted from the `details` field. (#1035) (@hitenkoku)
- Multiple spaces would be condensed to a single space when outputting to JSON. (#1048) (@hitenkoku)
- Output would be in color even if `--no-color` was used in the `pivot-keywords-list` command. (#1044) (@kazuminn)

## 2.5.0 [2023/05/07] "Golden Week Release"

**Enhancements:**

- Added `-M, --multiline` option to search command. (#1017) (@hitenkoku)
- Deleted return characters in the output of the `search` command. (#1003) (@hitenkoku)
- `regex` crate updated to 1.8 which allows unnecessary escapes in regular expressions reducing parsing errors. (#1018) (@YamatoSecurity)
- Deleted return characters in output of the `csv-timeline` command. (#1019) (@hitenkoku)
- Don't show new version information with the `update-rules` command when building a newer dev build. (#1028) (@hitenkoku)
- Sorted `search` timeline order. (#1033) (@hitenkoku)
- Enhanced `pivot-keywords-list` terminal output. (#1022) (@kazuminn)

**Bug Fixes:**

- Unconverted sigma rules that search for a string that end in a backslash would not be detected. Also `|contains` conditions would not match if the string was located in the beginning. (#1025) (@fukusuket)
- In versions 2.3.3-2.4.0, informational level alerts in the Results Summary would show the top 5 events twice instead of the top 10 events. (#1031) (@hitenkoku)

## 2.4.0 [2023/04/19] "SANS Secure Korea Release"

**New Features:**

- Added `search` command to search for specified keywords in records. (#617) (@itiB, @hitenkoku)
- Added `-r, --regex` option in the `search` command to search for regular expressions. (#992) (@itiB)

**Enhancements:**

- Alphabetically sorted commands. (#991) (@hitenkoku)
- Added attribute information of `Event.UserData` to the output of `AllFieldInfo` in `csv-timeline`, `json-timeline` and `search` commands. (#1006) (@hitenkoku)
- Updated Aho-Corasick crate to 1.0. (#1013) (@hitenkoku)

**Bug Fixes:**

- Fixed timestamps that did not exist from being displayed in the event frequency timeline (`-T, --visualize-timeline`) in version 2.3.3. (#977) (@hitenkoku)

## 2.3.3 [2023/04/07] "Sakura Release"

**Enhancements:**

- Removed an extra space when outputting the rule `level` to files (CSV, JSON, JSONL). (#979) (@hitenkoku)
- Rule authors are now outputted in multiple lines with the `-M, --multiline` option. (#980) (@hitenkoku)
- Approximately 3-5% speed increase by replacing String with CoW. (#984) (@hitenkoku)
- Made sure text after the logo does not turn green with recent clap versions. (#989) (@hitenkoku)

**Bug Fixes:**

- Fixed a crash when the `level-tuning` command was executed on version 2.3.0. (#977) (@hitenkoku)

## 2.3.2 [2023/03/22] "TMCIT Release-3"

**Enhancements:**

- Added `-M, --multiline` option in the `csv-timeline` command. (#972) (@hitenkoku)

## 2.3.1 [2023/03/18] "TMCIT Release-2"

**Enhancements:**

- Added double quotes in CSV fields of `csv-timeline` output to support multiple lines in fields. (#965) (@hitenkoku)
- Updated `logon-summary` headers. (#964) (@yamatosecurity)
- Added short-hand option `-D` for `--enable-deprecated-rules` and `-u` for `--enable-unsupported-rules`. (@yamatosecurity)
- Reordered option in Filtering and changed option help contents. (#969) (@hitenkoku)

**Bug Fixes:**

- Fixed a crash when the `update-rules` command was executed on version 2.3.0. (#965) (@hitenkoku)
- Fixed long underlines displayed in the help menu in Command Prompt and PowerShell prompt. (#911) (@yamatosecurity)

## 2.3.0 [2023/03/16] "TMCIT Release"

**New Features:**

- Added support for `|cidr`. (#961) (@fukusuket)
- Added support for `1 of selection*` and `all of selection*`. (#957) (@fukusuket)
- Added support for the `|contains|all` pipe keyword. (#945) (@hitenkoku)
- Added the `--enable-unsupported-rules` option to enable rules marked as `unsupported`. (#949) (@hitenkoku)

**Enhancements:**

- Approximately 2-3% speed increase and memory usage reduction by improving string contains check. (#947) (@hitenkoku)

**Bug Fixes:**

- Some event titles would be displayed as `Unknown` in the `metrics` command even if they were defined. (#943) (@hitenkoku)

## 2.2.2 [2023/2/22] "Ninja Day Release"

**New Features:**

- Added support for the `|base64offset|contains` pipe keyword. (#705) (@hitenkoku)

**Enhancements:**

- Reorganized the grouping of command line options. (#918) (@hitenkoku)
- Reduced memory usage by approximately 75% when reading JSONL formatted logs. (#921) (@fukusuket)
- Channel names are now further abbreviated in the metrics, json-timeline, csv-timeline commands according to `rules/config/generic_abbreviations.txt`. (#923) (@hitenkoku)
- Reduced parsing errors by updating the evtx crate. (@YamatoSecurity)
- Provider names (`%Provider%` field) are now abbreviated like channel names according to `rules/config/provider_abbreviations.txt` and `rules/config/generic_abbreviations.txt`. (#932) (@hitenkoku)
- Print the first and last timestamps in the metrics command when the `-d` directory option is used. (#935) (@hitenkoku)
- Added first and last timestamp to Results Summary. (#938) (@hitenkoku)
- Added Time Format options for `logon-summary`, `metrics` commands. (#938) (@hitenkoku)
- `\r`, `\n`, and `\t` characters are preserved (not converted to spaces) when saving results with the `json-output` command. (#940) (@hitenkoku)

**Bug Fixes:**

- The first and last timestamps in the `logon-summary` and `metrics` commands were blank. (#920) (@hitenkoku)
- Event titles stopped being shown in the `metrics` command during development of 2.2.2. (#933) (@hitenkoku)

## 2.2.0 [2023/2/12] "SECCON Release"

**New Features:**

- Added support for input of JSON-formatted event logs (`-J, --JSON-input`). (#386) (@hitenkoku)
- Log enrichment by outputting the ASN organization, city and country of source and destination IP addresses based on MaxMind GeoIP databases (`-G, --GeoIP`). (#879) (@hitenkoku)
- Added the `-e, --exact-level` option to scan for only specific rule levels. (#899) (@hitenkoku)

**Enhancements:**

- Added the executed command line to the HTML report. (#877) (@hitenkoku)
- Approximately 3% speed increase and memory usage reduction by performing exact string matching on Event IDs. (#882) (@fukusuket)
- Approximately 14% speed increase and memory usage reduction by filtering before regex usage. (#883) (@fukusuket)
- Approximately 8% speed increase and memory usage reduction by case-insensitive comparisons instead of regex usage. (#884) (@fukusuket)
- Approximately 5% speed increase and memory usage reduction by reducing regex usage in wildcard expressions. (#890) (@fukusuket)
- Further speed increase and memory usage reduction by removing unnecessary regex usage. (#894) (@fukusuket)
- Approximately 3% speed increase and 10% memory usage reduction by reducing regex usage. (#898) (@fukuseket)
- Improved `-T, --visualize-timeline` by increasing the height of the markers to make it easier to read. (#902) (@hitenkoku)
- Reduced memory usage by approximately 50% when reading JSON/L formatted logs. (#906) (@fukusuket)
- Alphabetically sorted options based on their long names. (#904) (@hitenkoku)
- Added JSON input support (`-J, --JSON-input` option) for `logon-summary`, `metrics` and `pivot-keywords-list` commands. (#908) (@hitenkoku)

**Bug Fixes:**

- Fixed a bug when rules with 4 consecutive backslashes in their conditions would not be detected. (#897) (@fukusuket)
- When parsing PowerShell EID 4103, the `Payload` field would be separated into multiple fields when outputting to JSON. (#895) (@hitenkoku)
- Fixed a crash when looking up event log file size. (#914) (@hitenkoku)

**Vulnerability Fixes:**

- Updated the git2 and gitlib2 crates to prevent a possible SSH MITM attack (CVE-2023-22742) when updating rules and config files. (#888) (@YamatoSecurity)

## 2.1.0 [2023/01/10] "Happy Year of the Rabbit Release"

**Enhancements:**

- Speed improvements. (#847) (@hitenkoku)
- Improved speed by up to 20% by improving I/O processesing. (#858) (@fukusuket)
- The timeline order of detections are now sorted to a fixed order even when the timestamp is identical. (#827) (@hitenkoku)

**Bug Fixes:**

- Successful login CSV results were not correctly being outputted when using the logon timeline function. (#849) (@hitenkoku)
- Removed unnecessary line breaks that would occur when using the `-J, --jsonl` option. (#852) (@hitenkoku)

## 2.0.0 [2022/12/24] "Merry Christmas Release"

**New Features:**

- Command usage and help menu are now done by subcommands. (#656) (@hitenkoku)

## 1.9.0 [2022/12/24] "Merry Christmas Release"

**New Features:**

- Added a new pipe keyword. (`|endswithfield`) (#740) (@hach1yon)
- Added `--debug` option to display memory utilization at runtime. (#788) (@fukusuket)

**Enhancements:**

- Updated clap crate package to version 4 and changed the `--visualize-timeline` short option `-V` to `-T`. (#725) (@hitenkoku)
- Added output of logon types, source computer and source IP address in Logon Summary as well as failed logons. (#835) (@garigariganzy @hitenkoku)
- Optimized speed and memory usage. (#787) (@fukusuket)
- Changed output color in eggs ascii art.(#839) (@hitenkoku)
- Made the `--debug` option hidden by default. (#841) (@hitenkoku)
- Added color to the ascii art eggs. (#839) (@hitenkoku)

**Bug Fixes:**

- Fixed a bug where evtx files would not be loaded if run from a command prompt and the directory path was enclosed in double quotes. (#828) (@hitenkoku)
- Fixed unneeded spaces outputted when there were rule parsing errors. (#829) (@hitenkoku)

## 1.8.1 [2022/11/21]

**Enhancements:**

- Specified the minimum Rust version `rust-version` field in `Cargo.toml` to avoid build dependency errors. (#802) (@hitenkoku)
- Reduced memory usage. (#806) (@fukusuket)
- Added the support for the `%RenderedMessage%` field in output profiles which is the rendered message in logs forwarded by WEC. (#760) (@hitenkoku)

**Bug Fixes:**

- Fixed a problem where rules using the `Data` field were not being detected. (#775) (@hitenkoku)
- Fixed a problem where the `%MitreTags%` and `%MitreTactics%` fields would randomly miss values. (#807) (@fukusuket)

## 1.8.0 [2022/11/07]

**New Features:**

- Added the `--ISO-8601` output time format option. This good to use when importing to Elastic Stack. It is exactly the same as what is in the original log.  (#767) (@hitenkoku)

**Enhancements:**

- Event ID filtering is now turned off by default. Use the `-e, --eid-filter` option to filter by Event ID. (Will usually be 10%+ faster but with a small chance of false negatives.) (#759) (@hitenkoku)
- Print an easy to understand error message when a user tries to download new rules with a different user account. (#758) (@fukusuket)
- Added total and unique detecion count information in the HTML Report. (#762) (@hitenkoku)
- Removed unnecessary array structure in the JSON output. (#766)(@hitenkoku)
- Added rule authors (`%RuleAuthor%`), rule creation date (`%RuleCreationDate%`), rule modified date (`%RuleModifiedDate%`), and rule status (`%Status%`) fields to output profiles. (#761) (@hitenkoku)
- Changed Details field in JSON output to an object. (#773) (@hitenkoku)
- Removed `build.rs` and changed the memory allocator to mimalloc for a speed increase of 20-30% on Intel-based OSes. (#657) (@fukusuket)
- Replaced `%RecordInformation%` alias in output profiles to `%AllFieldInfo%`, and changed the `AllFieldInfo` field in JSON output to an object. (#750) (@hitenkoku)
- Removed `HBFI-` prefix in `AllFieldInfo` field of json output. (#791) (@hitenkoku)
- Don't display result summary, etc... when `--no-summary` option is used. (This is good to use when using as a Velociraptor agent, etc... It will usually be 10% faster.) (#780) (@hitenkoku)
- Reduced memory usage and improved speed performance. (#778 #790) (@hitenkoku)
- Don't display Rule Authors list when authors list is empty. (#795) (@hitenkoku)
- Added rule ID (`%RuleID%`) and Provider Name (`%Provider%`) fields to output profiles. (#794) (@hitenkoku)

**Bug Fixes:**

- Fixed rule author unique rule count. (It was displaying one extra.) (#783) (@hitenkoku)

## 1.7.2 [2022/10/17]

**New Features:**

- Added `--list-profiles` option to print a list of output profiles. (#746) (@hitenkoku)

**Enhancements:**

- Moved the saved file line and shortened the update option output. (#754) (@YamatoSecurity)
- Limited rule author names of detected alerts to 40 characters. (#751) (@hitenkoku)

**Bug Fixes:**

- Fixed a bug where field information would get moved over in JSON/JSONL output when a drive letter (ex: `c:`) was in the field. (#748) (@hitenkoku)

## 1.7.1 [2022/10/10]

**Enhancements:**

- Hayabusa now checks Channel and EID information based on `rules/config/channel_eid_info.txt` to provide more accurate results. (#463) (@garigariganzy)
- Do not display a message about loading detection rules when using the `-M` or `-L` options. (#730) (@hitenkoku)
- Added a table of rule authors to standard output. (#724) (@hitenkoku)
- Ignore event records when the channel name is `null` (ETW events) when scanning and showing EID metrics. (#727) (@hitenkoku)

**Bug Fixes:**

- Fixed a bug where the same Channel and EID would be counted separately with the `-M` option. (#729) (@hitenkoku)

## 1.7.0 [2022/09/29]

**New Features:**

- Added a HTML summary report output option (`-H, --html-report`). (#689) (@hitenkoku, @nishikawaakira)

**Enhancements:**

- Changed Event ID Statistics option to Event ID Metrics option. (`-s, --statistics`  -> `-M, --metrics`) (#706) (@hitenkoku)
  (Note: `statistics_event_info.txt` was changed to `event_id_info.txt`.)
- Display new version of Hayabusa link when updating rules if there is a newer version. (#710) (@hitenkoku)
- Added logo in HTML summary output. (#714) (@hitenkoku)
- Unified output to one table when using `-M` or `-L` with the `-d` option. (#707) (@hitenkoku)
- Added Channel column to metrics output. (#707) (@hitenkoku)
- Removed First Timestamp and Last Timestamp of `-M` and `-L` option with the `-d` option. (#707) (@hitenkoku)
- Added csv output option(`-o --output`) when `-M` or `-L` option is used. (#707) (@hitenkoku)
- Separated Count and Percent columns in metric output. (#707) (@hitenkoku)
- Changed output table format of the metric option and logon information crate from prettytable-rs to comfy_table. (#707) (@hitenkoku)
- Added favicon.png in HTML summary output. (#722) (@hitenkoku)

## v1.6.0 [2022/09/16]

**New Features:**

- You can now save the timeline to JSON files with the `-j, --json` option.  (#654) (@hitenkoku)
- You can now save the timeline to JSONL files with the `-J, --jsonl` option.  (#694) (@hitenkoku)

**Enhancements:**

- Added top alerts to results summary. (#667) (@hitenkoku)
- Added `--no-summary` option to not display the results summary. (#672) (@hitenkoku)
- Made the results summary more compact. (#675 #678) (@hitenkoku)
- Made Channel field in channel_abbreviations.txt case-insensitive. (#685) (@hitenkoku)
- Changed pipe separator character in output from `|` to `‖`. (#687) (@hitenkoku)
- Added color to Saved alerts and events / Total events analyzed. (#690) (@hitenkoku)
- Updated evtx crate to 0.8.0. (better handling when headers or date values are invalid.)
- Updated output profiles. (@YamatoSecurity)

**Bug Fixes:**

- Hayabusa would crash with `-L` option (logon summary option). (#674) (@hitenkoku)
- Hayabusa would continue to scan without the correct config files but now will print and error and gracefully terminate. (#681) (@hitenkoku)
- Fixed total events from the number of scanned events to actual events in evtx. (#683) (@hitenkoku)

## v1.5.1 [2022/08/20]

**Enhancements:**

- Re-released v1.5.1 with an updated output profile that is compatible with Timesketch. (#668) (@YamatoSecurity)

## v1.5.1 [2022/08/19]

**Bug Fixes:**

- Critical, medium and low level alerts were not being displayed in color. (#663) (@fukusuket)
- Hayabusa would crash when an evtx file specified with `-f` did not exist. (#664) (@fukusuket)

## v1.5.0 [2022/08/18]

**New Features:**

- Customizable output of fields defined at `config/profiles.yaml` and `config/default_profile.yaml`. (#165) (@hitenkoku)
- Implemented the `null` keyword for rule detection. It is used to check if a target field exists or not. (#643) (@hitenkoku)
- Added output to JSON option (`-j` and `--json-timeline` )  (#654) (@hitenkoku)

**Enhancements:**

- Trimmed `./` from the rule path when updating. (#642) (@hitenkoku)
- Added new output aliases for MITRE ATT&CK tags and other tags. (#637) (@hitenkoku)
- Organized the menu output when `-h` is used. (#651) (@YamatoSecurity and @hitenkoku)
- Added commas to summary numbers to make them easier to read. (#649) (@hitenkoku)
- Added output percentage of detections in Result Summary. (#658) (@hitenkoku)

**Bug Fixes:**

- Fixed miscalculation of Data Reduction due to aggregation condition rule detection. (#640) (@hitenkoku)
- Fixed a race condition bug where a few events (around 0.01%) would not be detected. (#639 #660) (@fukusuket)

## v1.4.3 [2022/08/03]

**Bug Fixes:**

- Hayabusa would not run on Windows 11 when the VC redistribute package was not installed but now everything is compiled statically. (#635) (@fukusuket)

## v1.4.2 [2022/07/24]

**Enhancements:**

- You can now update rules to a custom directory by combining the `--update-rules` and `--rules` options. (#615) (@hitenkoku)
- Improved speed with parallel processing by up to 20% with large files. (#479) (@kazuminn)
- When saving files with `-o`, the `.yml` detection rule path column changed from `RulePath` to `RuleFile` and only the rule file name will be saved in order to decrease file size. (#623) (@hitenkoku)

**Bug Fixes:**

- Fixed a runtime error when hayabusa is run from a different path than the current directory. (#618) (@hitenkoku)

## v1.4.1 [2022/06/30]

**Enhancements:**

- When no `details` field is defined in a rule nor in `./rules/config/default_details.txt`, all fields will be outputted to the `details` column. (#606) (@hitenkoku)
- Added the `-D, --deep-scan` option. Now by default, events are filtered by Event IDs that there are detection rules for defined in `./rules/config/target_event_IDs.txt`. This should improve performance by 25~55% while still detecting almost everything. If you want to do a thorough scan on all events, you can disable the event ID filter with `-D, --deep-scan`. (#608) (@hitenkoku)
- `channel_abbreviations.txt`, `statistics_event_info.txt` and `target_event_IDs.txt` have been moved from the `config` directory to the `rules/config` directory in order to provide updates with `-U, --update-rules`.

## v1.4.0 [2022/06/26]

**New Features:**

- Added `--target-file-ext` option. You can specify additional file extensions to scan in addtition to the default `.evtx` files. For example, `--target-file-ext evtx_data` or multiple extensions with `--target-file-ext evtx1 evtx2`. (#586) (@hitenkoku)
- Added `--exclude-status` option: You can ignore rules based on their `status`. (#596) (@hitenkoku)

**Enhancements:**

- Added default details output based on `rules/config/default_details.txt` when no `details` field in a rule is specified. (i.e. Sigma rules) (#359) (@hitenkoku)
- Updated clap crate package to version 3. (#413) (@hitnekoku)
- Updated the default usage and help menu. (#387) (@hitenkoku)
- Hayabusa can be run from any directory, not just from the current directory. (#592) (@hitenkoku)
- Added saved file size output when `output` is specified. (#595) (@hitenkoku)

**Bug Fixes:**

- Fixed output error and program termination when long output is displayed with color. (#603) (@hitenkoku)
- Ignore loading yml files in `rules/tools/sigmac/testfiles` to fix `Excluded rules` count. (#602) (@hitenkoku)

## v1.3.2 [2022/06/13]

**Enhancements:**

- Changed the evtx Rust crate from 0.7.2 to 0.7.3 with updated packages. (@YamatoSecurity)

## v1.3.1 [2022/06/13]

**New Features:**

- You can now specify specific fields when there are multiple fields with the same name (Ex: `Data`). In the `details` line in a rule, specify a placeholder like `%Data[1]%` to display the first `Data` field. (#487) (@hitenkoku)
- Added loaded rules status summary. (#583) (@hitenkoku)

**Enhancements:**

- Debug symbols are stripped by default for smaller Linux and macOS binaries. (#568) (@YamatoSecurity)
- Updated crate packages (@YamatoSecurity)
- Added new output time format options. (`--US-time`, `--US-military-time`, `--European-time`) (#574) (@hitenkoku)
- Changed the output time format when `--rfc-3339` option is enabled. (#574) (@hitenkoku)
- Changed the `-R / --display-record-id` option to `-R / --hide-record-id` and now by default the event record ID is displayed. You can hide the record ID with `-R / --hide-record-id`. (#579) (@hitenkoku)
- Added rule loading message. (#583) (@hitenkoku)

**Bug Fixes:**

- The RecordID and RecordInformation column headers would be shown even if those options were not enabled. (#577) (@hitenkoku)

## v1.3.0 [2022/06/06]

**New Features:**

- Added `-V / --visualize-timeline` option: Event Frequency Timeline feature to visualize the number of events. (Note: There needs to be more than 5 events and you need to use a terminal like Windows Terminal, iTerm2, etc... for it to properly render.) (#533, #566) (@hitenkoku)
- Display all the `tags` defined in a rule to the `MitreAttack` column when saving to CSV file with the `--all-tags` option. (#525) (@hitenkoku)
- Added the `-R / --display-record-id` option: Display the event record ID (`<Event><System><EventRecordID>`). (#548) (@hitenkoku)
- Display dates with most detections. (#550) (@hitenkoku)
- Display the top 5 computers with the most unique detections. (#557) (@hitenkoku)

**Enhancements:**

- In the `details` line in a rule, when a placeholder points to a field that does not exist or there is an incorrect alias mapping, it will be outputted as `n/a` (not available). (#528) (@hitenkoku)
- Display total event and data reduction count. (How many and what percent of events were ignored.) (#538) (@hitenkoku)
- New logo. (#536) (@YamatoSecurity)
- Display total evtx file size. (#540) (@hitenkoku)
- Changed logo color. (#537) (@hitenkoku)
- Display the original `Channel` name when not specified in `channel_abbrevations.txt`. (#553) (@hitenkoku)
- Display separately `Ignored rules` to `Exclude rules`, `Noisy rules`, and `Deprecated rules`. (#556) (@hitenkoku)
- Display results messge when `output` option is set. (#561) (@hitenkoku)

**Bug Fixes:**

- Fixed the `--start-timeline` and `--end-timeline` options as they were not working. (#546) (@hitenkoku)
- Fixed crash bug when level in rule is not valid. (#560) (@hitenkoku)

## v1.2.2 [2022/05/20]

**New Features:**

- Added a logon summary feature. (`-L` / `--logon-summary`) (@garigariganzy)

**Enhancements:**

- Colored output is now on by default and supports Command and Powershell prompts. (@hitenkoku)

**Bug Fixes:**

- Fixed a bug in the update feature when the rules repository does not exist but the rules folder exists. (#516) (@hitenkoku)
- Fixed a rule parsing error bug when there were .yml files in a .git folder. (#524) (@hitenkoku)
- Fixed wrong version number in the 1.2.1 binary.

## v1.2.1 [2022/04/20] Black Hat Asia Arsenal 2022 RC2

**New Features:**

- Added a `Channel` column to the output based on the `./config/channel_abbreviations.txt` config file. (@hitenkoku)
- Rule and rule config files are now forcefully updated. (@hitenkoku)

**Bug Fixes:**

- Rules marked as noisy or excluded would not have their `level` changed with `--level-tuning` but now all rules will be checked. (@hitenkoku)

## v1.2.0 [2022/04/15] Black Hat Asia Arsenal 2022 RC1

**New Features:**

- Specify config directory (`-C / --config`): When specifying a different rules directory, the rules config directory will still be the default `rules/config`, so this option is useful when you want to test rules and their config files in a different directory. (@hitenkoku)
- `|equalsfield` aggregator: In order to write rules that compare if two fields are equal or not. (@hach1yon)
- Pivot keyword list generator feature (`-p / --pivot-keywords-list`): Will generate a list of keywords to grep for to quickly identify compromised machines, suspicious usernames, files, etc... (@kazuminn)
- `-F / --full-data` option: Will output all field information in addition to the fields defined in the rule’s `details`. (@hach1yon)
- `--level-tuning` option: You can tune the risk `level` in hayabusa and sigma rules to your environment. (@itib and @hitenkoku)

**Enhancements:**

- Updated detection rules and documentation. (@YamatoSecurity)
- Mac and Linux binaries now statically compile the OpenSSL libraries. (@YamatoSecurity)
- Performance and accuracy improvement for fields with tabs, etc... in them. (@hach1yon and @hitenkoku)
- Fields that are not defined in eventkey_alias.txt will automatically be searched in Event.EventData. (@kazuminn and @hitenkoku)
- When updating rules, the names of new rules as well as the count will be displayed. (@hitenkoku)
- Removed all Clippy warnings from the source code. (@hitenkoku and @hach1yon)
- Updated the event ID and title config file (`timeline_event_info.txt`) and changed the name to `statistics_event_info.txt`. (@YamatoSecurity and @garigariganzy)
- 32-bit Hayabusa Windows binaries are now prevented from running on 64-bit Windows as it would cause unexpected results. (@hitenkoku)
- MITRE ATT&CK tag output can be customized in `output_tag.txt`. (@hitenkoku)
- Added Channel column output. (@hitenkoku)

**Bug Fixes:**

- `.yml` files in the `.git` folder would cause parse errors so they are now ignored. (@hitenkoku)
- Removed unnecessary newline due to loading test file rules. (@hitenkoku)
- Fixed output stopping in Windows Terminal due a bug in Terminal itself. (@hitenkoku)

## v1.1.0 [2022/03/03]

**New Features:**

- Can specify a single rule with the `-r / --rules` option. (Great for testing rules!) (@kazuminn)
- Rule update option (`-u / --update-rules`): Update to the latest rules in the [hayabusa-rules](https://github.com/Yamato-Security/hayabusa-rules) repository. (@hitenkoku)
- Live analysis option (`-l / --live-analysis`): Can easily perform live analysis on Windows machines without specifying the Windows event log directory. (@hitenkoku)

**Enhancements:**

- Updated documentation. (@kazuminn , @hitenkoku , @YamatoSecurity)
- Updated rules. (20+ Hayabusa rules, 200+ Sigma rules) (@YamatoSecurity)
- Windows binaries are now statically compiled so installing Visual C++ Redistributable is not required. (@hitenkoku)
- Color output (`-c / --color`) for terminals that support True Color (Windows Terminal, iTerm2, etc...). (@hitenkoku)
- MITRE ATT&CK tactics are included in the saved CSV output. (@hitenkoku)
- Performance improvement. (@hitenkoku)
- Comments added to exclusion and noisy config files. (@kazuminn)
- Using faster memory allocators (rpmalloc for Windows, jemalloc for macOS and Linux.) (@kazuminn)
- Updated cargo crates. (@YamatoSecurity)

**Bug Fixes:**

- Made the clap library version static to make `cargo update` more stable. (@hitenkoku)
- Some rules were not alerting if there were tabs or carriage returns in the fields. (@hitenkoku)

## v1.0.0-Release 2 [2022/01/27]

- Removed Excel result sample files as they were being flagged by anti-virus. (@YamatoSecurity)
- Updated the Rust evtx library to 0.7.2 (@YamatoSecurity)

## v1.0.0 [2021/12/25]

- Initial release.<|MERGE_RESOLUTION|>--- conflicted
+++ resolved
@@ -20,12 +20,9 @@
 - Ignore corrupted event records with timestamps before 2007/1/31 when Windows Vista was released with the new `.evtx` log format. (#1102) (@fukusuket)
 - When `--output` is set in the `metrics` command, the results will not be displayed to screen. (#1099) (@hitenkoku)
 - Added the `-C, --clobber` option to overwrite existing output files in the `pivot-keywords-list` command. (#1125) (@hitenkoku)
-<<<<<<< HEAD
 - Renamed the `metrics` command to `eid-metrics`. (#1128) (@hitenkoku)
 - Changed progress bar width to 80% to leave room for adjustment of the terminal. (#1135) (@hitenkoku)
-=======
 - Added support for outputing timestamps in the following formats in the `search` command: `--European-time`, `--ISO-8601`, `--RFC-2822`, `--RFC-3339`, `--US-time`, `--US-military-time`, `-U, --UTC` (#1040) (@hitenkoku)
->>>>>>> 851d16dd
 
 **Bug Fixes:**
 
