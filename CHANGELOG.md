--- conflicted
+++ resolved
@@ -9,11 +9,8 @@
 **Enhancements:**
 
 - Any time there is a change in a detection rule, it will be displayed when running the `update-rules` command. Previously, only rules that updated their `modified:` field would be displayed. (#1243) (@hitenkoku)
-<<<<<<< HEAD
 - Modified to Output JSON format in `json-timeline` command for standard output. (#1197) (@hitenkoku)
-=======
 - Added support for parsing JSON input when the data is inside an array. (#1248) (@hitenkoku)
->>>>>>> 88990e4a
 
 **Bug Fixes:**
 
