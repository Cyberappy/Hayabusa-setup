# Changes

## 2.7.0 [2023/xx/xx]

**New Features:**

- Added the `-R, --remove-duplicate-data` option in the `csv-timeline` command to replace duplicate field data with the string `DUP` in the `%Details%`, `%AllFieldInfo%`, `%ExtraFieldInfo%` columns to reduce file size. (#1056) (@hitenkoku)
<<<<<<< HEAD
- Added the `--include-tags` option to `csv-timeline` and `json-timeline` commands to only load rules with the specified `tags` field. (#1108) (@hitenkoku)
- Added the `--exclude-tags` option to `csv-timeline` and `json-timeline` commands to exclude rules with specific `tags` from being loaded. (#1118) (@hitenkoku)
=======
- Added `--include-category` and `--exclude-category` options to `csv-timeline` and `json-timeline` commands. When using `--include-category`, only rules with the specified `category` field will be loaded. `--exclude-category` will exclude rules from being loaded based on `category`. (#1119) (@hitenkoku)
>>>>>>> d71c2b9d

**Enhancements:**

- Ignore corrupted event records with timestamps before 2007/1/31 when Windows Vista was released with the new `.evtx` log format. (#1102) (@fukusuket)
- When `--output` is set in the `metrics` command, the results will not be displayed to screen. (#1099) (@hitenkoku)

**Bug Fixes:**

- The total number of records being displayed in the `metrics` and `logon-summary` commands differed from the `csv-timeline` command. (#1105) (@hitenkoku)

**Other:**

- The total counts of unique detections are now based on rule ID instead of rule file paths. (#1111) (@hitenkoku)

## 2.6.0 [2023/06/16] "Ajisai Release"

**New Features:**

- Added support for `'|all':`  keyword in sigma rules. (#1038) (@kazuminn)

**Enhancements:**

- Added `%ExtraFieldInfo%` alias to output profiles which will output all of the other fields that do not get outputted in `Details`. This is now included in the default `standard` output profile. (#900) (@hitenkoku)
- Added error messages for incompatible arguments. (#1054) (@YamatoSecurity)
- The output profile name is now outputted to standard output and in the HTML report. (#1055) (@hitenkoku)
- Added rule author names next to rule alerts in the HTML report. (#1065) (@hitenkoku)
- Made the table width shorter to prevent tables breaking in smaller terminal sizes. (#1071) (@hitenkoku)
- Added the `-C, --clobber` option to overwrite existing output files in `csv-timeline`, `json-timeline`, `metrics`, `logon-summary`, and `search` commands. (#1063) (@YamatoSecurity, @hitenkoku)
- Made the HTML report portable by embedding the images and inlining CSS. (#1078) (@hitenkoku, thanks for the suggestion from @joswr1ght)
- Speed improvements in the output. (#1088) (@hitenkoku, @fukusuket)
- The `metrics` command now performs word wrapping to make sure the table gets rendered correctly. (#1067) (@garigariganzy)
- `search` command results can now be outputted to JSON/JSONL. (#1041) (@hitenkoku)

**Bug Fixes:**

- `MitreTactics`, `MitreTags`, `OtherTags` fields were not being outputted in the `json-timeline` command. (#1062) (@hitenkoku)
- The detection frequency timeline (`-T`) would not output when the `no-summary` option was also enabled. (#1072) (@hitenkoku)
- Control characters would not be escaped in the `json-timeline` command causing a JSON parsing error. (#1068) (@hitenkoku)
- In the `metrics` command, channels would not be abbreviated if they were lowercase. (#1066) (@garigariganzy)
- Fixed an issue where some fields were misaligned in the JSON output. (#1086) (@hitenkoku)

## 2.5.1 [2023/05/14] "Mothers Day Release"

**Enhancements:**

- Reduced memory usage by half when using newly converted rules. (#1047) (@fukusuket)

**Bug Fixes:**

- Data in certain fields such as `AccessMask` would not be separated by spaces when outputted from the `details` field. (#1035) (@hitenkoku)
- Multiple spaces would be condensed to a single space when outputting to JSON. (#1048) (@hitenkoku)
- Output would be in color even if `--no-color` was used in the `pivot-keywords-list` command. (#1044) (@kazuminn)

## 2.5.0 [2023/05/07] "Golden Week Release"

**Enhancements:**

- Added `-M, --multiline` option to search command. (#1017) (@hitenkoku)
- Deleted return characters in the output of the `search` command. (#1003) (@hitenkoku)
- `regex` crate updated to 1.8 which allows unnecessary escapes in regular expressions reducing parsing errors. (#1018) (@YamatoSecurity)
- Deleted return characters in output of the `csv-timeline` command. (#1019) (@hitenkoku)
- Don't show new version information with the `update-rules` command when building a newer dev build. (#1028) (@hitenkoku)
- Sorted `search` timeline order. (#1033) (@hitenkoku)
- Enhanced `pivot-keywords-list` terminal output. (#1022) (@kazuminn)

**Bug Fixes:**

- Unconverted sigma rules that search for a string that end in a backslash would not be detected. Also `|contains` conditions would not match if the string was located in the beginning. (#1025) (@fukusuket)
- In versions 2.3.3-2.4.0, informational level alerts in the Results Summary would show the top 5 events twice instead of the top 10 events. (#1031) (@hitenkoku)

## 2.4.0 [2023/04/19] "SANS Secure Korea Release"

**New Features:**

- Added `search` command to search for specified keywords in records. (#617) (@itiB, @hitenkoku)
- Added `-r, --regex` option in the `search` command to search for regular expressions. (#992) (@itiB)

**Enhancements:**

- Alphabetically sorted commands. (#991) (@hitenkoku)
- Added attribute information of `Event.UserData` to the output of `AllFieldInfo` in `csv-timeline`, `json-timeline` and `search` commands. (#1006) (@hitenkoku)
- Updated Aho-Corasick crate to 1.0. (#1013) (@hitenkoku)

**Bug Fixes:**

- Fixed timestamps that did not exist from being displayed in the event frequency timeline (`-T, --visualize-timeline`) in version 2.3.3. (#977) (@hitenkoku)

## 2.3.3 [2023/04/07] "Sakura Release"

**Enhancements:**

- Removed an extra space when outputting the rule `level` to files (CSV, JSON, JSONL). (#979) (@hitenkoku)
- Rule authors are now outputted in multiple lines with the `-M, --multiline` option. (#980) (@hitenkoku)
- Approximately 3-5% speed increase by replacing String with CoW. (#984) (@hitenkoku)
- Made sure text after the logo does not turn green with recent clap versions. (#989) (@hitenkoku)

**Bug Fixes:**

- Fixed a crash when the `level-tuning` command was executed on version 2.3.0. (#977) (@hitenkoku)

## 2.3.2 [2023/03/22] "TMCIT Release-3"

**Enhancements:**

- Added `-M, --multiline` option in the `csv-timeline` command. (#972) (@hitenkoku)

## 2.3.1 [2023/03/18] "TMCIT Release-2"

**Enhancements:**

- Added double quotes in CSV fields of `csv-timeline` output to support multiple lines in fields. (#965) (@hitenkoku)
- Updated `logon-summary` headers. (#964) (@yamatosecurity)
- Added short-hand option `-D` for `--enable-deprecated-rules` and `-u` for `--enable-unsupported-rules`. (@yamatosecurity)
- Reordered option in Filtering and changed option help contents. (#969) (@hitenkoku)

**Bug Fixes:**

- Fixed a crash when the `update-rules` command was executed on version 2.3.0. (#965) (@hitenkoku)
- Fixed long underlines displayed in the help menu in Command Prompt and PowerShell prompt. (#911) (@yamatosecurity)

## 2.3.0 [2023/03/16] "TMCIT Release"

**New Features:**

- Added support for `|cidr`. (#961) (@fukusuket)
- Added support for `1 of selection*` and `all of selection*`. (#957) (@fukusuket)
- Added support for the `|contains|all` pipe keyword. (#945) (@hitenkoku)
- Added the `--enable-unsupported-rules` option to enable rules marked as `unsupported`. (#949) (@hitenkoku)

**Enhancements:**

- Approximately 2-3% speed increase and memory usage reduction by improving string contains check. (#947) (@hitenkoku)

**Bug Fixes:**

- Some event titles would be displayed as `Unknown` in the `metrics` command even if they were defined. (#943) (@hitenkoku)

## 2.2.2 [2023/2/22] "Ninja Day Release"

**New Features:**

- Added support for the `|base64offset|contains` pipe keyword. (#705) (@hitenkoku)

**Enhancements:**

- Reorganized the grouping of command line options. (#918) (@hitenkoku)
- Reduced memory usage by approximately 75% when reading JSONL formatted logs. (#921) (@fukusuket)
- Channel names are now further abbreviated in the metrics, json-timeline, csv-timeline commands according to `rules/config/generic_abbreviations.txt`. (#923) (@hitenkoku)
- Reduced parsing errors by updating the evtx crate. (@YamatoSecurity)
- Provider names (`%Provider%` field) are now abbreviated like channel names according to `rules/config/provider_abbreviations.txt` and `rules/config/generic_abbreviations.txt`. (#932) (@hitenkoku)
- Print the first and last timestamps in the metrics command when the `-d` directory option is used. (#935) (@hitenkoku)
- Added first and last timestamp to Results Summary. (#938) (@hitenkoku)
- Added Time Format options for `logon-summary`, `metrics` commands. (#938) (@hitenkoku)
- `\r`, `\n`, and `\t` characters are preserved (not converted to spaces) when saving results with the `json-output` command. (#940) (@hitenkoku)

**Bug Fixes:**

- The first and last timestamps in the `logon-summary` and `metrics` commands were blank. (#920) (@hitenkoku)
- Event titles stopped being shown in the `metrics` command during development of 2.2.2. (#933) (@hitenkoku)

## 2.2.0 [2023/2/12] "SECCON Release"

**New Features:**

- Added support for input of JSON-formatted event logs (`-J, --JSON-input`). (#386) (@hitenkoku)
- Log enrichment by outputting the ASN organization, city and country of source and destination IP addresses based on MaxMind GeoIP databases (`-G, --GeoIP`). (#879) (@hitenkoku)
- Added the `-e, --exact-level` option to scan for only specific rule levels. (#899) (@hitenkoku)

**Enhancements:**

- Added the executed command line to the HTML report. (#877) (@hitenkoku)
- Approximately 3% speed increase and memory usage reduction by performing exact string matching on Event IDs. (#882) (@fukusuket)
- Approximately 14% speed increase and memory usage reduction by filtering before regex usage. (#883) (@fukusuket)
- Approximately 8% speed increase and memory usage reduction by case-insensitive comparisons instead of regex usage. (#884) (@fukusuket)
- Approximately 5% speed increase and memory usage reduction by reducing regex usage in wildcard expressions. (#890) (@fukusuket)
- Further speed increase and memory usage reduction by removing unnecessary regex usage. (#894) (@fukusuket)
- Approximately 3% speed increase and 10% memory usage reduction by reducing regex usage. (#898) (@fukuseket)
- Improved `-T, --visualize-timeline` by increasing the height of the markers to make it easier to read. (#902) (@hitenkoku)
- Reduced memory usage by approximately 50% when reading JSON/L formatted logs. (#906) (@fukusuket)
- Alphabetically sorted options based on their long names. (#904) (@hitenkoku)
- Added JSON input support (`-J, --JSON-input` option) for `logon-summary`, `metrics` and `pivot-keywords-list` commands. (#908) (@hitenkoku)

**Bug Fixes:**

- Fixed a bug when rules with 4 consecutive backslashes in their conditions would not be detected. (#897) (@fukusuket)
- When parsing PowerShell EID 4103, the `Payload` field would be separated into multiple fields when outputting to JSON. (#895) (@hitenkoku)
- Fixed a crash when looking up event log file size. (#914) (@hitenkoku)

**Vulnerability Fixes:**

- Updated the git2 and gitlib2 crates to prevent a possible SSH MITM attack (CVE-2023-22742) when updating rules and config files. (#888) (@YamatoSecurity)

## 2.1.0 [2023/01/10] "Happy Year of the Rabbit Release"

**Enhancements:**

- Speed improvements. (#847) (@hitenkoku)
- Improved speed by up to 20% by improving I/O processesing. (#858) (@fukusuket)
- The timeline order of detections are now sorted to a fixed order even when the timestamp is identical. (#827) (@hitenkoku)

**Bug Fixes:**

- Successful login CSV results were not correctly being outputted when using the logon timeline function. (#849) (@hitenkoku)
- Removed unnecessary line breaks that would occur when using the `-J, --jsonl` option. (#852) (@hitenkoku)

## 2.0.0 [2022/12/24] "Merry Christmas Release"

**New Features:**

- Command usage and help menu are now done by subcommands. (#656) (@hitenkoku)

## 1.9.0 [2022/12/24] "Merry Christmas Release"

**New Features:**

- Added a new pipe keyword. (`|endswithfield`) (#740) (@hach1yon)
- Added `--debug` option to display memory utilization at runtime. (#788) (@fukusuket)

**Enhancements:**

- Updated clap crate package to version 4 and changed the `--visualize-timeline` short option `-V` to `-T`. (#725) (@hitenkoku)
- Added output of logon types, source computer and source IP address in Logon Summary as well as failed logons. (#835) (@garigariganzy @hitenkoku)
- Optimized speed and memory usage. (#787) (@fukusuket)
- Changed output color in eggs ascii art.(#839) (@hitenkoku)
- Made the `--debug` option hidden by default. (#841) (@hitenkoku)
- Added color to the ascii art eggs. (#839) (@hitenkoku)

**Bug Fixes:**

- Fixed a bug where evtx files would not be loaded if run from a command prompt and the directory path was enclosed in double quotes. (#828) (@hitenkoku)
- Fixed unneeded spaces outputted when there were rule parsing errors. (#829) (@hitenkoku)

## 1.8.1 [2022/11/21]

**Enhancements:**

- Specified the minimum Rust version `rust-version` field in `Cargo.toml` to avoid build dependency errors. (#802) (@hitenkoku)
- Reduced memory usage. (#806) (@fukusuket)
- Added the support for the `%RenderedMessage%` field in output profiles which is the rendered message in logs forwarded by WEC. (#760) (@hitenkoku)

**Bug Fixes:**

- Fixed a problem where rules using the `Data` field were not being detected. (#775) (@hitenkoku)
- Fixed a problem where the `%MitreTags%` and `%MitreTactics%` fields would randomly miss values. (#807) (@fukusuket)

## 1.8.0 [2022/11/07]

**New Features:**

- Added the `--ISO-8601` output time format option. This good to use when importing to Elastic Stack. It is exactly the same as what is in the original log.  (#767) (@hitenkoku)

**Enhancements:**

- Event ID filtering is now turned off by default. Use the `-e, --eid-filter` option to filter by Event ID. (Will usually be 10%+ faster but with a small chance of false negatives.) (#759) (@hitenkoku)
- Print an easy to understand error message when a user tries to download new rules with a different user account. (#758) (@fukusuket)
- Added total and unique detecion count information in the HTML Report. (#762) (@hitenkoku)
- Removed unnecessary array structure in the JSON output. (#766)(@hitenkoku)
- Added rule authors (`%RuleAuthor%`), rule creation date (`%RuleCreationDate%`), rule modified date (`%RuleModifiedDate%`), and rule status (`%Status%`) fields to output profiles. (#761) (@hitenkoku)
- Changed Details field in JSON output to an object. (#773) (@hitenkoku)
- Removed `build.rs` and changed the memory allocator to mimalloc for a speed increase of 20-30% on Intel-based OSes. (#657) (@fukusuket)
- Replaced `%RecordInformation%` alias in output profiles to `%AllFieldInfo%`, and changed the `AllFieldInfo` field in JSON output to an object. (#750) (@hitenkoku)
- Removed `HBFI-` prefix in `AllFieldInfo` field of json output. (#791) (@hitenkoku)
- Don't display result summary, etc... when `--no-summary` option is used. (This is good to use when using as a Velociraptor agent, etc... It will usually be 10% faster.) (#780) (@hitenkoku)
- Reduced memory usage and improved speed performance. (#778 #790) (@hitenkoku)
- Don't display Rule Authors list when authors list is empty. (#795) (@hitenkoku)
- Added rule ID (`%RuleID%`) and Provider Name (`%Provider%`) fields to output profiles. (#794) (@hitenkoku)

**Bug Fixes:**

- Fixed rule author unique rule count. (It was displaying one extra.) (#783) (@hitenkoku)

## 1.7.2 [2022/10/17]

**New Features:**

- Added `--list-profiles` option to print a list of output profiles. (#746) (@hitenkoku)

**Enhancements:**

- Moved the saved file line and shortened the update option output. (#754) (@YamatoSecurity)
- Limited rule author names of detected alerts to 40 characters. (#751) (@hitenkoku)

**Bug Fixes:**

- Fixed a bug where field information would get moved over in JSON/JSONL output when a drive letter (ex: `c:`) was in the field. (#748) (@hitenkoku)

## 1.7.1 [2022/10/10]

**Enhancements:**

- Hayabusa now checks Channel and EID information based on `rules/config/channel_eid_info.txt` to provide more accurate results. (#463) (@garigariganzy)
- Do not display a message about loading detection rules when using the `-M` or `-L` options. (#730) (@hitenkoku)
- Added a table of rule authors to standard output. (#724) (@hitenkoku)
- Ignore event records when the channel name is `null` (ETW events) when scanning and showing EID metrics. (#727) (@hitenkoku)

**Bug Fixes:**

- Fixed a bug where the same Channel and EID would be counted separately with the `-M` option. (#729) (@hitenkoku)

## 1.7.0 [2022/09/29]

**New Features:**

- Added a HTML summary report output option (`-H, --html-report`). (#689) (@hitenkoku, @nishikawaakira)

**Enhancements:**

- Changed Event ID Statistics option to Event ID Metrics option. (`-s, --statistics`  -> `-M, --metrics`) (#706) (@hitenkoku)
  (Note: `statistics_event_info.txt` was changed to `event_id_info.txt`.)
- Display new version of Hayabusa link when updating rules if there is a newer version. (#710) (@hitenkoku)
- Added logo in HTML summary output. (#714) (@hitenkoku)
- Unified output to one table when using `-M` or `-L` with the `-d` option. (#707) (@hitenkoku)
- Added Channel column to metrics output. (#707) (@hitenkoku)
- Removed First Timestamp and Last Timestamp of `-M` and `-L` option with the `-d` option. (#707) (@hitenkoku)
- Added csv output option(`-o --output`) when `-M` or `-L` option is used. (#707) (@hitenkoku)
- Separated Count and Percent columns in metric output. (#707) (@hitenkoku)
- Changed output table format of the metric option and logon information crate from prettytable-rs to comfy_table. (#707) (@hitenkoku)
- Added favicon.png in HTML summary output. (#722) (@hitenkoku)

## v1.6.0 [2022/09/16]

**New Features:**

- You can now save the timeline to JSON files with the `-j, --json` option.  (#654) (@hitenkoku)
- You can now save the timeline to JSONL files with the `-J, --jsonl` option.  (#694) (@hitenkoku)

**Enhancements:**

- Added top alerts to results summary. (#667) (@hitenkoku)
- Added `--no-summary` option to not display the results summary. (#672) (@hitenkoku)
- Made the results summary more compact. (#675 #678) (@hitenkoku)
- Made Channel field in channel_abbreviations.txt case-insensitive. (#685) (@hitenkoku)
- Changed pipe separator character in output from `|` to `‖`. (#687) (@hitenkoku)
- Added color to Saved alerts and events / Total events analyzed. (#690) (@hitenkoku)
- Updated evtx crate to 0.8.0. (better handling when headers or date values are invalid.)
- Updated output profiles. (@YamatoSecurity)

**Bug Fixes:**

- Hayabusa would crash with `-L` option (logon summary option). (#674) (@hitenkoku)
- Hayabusa would continue to scan without the correct config files but now will print and error and gracefully terminate. (#681) (@hitenkoku)
- Fixed total events from the number of scanned events to actual events in evtx. (#683) (@hitenkoku)

## v1.5.1 [2022/08/20]

**Enhancements:**

- Re-released v1.5.1 with an updated output profile that is compatible with Timesketch. (#668) (@YamatoSecurity)

## v1.5.1 [2022/08/19]

**Bug Fixes:**

- Critical, medium and low level alerts were not being displayed in color. (#663) (@fukusuket)
- Hayabusa would crash when an evtx file specified with `-f` did not exist. (#664) (@fukusuket)

## v1.5.0 [2022/08/18]

**New Features:**

- Customizable output of fields defined at `config/profiles.yaml` and `config/default_profile.yaml`. (#165) (@hitenkoku)
- Implemented the `null` keyword for rule detection. It is used to check if a target field exists or not. (#643) (@hitenkoku)
- Added output to JSON option (`-j` and `--json-timeline` )  (#654) (@hitenkoku)

**Enhancements:**

- Trimmed `./` from the rule path when updating. (#642) (@hitenkoku)
- Added new output aliases for MITRE ATT&CK tags and other tags. (#637) (@hitenkoku)
- Organized the menu output when `-h` is used. (#651) (@YamatoSecurity and @hitenkoku)
- Added commas to summary numbers to make them easier to read. (#649) (@hitenkoku)
- Added output percentage of detections in Result Summary. (#658) (@hitenkoku)

**Bug Fixes:**

- Fixed miscalculation of Data Reduction due to aggregation condition rule detection. (#640) (@hitenkoku)
- Fixed a race condition bug where a few events (around 0.01%) would not be detected. (#639 #660) (@fukusuket)

## v1.4.3 [2022/08/03]

**Bug Fixes:**

- Hayabusa would not run on Windows 11 when the VC redistribute package was not installed but now everything is compiled statically. (#635) (@fukusuket)

## v1.4.2 [2022/07/24]

**Enhancements:**

- You can now update rules to a custom directory by combining the `--update-rules` and `--rules` options. (#615) (@hitenkoku)
- Improved speed with parallel processing by up to 20% with large files. (#479) (@kazuminn)
- When saving files with `-o`, the `.yml` detection rule path column changed from `RulePath` to `RuleFile` and only the rule file name will be saved in order to decrease file size. (#623) (@hitenkoku)

**Bug Fixes:**

- Fixed a runtime error when hayabusa is run from a different path than the current directory. (#618) (@hitenkoku)

## v1.4.1 [2022/06/30]

**Enhancements:**

- When no `details` field is defined in a rule nor in `./rules/config/default_details.txt`, all fields will be outputted to the `details` column. (#606) (@hitenkoku)
- Added the `-D, --deep-scan` option. Now by default, events are filtered by Event IDs that there are detection rules for defined in `./rules/config/target_event_IDs.txt`. This should improve performance by 25~55% while still detecting almost everything. If you want to do a thorough scan on all events, you can disable the event ID filter with `-D, --deep-scan`. (#608) (@hitenkoku)
- `channel_abbreviations.txt`, `statistics_event_info.txt` and `target_event_IDs.txt` have been moved from the `config` directory to the `rules/config` directory in order to provide updates with `-U, --update-rules`.

## v1.4.0 [2022/06/26]

**New Features:**

- Added `--target-file-ext` option. You can specify additional file extensions to scan in addtition to the default `.evtx` files. For example, `--target-file-ext evtx_data` or multiple extensions with `--target-file-ext evtx1 evtx2`. (#586) (@hitenkoku)
- Added `--exclude-status` option: You can ignore rules based on their `status`. (#596) (@hitenkoku)

**Enhancements:**

- Added default details output based on `rules/config/default_details.txt` when no `details` field in a rule is specified. (i.e. Sigma rules) (#359) (@hitenkoku)
- Updated clap crate package to version 3. (#413) (@hitnekoku)
- Updated the default usage and help menu. (#387) (@hitenkoku)
- Hayabusa can be run from any directory, not just from the current directory. (#592) (@hitenkoku)
- Added saved file size output when `output` is specified. (#595) (@hitenkoku)

**Bug Fixes:**

- Fixed output error and program termination when long output is displayed with color. (#603) (@hitenkoku)
- Ignore loading yml files in `rules/tools/sigmac/testfiles` to fix `Excluded rules` count. (#602) (@hitenkoku)

## v1.3.2 [2022/06/13]

**Enhancements:**

- Changed the evtx Rust crate from 0.7.2 to 0.7.3 with updated packages. (@YamatoSecurity)

## v1.3.1 [2022/06/13]

**New Features:**

- You can now specify specific fields when there are multiple fields with the same name (Ex: `Data`). In the `details` line in a rule, specify a placeholder like `%Data[1]%` to display the first `Data` field. (#487) (@hitenkoku)
- Added loaded rules status summary. (#583) (@hitenkoku)

**Enhancements:**

- Debug symbols are stripped by default for smaller Linux and macOS binaries. (#568) (@YamatoSecurity)
- Updated crate packages (@YamatoSecurity)
- Added new output time format options. (`--US-time`, `--US-military-time`, `--European-time`) (#574) (@hitenkoku)
- Changed the output time format when `--rfc-3339` option is enabled. (#574) (@hitenkoku)
- Changed the `-R / --display-record-id` option to `-R / --hide-record-id` and now by default the event record ID is displayed. You can hide the record ID with `-R / --hide-record-id`. (#579) (@hitenkoku)
- Added rule loading message. (#583) (@hitenkoku)

**Bug Fixes:**

- The RecordID and RecordInformation column headers would be shown even if those options were not enabled. (#577) (@hitenkoku)

## v1.3.0 [2022/06/06]

**New Features:**

- Added `-V / --visualize-timeline` option: Event Frequency Timeline feature to visualize the number of events. (Note: There needs to be more than 5 events and you need to use a terminal like Windows Terminal, iTerm2, etc... for it to properly render.) (#533, #566) (@hitenkoku)
- Display all the `tags` defined in a rule to the `MitreAttack` column when saving to CSV file with the `--all-tags` option. (#525) (@hitenkoku)
- Added the `-R / --display-record-id` option: Display the event record ID (`<Event><System><EventRecordID>`). (#548) (@hitenkoku)
- Display dates with most detections. (#550) (@hitenkoku)
- Display the top 5 computers with the most unique detections. (#557) (@hitenkoku)

**Enhancements:**

- In the `details` line in a rule, when a placeholder points to a field that does not exist or there is an incorrect alias mapping, it will be outputted as `n/a` (not available). (#528) (@hitenkoku)
- Display total event and data reduction count. (How many and what percent of events were ignored.) (#538) (@hitenkoku)
- New logo. (#536) (@YamatoSecurity)
- Display total evtx file size. (#540) (@hitenkoku)
- Changed logo color. (#537) (@hitenkoku)
- Display the original `Channel` name when not specified in `channel_abbrevations.txt`. (#553) (@hitenkoku)
- Display separately `Ignored rules` to `Exclude rules`, `Noisy rules`, and `Deprecated rules`. (#556) (@hitenkoku)
- Display results messge when `output` option is set. (#561) (@hitenkoku)

**Bug Fixes:**

- Fixed the `--start-timeline` and `--end-timeline` options as they were not working. (#546) (@hitenkoku)
- Fixed crash bug when level in rule is not valid. (#560) (@hitenkoku)

## v1.2.2 [2022/05/20]

**New Features:**

- Added a logon summary feature. (`-L` / `--logon-summary`) (@garigariganzy)

**Enhancements:**

- Colored output is now on by default and supports Command and Powershell prompts. (@hitenkoku)

**Bug Fixes:**

- Fixed a bug in the update feature when the rules repository does not exist but the rules folder exists. (#516) (@hitenkoku)
- Fixed a rule parsing error bug when there were .yml files in a .git folder. (#524) (@hitenkoku)
- Fixed wrong version number in the 1.2.1 binary.

## v1.2.1 [2022/04/20] Black Hat Asia Arsenal 2022 RC2

**New Features:**

- Added a `Channel` column to the output based on the `./config/channel_abbreviations.txt` config file. (@hitenkoku)
- Rule and rule config files are now forcefully updated. (@hitenkoku)

**Bug Fixes:**

- Rules marked as noisy or excluded would not have their `level` changed with `--level-tuning` but now all rules will be checked. (@hitenkoku)

## v1.2.0 [2022/04/15] Black Hat Asia Arsenal 2022 RC1

**New Features:**

- Specify config directory (`-C / --config`): When specifying a different rules directory, the rules config directory will still be the default `rules/config`, so this option is useful when you want to test rules and their config files in a different directory. (@hitenkoku)
- `|equalsfield` aggregator: In order to write rules that compare if two fields are equal or not. (@hach1yon)
- Pivot keyword list generator feature (`-p / --pivot-keywords-list`): Will generate a list of keywords to grep for to quickly identify compromised machines, suspicious usernames, files, etc... (@kazuminn)
- `-F / --full-data` option: Will output all field information in addition to the fields defined in the rule’s `details`. (@hach1yon)
- `--level-tuning` option: You can tune the risk `level` in hayabusa and sigma rules to your environment. (@itib and @hitenkoku)

**Enhancements:**

- Updated detection rules and documentation. (@YamatoSecurity)
- Mac and Linux binaries now statically compile the OpenSSL libraries. (@YamatoSecurity)
- Performance and accuracy improvement for fields with tabs, etc... in them. (@hach1yon and @hitenkoku)
- Fields that are not defined in eventkey_alias.txt will automatically be searched in Event.EventData. (@kazuminn and @hitenkoku)
- When updating rules, the names of new rules as well as the count will be displayed. (@hitenkoku)
- Removed all Clippy warnings from the source code. (@hitenkoku and @hach1yon)
- Updated the event ID and title config file (`timeline_event_info.txt`) and changed the name to `statistics_event_info.txt`. (@YamatoSecurity and @garigariganzy)
- 32-bit Hayabusa Windows binaries are now prevented from running on 64-bit Windows as it would cause unexpected results. (@hitenkoku)
- MITRE ATT&CK tag output can be customized in `output_tag.txt`. (@hitenkoku)
- Added Channel column output. (@hitenkoku)

**Bug Fixes:**

- `.yml` files in the `.git` folder would cause parse errors so they are now ignored. (@hitenkoku)
- Removed unnecessary newline due to loading test file rules. (@hitenkoku)
- Fixed output stopping in Windows Terminal due a bug in Terminal itself. (@hitenkoku)

## v1.1.0 [2022/03/03]

**New Features:**

- Can specify a single rule with the `-r / --rules` option. (Great for testing rules!) (@kazuminn)
- Rule update option (`-u / --update-rules`): Update to the latest rules in the [hayabusa-rules](https://github.com/Yamato-Security/hayabusa-rules) repository. (@hitenkoku)
- Live analysis option (`-l / --live-analysis`): Can easily perform live analysis on Windows machines without specifying the Windows event log directory. (@hitenkoku)

**Enhancements:**

- Updated documentation. (@kazuminn , @hitenkoku , @YamatoSecurity)
- Updated rules. (20+ Hayabusa rules, 200+ Sigma rules) (@YamatoSecurity)
- Windows binaries are now statically compiled so installing Visual C++ Redistributable is not required. (@hitenkoku)
- Color output (`-c / --color`) for terminals that support True Color (Windows Terminal, iTerm2, etc...). (@hitenkoku)
- MITRE ATT&CK tactics are included in the saved CSV output. (@hitenkoku)
- Performance improvement. (@hitenkoku)
- Comments added to exclusion and noisy config files. (@kazuminn)
- Using faster memory allocators (rpmalloc for Windows, jemalloc for macOS and Linux.) (@kazuminn)
- Updated cargo crates. (@YamatoSecurity)

**Bug Fixes:**

- Made the clap library version static to make `cargo update` more stable. (@hitenkoku)
- Some rules were not alerting if there were tabs or carriage returns in the fields. (@hitenkoku)

## v1.0.0-Release 2 [2022/01/27]

- Removed Excel result sample files as they were being flagged by anti-virus. (@YamatoSecurity)
- Updated the Rust evtx library to 0.7.2 (@YamatoSecurity)

## v1.0.0 [2021/12/25]

- Initial release.<|MERGE_RESOLUTION|>--- conflicted
+++ resolved
@@ -5,12 +5,9 @@
 **New Features:**
 
 - Added the `-R, --remove-duplicate-data` option in the `csv-timeline` command to replace duplicate field data with the string `DUP` in the `%Details%`, `%AllFieldInfo%`, `%ExtraFieldInfo%` columns to reduce file size. (#1056) (@hitenkoku)
-<<<<<<< HEAD
 - Added the `--include-tags` option to `csv-timeline` and `json-timeline` commands to only load rules with the specified `tags` field. (#1108) (@hitenkoku)
 - Added the `--exclude-tags` option to `csv-timeline` and `json-timeline` commands to exclude rules with specific `tags` from being loaded. (#1118) (@hitenkoku)
-=======
 - Added `--include-category` and `--exclude-category` options to `csv-timeline` and `json-timeline` commands. When using `--include-category`, only rules with the specified `category` field will be loaded. `--exclude-category` will exclude rules from being loaded based on `category`. (#1119) (@hitenkoku)
->>>>>>> d71c2b9d
 
 **Enhancements:**
 
