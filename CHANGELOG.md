--- conflicted
+++ resolved
@@ -8,11 +8,8 @@
 
 **Enhancements:**
 
-<<<<<<< HEAD
-- adjusted `search` command's Filter option an exact match and wild card character. (#1240) (@hitenkoku)
-=======
+- Adjusted the `search` command's Filter option to be an exact match and support wildcard characters. (#1240) (@hitenkoku)
 - Any time there is a change in a detection rule, it will be displayed when running the `update-rules` command. Previously, only rules that updated their `modified:` field would be displayed. (#1243) (@hitenkoku)
->>>>>>> 1894d330
 
 **Bug Fixes:**
 
@@ -22,11 +19,7 @@
 
 - XXX
 
-<<<<<<< HEAD
 ## 2.12.0 [2023/12/23] "SECCON Christmas Release"
-=======
-## 2.12.0 [2023/12/24] "SECCON Christmas Release"
->>>>>>> 1894d330
 
 **Enhancements:**
 
