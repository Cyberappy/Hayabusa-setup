--- conflicted
+++ resolved
@@ -29,11 +29,8 @@
 
 - The total number of records being displayed in the `metrics` and `logon-summary` commands differed from the `csv-timeline` command. (#1105) (@hitenkoku)
 - Changed rule count by rule ID instead of path. (#1113) (@hitenkoku)
-<<<<<<< HEAD
-- Fixed `--timeline-start` and `--timeline-end` do not work correctly with `pivot-keywords-list` command. (#1150) (@hitenkoku)
-=======
 - `--timeline-start` and `--timeline-end` were not working correctly with the `json-timeline` command. (#1148) (@hitenkoku)
->>>>>>> f049dd3a
+- `--timeline-start` and `--timeline-end` do not work correctly with `pivot-keywords-list` command. (#1150) (@hitenkoku)
 
 **Other:**
 
