--- conflicted
+++ resolved
@@ -4,11 +4,7 @@
 
 **New Features:**
 
-<<<<<<< HEAD
-- You can now save the timeline to JSON files with the `-j, --json-timeline` option.  (#654) (@hitenkoku)
-=======
 - You can now save the timeline to JSON files with the `-j, --json` option.  (#654) (@hitenkoku)
->>>>>>> 0ffb0df3
 - You can now save the timeline to JSONL files with the `-J, --jsonl` option.  (#694) (@hitenkoku)
 
 **Enhancements:**
