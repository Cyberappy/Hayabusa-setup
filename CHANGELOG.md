--- conflicted
+++ resolved
@@ -10,15 +10,10 @@
 
 - Reorganized the grouping of command line options. (#918) (@hitenkoku)
 - Reduced memory usage by approximately 75% when reading JSONL formatted logs. (#921) (@fukusuket)
-<<<<<<< HEAD
 - Channel names are now further abbreviated in the metrics, json-timeline, csv-timeline commands according to `rules/config/generic_abbreviations.txt`. (#923) (@hitenkoku)
 - Reduced parsing errors by updating the evtx crate. (@YamatoSecurity)
 - Provider names (`%Provider%` field) are now abbreviated like channel names according to `rules/config/provider_abbreviations.txt` and `rules/config/generic_abbreviations.txt`. (#932) (@hitenkoku)
-=======
-- Channel names are now further abbreviated in the metrics, json-timeline, csv-timeline commands according to `rules/config/channel_abbreviations_generic.txt`. (#923) (@hitenkoku)
-- Reduced parsing errors by updating the evtx crate. (#930) (@YamatoSecurity)
 - Print the first and last timestamps in the metrics command when the `-d` directory option is used. (#935) (@hitenkoku)
->>>>>>> 273b1f35
 
 **Bug Fixes:**
 
