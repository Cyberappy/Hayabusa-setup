--- conflicted
+++ resolved
@@ -1,20 +1,5 @@
 # Changes
 
-<<<<<<< HEAD
-## v1.4.1 [2022/0X/XX]
-
-**New Features:**
-
-- XX
-
-**Enhancements:**
-
-- Changed output all field info when no details are defined in rule and `default_details.txt` . (#606) (@hitenkoku)
-
-**Bug Fixes:**
-
-- XX
-=======
 ## v1.4.1 [2022/xx/xx]
 
 **New Features:**
@@ -23,12 +8,12 @@
 
 **Enhancements:**
 
+- Changed output all field info when no details are defined in rule and `default_details.txt` . (#606) (@hitenkoku)
 - Added the `-D, --deep-scan` option. Now by default, events are filtered by Event IDs that there are detection rules for defined in `rules/config/target_event_IDs.txt`. This should improve performance by 25~55% while still detecting almost everything. If you want to do a thorough scan on all events, you can disable the event ID filter with `-D, --deep-scan`. (#608) (@hitenkoku)
 
 **Bug Fixes:**
 
 - XXX
->>>>>>> 11eadf43
 
 ## v1.4.0 [2022/06/26]
 
