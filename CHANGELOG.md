# Changes

## 2.2.0 [2023/2/22]

**New Features:**

- XXX

**Enhancements:**

- Added the executed command line to the HTML report. (#877) (@hitenkoku)
<<<<<<< HEAD
- Approximately 3% speed increase by performing exact string matching on Event IDs. (#882) (@fukusuket)
- Approximately 14% speed increase by filtering before regex usage. (#883) (@fukusuket)
- Added support json formatted event log input. (#386) (@hitenkoku)
=======
- Approximately 3% speed increase and memory usage reduction by performing exact string matching on Event IDs. (#882) (@fukusuket)
- Approximately 14% speed increase and memory usage reduction by filtering before regex usage. (#883) (@fukusuket)
- Approximately 8% speed increase and memory usage reduction by case-insensitive comparisons instead of regex usage. (#884) (@fukusuket)
>>>>>>> 3bc955fc

**Bug Fixes:**

- XXX

## 2.1.0 [2023/01/10]

**Enhancements:**

- Speed improvements. (#847) (@hitenkoku)
- Improved speed by up to 20% by improving I/O processesing. (#858) (@fukusuket)
- The timeline order of detections are now sorted to a fixed order even when the timestamp is identical. (#827) (@hitenkoku)

**Bug Fixes:**

- Successful login CSV results were not correctly being outputted when using the logon timeline function. (#849) (@hitenkoku)
- Removed unnecessary line breaks that would occur when using the `-J, --jsonl` option. (#852) (@hitenkoku)

## 2.0.0 [2022/12/24]

**New Features:**

- Command usage and help menu are now done by subcommands. (#656) (@hitenkoku)

## 1.9.0 [2022/12/24]

**New Features:**

- Added a new pipe keyword. (`|endswithfield`) (#740) (@hach1yon)
- Added `--debug` option to display memory utilization at runtime. (#788) (@fukusuket)

**Enhancements:**

- Updated clap crate package to version 4 and changed the `--visualize-timeline` short option `-V` to `-T`. (#725) (@hitenkoku)
- Added output of logon types, source computer and source IP address in Logon Summary as well as failed logons. (#835) (@garigariganzy @hitenkoku)
- Optimized speed and memory usage. (#787) (@fukusuket)
- Changed output color in eggs ascii art.(#839) (@hitenkoku)
- Made the `--debug` option hidden by default. (#841) (@hitenkoku)
- Added color to the ascii art eggs. (#839) (@hitenkoku)

**Bug Fixes:**

- Fixed a bug where evtx files would not be loaded if run from a command prompt and the directory path was enclosed in double quotes. (#828) (@hitenkoku)
- Fixed unneeded spaces outputted when there were rule parsing errors. (#829) (@hitenkoku)

## 1.8.1 [2022/11/21]

**Enhancements:**

- Specified the minimum Rust version `rust-version` field in `Cargo.toml` to avoid build dependency errors. (#802) (@hitenkoku)
- Reduced memory usage. (#806) (@fukusuket)
- Added the support for the `%RenderedMessage%` field in output profiles which is the rendered message in logs forwarded by WEC. (#760) (@hitenkoku)

**Bug Fixes:**

- Fixed a problem where rules using the `Data` field were not being detected. (#775) (@hitenkoku)
- Fixed a problem where the `%MitreTags%` and `%MitreTactics%` fields would randomly miss values. (#807) (@fukusuket)

## 1.8.0 [2022/11/07]

**New Features:**

- Added the `--ISO-8601` output time format option. This good to use when importing to Elastic Stack. It is exactly the same as what is in the original log.  (#767) (@hitenkoku)

**Enhancements:**

- Event ID filtering is now turned off by default. Use the `-e, --eid-filter` option to filter by Event ID. (Will usually be 10%+ faster but with a small chance of false negatives.) (#759) (@hitenkoku)
- Print an easy to understand error message when a user tries to download new rules with a different user account. (#758) (@fukusuket)
- Added total and unique detecion count information in the HTML Report. (#762) (@hitenkoku)
- Removed unnecessary array structure in the JSON output. (#766)(@hitenkoku)
- Added rule authors (`%RuleAuthor%`), rule creation date (`%RuleCreationDate%`), rule modified date (`%RuleModifiedDate%`), and rule status (`%Status%`) fields to output profiles. (#761) (@hitenkoku)
- Changed Details field in JSON output to an object. (#773) (@hitenkoku)
- Removed `build.rs` and changed the memory allocator to mimalloc for a speed increase of 20-30% on Intel-based OSes. (#657) (@fukusuket)
- Replaced `%RecordInformation%` alias in output profiles to `%AllFieldInfo%`, and changed the `AllFieldInfo` field in JSON output to an object. (#750) (@hitenkoku)
- Removed `HBFI-` prefix in `AllFieldInfo` field of json output. (#791) (@hitenkoku)
- Don't display result summary, etc... when `--no-summary` option is used. (This is good to use when using as a Velociraptor agent, etc... It will usually be 10% faster.) (#780) (@hitenkoku)
- Reduced memory usage and improved speed performance. (#778 #790) (@hitenkoku)
- Don't display Rule Authors list when authors list is empty. (#795) (@hitenkoku)
- Added rule ID (`%RuleID%`) and Provider Name (`%Provider%`) fields to output profiles. (#794) (@hitenkoku)

**Bug Fixes:**

- Fixed rule author unique rule count. (It was displaying one extra.) (#783) (@hitenkoku)

## 1.7.2 [2022/10/17]

**New Features:**

- Added `--list-profiles` option to print a list of output profiles. (#746) (@hitenkoku)

**Enhancements:**

- Moved the saved file line and shortened the update option output. (#754) (@YamatoSecurity)
- Limited rule author names of detected alerts to 40 characters. (#751) (@hitenkoku)

**Bug Fixes:**

- Fixed a bug where field information would get moved over in JSON/JSONL output when a drive letter (ex: `c:`) was in the field. (#748) (@hitenkoku)

## 1.7.1 [2022/10/10]

**Enhancements:**

- Hayabusa now checks Channel and EID information based on `rules/config/channel_eid_info.txt` to provide more accurate results. (#463) (@garigariganzy)
- Do not display a message about loading detection rules when using the `-M` or `-L` options. (#730) (@hitenkoku)
- Added a table of rule authors to standard output. (#724) (@hitenkoku)
- Ignore event records when the channel name is `null` (ETW events) when scanning and showing EID metrics. (#727) (@hitenkoku)

**Bug Fixes:**

- Fixed a bug where the same Channel and EID would be counted separately with the `-M` option. (#729) (@hitenkoku)

## 1.7.0 [2022/09/29]

**New Features:**

- Added a HTML summary report output option (`-H, --html-report`). (#689) (@hitenkoku, @nishikawaakira)

**Enhancements:**

- Changed Event ID Statistics option to Event ID Metrics option. (`-s, --statistics`  -> `-M, --metrics`) (#706) (@hitenkoku)
  (Note: `statistics_event_info.txt` was changed to `event_id_info.txt`.)
- Display new version of Hayabusa link when updating rules if there is a newer version. (#710) (@hitenkoku)
- Added logo in HTML summary output. (#714) (@hitenkoku)
- Unified output to one table when using `-M` or `-L` with the `-d` option. (#707) (@hitenkoku)
- Added Channel column to metrics output. (#707) (@hitenkoku)
- Removed First Timestamp and Last Timestamp of `-M` and `-L` option with the `-d` option. (#707) (@hitenkoku)
- Added csv output option(`-o --output`) when `-M` or `-L` option is used. (#707) (@hitenkoku)
- Separated Count and Percent columns in metric output. (#707) (@hitenkoku)
- Changed output table format of the metric option and logon information crate from prettytable-rs to comfy_table. (#707) (@hitenkoku)
- Added favicon.png in HTML summary output. (#722) (@hitenkoku)

## v1.6.0 [2022/09/16]

**New Features:**

- You can now save the timeline to JSON files with the `-j, --json` option.  (#654) (@hitenkoku)
- You can now save the timeline to JSONL files with the `-J, --jsonl` option.  (#694) (@hitenkoku)

**Enhancements:**

- Added top alerts to results summary. (#667) (@hitenkoku)
- Added `--no-summary` option to not display the results summary. (#672) (@hitenkoku)
- Made the results summary more compact. (#675 #678) (@hitenkoku)
- Made Channel field in channel_abbreviations.txt case-insensitive. (#685) (@hitenkoku)
- Changed pipe separator character in output from `|` to `‖`. (#687) (@hitenkoku)
- Added color to Saved alerts and events / Total events analyzed. (#690) (@hitenkoku)
- Updated evtx crate to 0.8.0. (better handling when headers or date values are invalid.)
- Updated output profiles. (@YamatoSecurity)

**Bug Fixes:**

- Hayabusa would crash with `-L` option (logon summary option). (#674) (@hitenkoku)
- Hayabusa would continue to scan without the correct config files but now will print and error and gracefully terminate. (#681) (@hitenkoku)
- Fixed total events from the number of scanned events to actual events in evtx. (#683) (@hitenkoku)

## v1.5.1 [2022/08/20]

**Enhancements:**

- Re-released v1.5.1 with an updated output profile that is compatible with Timesketch. (#668) (@YamatoSecurity)

## v1.5.1 [2022/08/19]

**Bug Fixes:**

- Critical, medium and low level alerts were not being displayed in color. (#663) (@fukusuket)
- Hayabusa would crash when an evtx file specified with `-f` did not exist. (#664) (@fukusuket)

## v1.5.0 [2022/08/18]

**New Features:**

- Customizable output of fields defined at `config/profiles.yaml` and `config/default_profile.yaml`. (#165) (@hitenkoku)
- Implemented the `null` keyword for rule detection. It is used to check if a target field exists or not. (#643) (@hitenkoku)
- Added output to JSON option (`-j` and `--json-timeline` )  (#654) (@hitenkoku)

**Enhancements:**

- Trimmed `./` from the rule path when updating. (#642) (@hitenkoku)
- Added new output aliases for MITRE ATT&CK tags and other tags. (#637) (@hitenkoku)
- Organized the menu output when `-h` is used. (#651) (@YamatoSecurity and @hitenkoku)
- Added commas to summary numbers to make them easier to read. (#649) (@hitenkoku)
- Added output percentage of detections in Result Summary. (#658) (@hitenkoku)

**Bug Fixes:**

- Fixed miscalculation of Data Reduction due to aggregation condition rule detection. (#640) (@hitenkoku)
- Fixed a race condition bug where a few events (around 0.01%) would not be detected. (#639 #660) (@fukusuket)

## v1.4.3 [2022/08/03]

**Bug Fixes:**

- Hayabusa would not run on Windows 11 when the VC redistribute package was not installed but now everything is compiled statically. (#635) (@fukusuket)

## v1.4.2 [2022/07/24]

**Enhancements:**

- You can now update rules to a custom directory by combining the `--update-rules` and `--rules` options. (#615) (@hitenkoku)
- Improved speed with parallel processing by up to 20% with large files. (#479) (@kazuminn)
- When saving files with `-o`, the `.yml` detection rule path column changed from `RulePath` to `RuleFile` and only the rule file name will be saved in order to decrease file size. (#623) (@hitenkoku)

**Bug Fixes:**

- Fixed a runtime error when hayabusa is run from a different path than the current directory. (#618) (@hitenkoku)

## v1.4.1 [2022/06/30]

**Enhancements:**

- When no `details` field is defined in a rule nor in `./rules/config/default_details.txt`, all fields will be outputted to the `details` column. (#606) (@hitenkoku)
- Added the `-D, --deep-scan` option. Now by default, events are filtered by Event IDs that there are detection rules for defined in `./rules/config/target_event_IDs.txt`. This should improve performance by 25~55% while still detecting almost everything. If you want to do a thorough scan on all events, you can disable the event ID filter with `-D, --deep-scan`. (#608) (@hitenkoku)
- `channel_abbreviations.txt`, `statistics_event_info.txt` and `target_event_IDs.txt` have been moved from the `config` directory to the `rules/config` directory in order to provide updates with `-U, --update-rules`.

## v1.4.0 [2022/06/26]

**New Features:**

- Added `--target-file-ext` option. You can specify additional file extensions to scan in addtition to the default `.evtx` files. For example, `--target-file-ext evtx_data` or multiple extensions with `--target-file-ext evtx1 evtx2`. (#586) (@hitenkoku)
- Added `--exclude-status` option: You can ignore rules based on their `status`. (#596) (@hitenkoku)

**Enhancements:**

- Added default details output based on `rules/config/default_details.txt` when no `details` field in a rule is specified. (i.e. Sigma rules) (#359) (@hitenkoku)
- Updated clap crate package to version 3. (#413) (@hitnekoku)
- Updated the default usage and help menu. (#387) (@hitenkoku)
- Hayabusa can be run from any directory, not just from the current directory. (#592) (@hitenkoku)
- Added saved file size output when `output` is specified. (#595) (@hitenkoku)

**Bug Fixes:**

- Fixed output error and program termination when long output is displayed with color. (#603) (@hitenkoku)
- Ignore loading yml files in `rules/tools/sigmac/testfiles` to fix `Excluded rules` count. (#602) (@hitenkoku)

## v1.3.2 [2022/06/13]

**Enhancements:**

- Changed the evtx Rust crate from 0.7.2 to 0.7.3 with updated packages. (@YamatoSecurity)

## v1.3.1 [2022/06/13]

**New Features:**

- You can now specify specific fields when there are multiple fields with the same name (Ex: `Data`). In the `details` line in a rule, specify a placeholder like `%Data[1]%` to display the first `Data` field. (#487) (@hitenkoku)
- Added loaded rules status summary. (#583) (@hitenkoku)

**Enhancements:**

- Debug symbols are stripped by default for smaller Linux and macOS binaries. (#568) (@YamatoSecurity)
- Updated crate packages (@YamatoSecurity)
- Added new output time format options. (`--US-time`, `--US-military-time`, `--European-time`) (#574) (@hitenkoku)
- Changed the output time format when `--rfc-3339` option is enabled. (#574) (@hitenkoku)
- Changed the `-R / --display-record-id` option to `-R / --hide-record-id` and now by default the event record ID is displayed. You can hide the record ID with `-R / --hide-record-id`. (#579) (@hitenkoku)
- Added rule loading message. (#583) (@hitenkoku)

**Bug Fixes:**

- The RecordID and RecordInformation column headers would be shown even if those options were not enabled. (#577) (@hitenkoku)

## v1.3.0 [2022/06/06]

**New Features:**

- Added `-V / --visualize-timeline` option: Event Frequency Timeline feature to visualize the number of events. (Note: There needs to be more than 5 events and you need to use a terminal like Windows Terminal, iTerm2, etc... for it to properly render.) (#533, #566) (@hitenkoku)
- Display all the `tags` defined in a rule to the `MitreAttack` column when saving to CSV file with the `--all-tags` option. (#525) (@hitenkoku)
- Added the `-R / --display-record-id` option: Display the event record ID (`<Event><System><EventRecordID>`). (#548) (@hitenkoku)
- Display dates with most detections. (#550) (@hitenkoku)
- Display the top 5 computers with the most unique detections. (#557) (@hitenkoku)

**Enhancements:**

- In the `details` line in a rule, when a placeholder points to a field that does not exist or there is an incorrect alias mapping, it will be outputted as `n/a` (not available). (#528) (@hitenkoku)
- Display total event and data reduction count. (How many and what percent of events were ignored.) (#538) (@hitenkoku)
- New logo. (#536) (@YamatoSecurity)
- Display total evtx file size. (#540) (@hitenkoku)
- Changed logo color. (#537) (@hitenkoku)
- Display the original `Channel` name when not specified in `channel_abbrevations.txt`. (#553) (@hitenkoku)
- Display separately `Ignored rules` to `Exclude rules`, `Noisy rules`, and `Deprecated rules`. (#556) (@hitenkoku)
- Display results messge when `output` option is set. (#561) (@hitenkoku)

**Bug Fixes:**

- Fixed the `--start-timeline` and `--end-timeline` options as they were not working. (#546) (@hitenkoku)
- Fixed crash bug when level in rule is not valid. (#560) (@hitenkoku)

## v1.2.2 [2022/05/20]

**New Features:**

- Added a logon summary feature. (`-L` / `--logon-summary`) (@garigariganzy)

**Enhancements:**

- Colored output is now on by default and supports Command and Powershell prompts. (@hitenkoku)

**Bug Fixes:**

- Fixed a bug in the update feature when the rules repository does not exist but the rules folder exists. (#516) (@hitenkoku)
- Fixed a rule parsing error bug when there were .yml files in a .git folder. (#524) (@hitenkoku)
- Fixed wrong version number in the 1.2.1 binary.

## v1.2.1 [2022/04/20] Black Hat Asia Arsenal 2022 RC2

**New Features:**

- Added a `Channel` column to the output based on the `./config/channel_abbreviations.txt` config file. (@hitenkoku)
- Rule and rule config files are now forcefully updated. (@hitenkoku)

**Bug Fixes:**

- Rules marked as noisy or excluded would not have their `level` changed with `--level-tuning` but now all rules will be checked. (@hitenkoku)

## v1.2.0 [2022/04/15] Black Hat Asia Arsenal 2022 RC1

**New Features:**

- Specify config directory (`-C / --config`): When specifying a different rules directory, the rules config directory will still be the default `rules/config`, so this option is useful when you want to test rules and their config files in a different directory. (@hitenkoku)
- `|equalsfield` aggregator: In order to write rules that compare if two fields are equal or not. (@hach1yon)
- Pivot keyword list generator feature (`-p / --pivot-keywords-list`): Will generate a list of keywords to grep for to quickly identify compromised machines, suspicious usernames, files, etc... (@kazuminn)
- `-F / --full-data` option: Will output all field information in addition to the fields defined in the rule’s `details`. (@hach1yon)
- `--level-tuning` option: You can tune the risk `level` in hayabusa and sigma rules to your environment. (@itib and @hitenkoku)

**Enhancements:**

- Updated detection rules and documentation. (@YamatoSecurity)
- Mac and Linux binaries now statically compile the OpenSSL libraries. (@YamatoSecurity)
- Performance and accuracy improvement for fields with tabs, etc... in them. (@hach1yon and @hitenkoku)
- Fields that are not defined in eventkey_alias.txt will automatically be searched in Event.EventData. (@kazuminn and @hitenkoku)
- When updating rules, the names of new rules as well as the count will be displayed. (@hitenkoku)
- Removed all Clippy warnings from the source code. (@hitenkoku and @hach1yon)
- Updated the event ID and title config file (`timeline_event_info.txt`) and changed the name to `statistics_event_info.txt`. (@YamatoSecurity and @garigariganzy)
- 32-bit Hayabusa Windows binaries are now prevented from running on 64-bit Windows as it would cause unexpected results. (@hitenkoku)
- MITRE ATT&CK tag output can be customized in `output_tag.txt`. (@hitenkoku)
- Added Channel column output. (@hitenkoku)

**Bug Fixes:**

- `.yml` files in the `.git` folder would cause parse errors so they are now ignored. (@hitenkoku)
- Removed unnecessary newline due to loading test file rules. (@hitenkoku)
- Fixed output stopping in Windows Terminal due a bug in Terminal itself. (@hitenkoku)

## v1.1.0 [2022/03/03]

**New Features:**

- Can specify a single rule with the `-r / --rules` option. (Great for testing rules!) (@kazuminn)
- Rule update option (`-u / --update-rules`): Update to the latest rules in the [hayabusa-rules](https://github.com/Yamato-Security/hayabusa-rules) repository. (@hitenkoku)
- Live analysis option (`-l / --live-analysis`): Can easily perform live analysis on Windows machines without specifying the Windows event log directory. (@hitenkoku)

**Enhancements:**

- Updated documentation. (@kazuminn , @hitenkoku , @YamatoSecurity)
- Updated rules. (20+ Hayabusa rules, 200+ Sigma rules) (@YamatoSecurity)
- Windows binaries are now statically compiled so installing Visual C++ Redistributable is not required. (@hitenkoku)
- Color output (`-c / --color`) for terminals that support True Color (Windows Terminal, iTerm2, etc...). (@hitenkoku)
- MITRE ATT&CK tactics are included in the saved CSV output. (@hitenkoku)
- Performance improvement. (@hitenkoku)
- Comments added to exclusion and noisy config files. (@kazuminn)
- Using faster memory allocators (rpmalloc for Windows, jemalloc for macOS and Linux.) (@kazuminn)
- Updated cargo crates. (@YamatoSecurity)

**Bug Fixes:**

- Made the clap library version static to make `cargo update` more stable. (@hitenkoku)
- Some rules were not alerting if there were tabs or carriage returns in the fields. (@hitenkoku)

## v1.0.0-Release 2 [2022/01/27]

- Removed Excel result sample files as they were being flagged by anti-virus. (@YamatoSecurity)
- Updated the Rust evtx library to 0.7.2 (@YamatoSecurity)

## v1.0.0 [2021/12/25]

- Initial release.<|MERGE_RESOLUTION|>--- conflicted
+++ resolved
@@ -9,15 +9,10 @@
 **Enhancements:**
 
 - Added the executed command line to the HTML report. (#877) (@hitenkoku)
-<<<<<<< HEAD
-- Approximately 3% speed increase by performing exact string matching on Event IDs. (#882) (@fukusuket)
-- Approximately 14% speed increase by filtering before regex usage. (#883) (@fukusuket)
-- Added support json formatted event log input. (#386) (@hitenkoku)
-=======
 - Approximately 3% speed increase and memory usage reduction by performing exact string matching on Event IDs. (#882) (@fukusuket)
 - Approximately 14% speed increase and memory usage reduction by filtering before regex usage. (#883) (@fukusuket)
 - Approximately 8% speed increase and memory usage reduction by case-insensitive comparisons instead of regex usage. (#884) (@fukusuket)
->>>>>>> 3bc955fc
+- Added support json formatted event log input. (#386) (@hitenkoku)
 
 **Bug Fixes:**
 
