# Changes

## 2.7.0 [2023/08/03] "SANS DFIR Summit Release"

**New Features:**

- Certain code numbers are now mapped to human-readable messages based on the `.yaml` config files in `./rules/config/data_mapping`. (Example: `%%2307` will be converted to `ACCOUNT LOCKOUT`). You can turn off this behavior with the `-F, --no-field-data-mapping` option. (#177) (@fukusuket)
- Added the `-R, --remove-duplicate-data` option in the `csv-timeline` command to replace duplicate field data with the string `DUP` in the `%Details%`, `%AllFieldInfo%`, `%ExtraFieldInfo%` columns to reduce file size. (#1056) (@hitenkoku)
- Added the `-P, --proven-rules` option in `csv-timeline` and `json-timeline` commands. When used, Hayabusa will only load rules that have been proven to work. These are defined by rule ID in the `./rules/config/proven_rules.txt` config file. (#1115) (@hitenkoku)
- Added the `--include-tag` option to `csv-timeline` and `json-timeline` commands to only load rules with the specified `tags` field. (#1108) (@hitenkoku)
- Added the `--exclude-tag` option to `csv-timeline` and `json-timeline` commands to exclude rules with specific `tags` from being loaded. (#1118) (@hitenkoku)
- Added `--include-category` and `--exclude-category` options to `csv-timeline` and `json-timeline` commands. When using `--include-category`, only rules with the specified `category` field will be loaded. `--exclude-category` will exclude rules from being loaded based on `category`. (#1119) (@hitenkoku)
- Added the `computer-metrics` command to list up how many events there are based on computer name. (#1116) (@hitenkoku)
- Added `--include-computer` and `--exclude-computer` options to `csv-timeline`, `json-timeline`, `metrics`, `logon-summary` and `pivot-keywords-list` commands. The `--include-computer` option only scans the specified computer(s). `--exclude-computer` excludes them. (#1117) (@hitenkoku)
- Added `--include-eid` and `--exclude-eid` options to `csv-timeline`, `json-timeline`, and `pivot-keywords-list` commands. The `--include-eid` option only scans the specified EventID(s). `--exclude-eid` excludes them. (#1130) (@hitenkoku)
- Added the `-R, --remove-duplicate-data` option to the `json-timeline` command to replace duplicate field data with the string `DUP` in the `%Details%`, `%AllFieldInfo%`, `%ExtraFieldInfo%` fields to reduce file size. (#1134) (@hitenkoku)

**Enhancements:**

- Ignore corrupted event records with timestamps before 2007/1/31 when Windows Vista was released with the new `.evtx` log format. (#1102) (@fukusuket)
- When `--output` is set in the `metrics` command, the results will not be displayed to screen. (#1099) (@hitenkoku)
- Added the `-C, --clobber` option to overwrite existing output files in the `pivot-keywords-list` command. (#1125) (@hitenkoku)
- Renamed the `metrics` command to `eid-metrics`. (#1128) (@hitenkoku)
- Reduced progress bar width to leave room for adjustment of the terminal. (#1135) (@hitenkoku)
- Added support for outputing timestamps in the following formats in the `search` command: `--European-time`, `--ISO-8601`, `--RFC-2822`, `--RFC-3339`, `--US-time`, `--US-military-time`, `-U, --UTC`. (#1040) (@hitenkoku)
- Replaced the ETA time in the progress bar with elapsed time as the ETA time was not accurate. (#1143) (@YamatoSecurity)
- Added `--timeline-start` and `--timeline-end` to the `logon-summary` command. (#1152) (@hitenkoku)

**Bug Fixes:**

- The total number of records being displayed in the `metrics` and `logon-summary` commands differed from the `csv-timeline` command. (#1105) (@hitenkoku)
- Changed rule count by rule ID instead of path. (#1113) (@hitenkoku)
<<<<<<< HEAD
- Fixed a problem with incorrect field splitting in the `CommandLine` field in JSON output. (#1145) (@hitenkoku)
=======
- `--timeline-start` and `--timeline-end` were not working correctly with the `json-timeline` command. (#1148) (@hitenkoku)
- `--timeline-start` and `--timeline-end` were not working correctly with the `pivot-keywords-list` command. (#1150) (@hitenkoku)
>>>>>>> d95c01fb

**Other:**

- The total count of unique detections are now based on rule IDs instead of rule file paths. (#1111) (@hitenkoku)
- Renamed the `--live_analysis` option to `--live-analysis`. (#1139) (@hitenkoku)
- Renamed the `metrics` command to `eid-metrics`. (#1128) (@hitenkoku)

## 2.6.0 [2023/06/16] "Ajisai Release"

**New Features:**

- Added support for `'|all':`  keyword in sigma rules. (#1038) (@kazuminn)

**Enhancements:**

- Added `%ExtraFieldInfo%` alias to output profiles which will output all of the other fields that do not get outputted in `Details`. This is now included in the default `standard` output profile. (#900) (@hitenkoku)
- Added error messages for incompatible arguments. (#1054) (@YamatoSecurity)
- The output profile name is now outputted to standard output and in the HTML report. (#1055) (@hitenkoku)
- Added rule author names next to rule alerts in the HTML report. (#1065) (@hitenkoku)
- Made the table width shorter to prevent tables breaking in smaller terminal sizes. (#1071) (@hitenkoku)
- Added the `-C, --clobber` option to overwrite existing output files in `csv-timeline`, `json-timeline`, `metrics`, `logon-summary`, and `search` commands. (#1063) (@YamatoSecurity, @hitenkoku)
- Made the HTML report portable by embedding the images and inlining CSS. (#1078) (@hitenkoku, thanks for the suggestion from @joswr1ght)
- Speed improvements in the output. (#1088) (@hitenkoku, @fukusuket)
- The `metrics` command now performs word wrapping to make sure the table gets rendered correctly. (#1067) (@garigariganzy)
- `search` command results can now be outputted to JSON/JSONL. (#1041) (@hitenkoku)

**Bug Fixes:**

- `MitreTactics`, `MitreTags`, `OtherTags` fields were not being outputted in the `json-timeline` command. (#1062) (@hitenkoku)
- The detection frequency timeline (`-T`) would not output when the `no-summary` option was also enabled. (#1072) (@hitenkoku)
- Control characters would not be escaped in the `json-timeline` command causing a JSON parsing error. (#1068) (@hitenkoku)
- In the `metrics` command, channels would not be abbreviated if they were lowercase. (#1066) (@garigariganzy)
- Fixed an issue where some fields were misaligned in the JSON output. (#1086) (@hitenkoku)

## 2.5.1 [2023/05/14] "Mothers Day Release"

**Enhancements:**

- Reduced memory usage by half when using newly converted rules. (#1047) (@fukusuket)

**Bug Fixes:**

- Data in certain fields such as `AccessMask` would not be separated by spaces when outputted from the `details` field. (#1035) (@hitenkoku)
- Multiple spaces would be condensed to a single space when outputting to JSON. (#1048) (@hitenkoku)
- Output would be in color even if `--no-color` was used in the `pivot-keywords-list` command. (#1044) (@kazuminn)

## 2.5.0 [2023/05/07] "Golden Week Release"

**Enhancements:**

- Added `-M, --multiline` option to search command. (#1017) (@hitenkoku)
- Deleted return characters in the output of the `search` command. (#1003) (@hitenkoku)
- `regex` crate updated to 1.8 which allows unnecessary escapes in regular expressions reducing parsing errors. (#1018) (@YamatoSecurity)
- Deleted return characters in output of the `csv-timeline` command. (#1019) (@hitenkoku)
- Don't show new version information with the `update-rules` command when building a newer dev build. (#1028) (@hitenkoku)
- Sorted `search` timeline order. (#1033) (@hitenkoku)
- Enhanced `pivot-keywords-list` terminal output. (#1022) (@kazuminn)

**Bug Fixes:**

- Unconverted sigma rules that search for a string that end in a backslash would not be detected. Also `|contains` conditions would not match if the string was located in the beginning. (#1025) (@fukusuket)
- In versions 2.3.3-2.4.0, informational level alerts in the Results Summary would show the top 5 events twice instead of the top 10 events. (#1031) (@hitenkoku)

## 2.4.0 [2023/04/19] "SANS Secure Korea Release"

**New Features:**

- Added `search` command to search for specified keywords in records. (#617) (@itiB, @hitenkoku)
- Added `-r, --regex` option in the `search` command to search for regular expressions. (#992) (@itiB)

**Enhancements:**

- Alphabetically sorted commands. (#991) (@hitenkoku)
- Added attribute information of `Event.UserData` to the output of `AllFieldInfo` in `csv-timeline`, `json-timeline` and `search` commands. (#1006) (@hitenkoku)
- Updated Aho-Corasick crate to 1.0. (#1013) (@hitenkoku)

**Bug Fixes:**

- Fixed timestamps that did not exist from being displayed in the event frequency timeline (`-T, --visualize-timeline`) in version 2.3.3. (#977) (@hitenkoku)

## 2.3.3 [2023/04/07] "Sakura Release"

**Enhancements:**

- Removed an extra space when outputting the rule `level` to files (CSV, JSON, JSONL). (#979) (@hitenkoku)
- Rule authors are now outputted in multiple lines with the `-M, --multiline` option. (#980) (@hitenkoku)
- Approximately 3-5% speed increase by replacing String with CoW. (#984) (@hitenkoku)
- Made sure text after the logo does not turn green with recent clap versions. (#989) (@hitenkoku)

**Bug Fixes:**

- Fixed a crash when the `level-tuning` command was executed on version 2.3.0. (#977) (@hitenkoku)

## 2.3.2 [2023/03/22] "TMCIT Release-3"

**Enhancements:**

- Added `-M, --multiline` option in the `csv-timeline` command. (#972) (@hitenkoku)

## 2.3.1 [2023/03/18] "TMCIT Release-2"

**Enhancements:**

- Added double quotes in CSV fields of `csv-timeline` output to support multiple lines in fields. (#965) (@hitenkoku)
- Updated `logon-summary` headers. (#964) (@yamatosecurity)
- Added short-hand option `-D` for `--enable-deprecated-rules` and `-u` for `--enable-unsupported-rules`. (@yamatosecurity)
- Reordered option in Filtering and changed option help contents. (#969) (@hitenkoku)

**Bug Fixes:**

- Fixed a crash when the `update-rules` command was executed on version 2.3.0. (#965) (@hitenkoku)
- Fixed long underlines displayed in the help menu in Command Prompt and PowerShell prompt. (#911) (@yamatosecurity)

## 2.3.0 [2023/03/16] "TMCIT Release"

**New Features:**

- Added support for `|cidr`. (#961) (@fukusuket)
- Added support for `1 of selection*` and `all of selection*`. (#957) (@fukusuket)
- Added support for the `|contains|all` pipe keyword. (#945) (@hitenkoku)
- Added the `--enable-unsupported-rules` option to enable rules marked as `unsupported`. (#949) (@hitenkoku)

**Enhancements:**

- Approximately 2-3% speed increase and memory usage reduction by improving string contains check. (#947) (@hitenkoku)

**Bug Fixes:**

- Some event titles would be displayed as `Unknown` in the `metrics` command even if they were defined. (#943) (@hitenkoku)

## 2.2.2 [2023/2/22] "Ninja Day Release"

**New Features:**

- Added support for the `|base64offset|contains` pipe keyword. (#705) (@hitenkoku)

**Enhancements:**

- Reorganized the grouping of command line options. (#918) (@hitenkoku)
- Reduced memory usage by approximately 75% when reading JSONL formatted logs. (#921) (@fukusuket)
- Channel names are now further abbreviated in the metrics, json-timeline, csv-timeline commands according to `rules/config/generic_abbreviations.txt`. (#923) (@hitenkoku)
- Reduced parsing errors by updating the evtx crate. (@YamatoSecurity)
- Provider names (`%Provider%` field) are now abbreviated like channel names according to `rules/config/provider_abbreviations.txt` and `rules/config/generic_abbreviations.txt`. (#932) (@hitenkoku)
- Print the first and last timestamps in the metrics command when the `-d` directory option is used. (#935) (@hitenkoku)
- Added first and last timestamp to Results Summary. (#938) (@hitenkoku)
- Added Time Format options for `logon-summary`, `metrics` commands. (#938) (@hitenkoku)
- `\r`, `\n`, and `\t` characters are preserved (not converted to spaces) when saving results with the `json-output` command. (#940) (@hitenkoku)

**Bug Fixes:**

- The first and last timestamps in the `logon-summary` and `metrics` commands were blank. (#920) (@hitenkoku)
- Event titles stopped being shown in the `metrics` command during development of 2.2.2. (#933) (@hitenkoku)

## 2.2.0 [2023/2/12] "SECCON Release"

**New Features:**

- Added support for input of JSON-formatted event logs (`-J, --JSON-input`). (#386) (@hitenkoku)
- Log enrichment by outputting the ASN organization, city and country of source and destination IP addresses based on MaxMind GeoIP databases (`-G, --GeoIP`). (#879) (@hitenkoku)
- Added the `-e, --exact-level` option to scan for only specific rule levels. (#899) (@hitenkoku)

**Enhancements:**

- Added the executed command line to the HTML report. (#877) (@hitenkoku)
- Approximately 3% speed increase and memory usage reduction by performing exact string matching on Event IDs. (#882) (@fukusuket)
- Approximately 14% speed increase and memory usage reduction by filtering before regex usage. (#883) (@fukusuket)
- Approximately 8% speed increase and memory usage reduction by case-insensitive comparisons instead of regex usage. (#884) (@fukusuket)
- Approximately 5% speed increase and memory usage reduction by reducing regex usage in wildcard expressions. (#890) (@fukusuket)
- Further speed increase and memory usage reduction by removing unnecessary regex usage. (#894) (@fukusuket)
- Approximately 3% speed increase and 10% memory usage reduction by reducing regex usage. (#898) (@fukuseket)
- Improved `-T, --visualize-timeline` by increasing the height of the markers to make it easier to read. (#902) (@hitenkoku)
- Reduced memory usage by approximately 50% when reading JSON/L formatted logs. (#906) (@fukusuket)
- Alphabetically sorted options based on their long names. (#904) (@hitenkoku)
- Added JSON input support (`-J, --JSON-input` option) for `logon-summary`, `metrics` and `pivot-keywords-list` commands. (#908) (@hitenkoku)

**Bug Fixes:**

- Fixed a bug when rules with 4 consecutive backslashes in their conditions would not be detected. (#897) (@fukusuket)
- When parsing PowerShell EID 4103, the `Payload` field would be separated into multiple fields when outputting to JSON. (#895) (@hitenkoku)
- Fixed a crash when looking up event log file size. (#914) (@hitenkoku)

**Vulnerability Fixes:**

- Updated the git2 and gitlib2 crates to prevent a possible SSH MITM attack (CVE-2023-22742) when updating rules and config files. (#888) (@YamatoSecurity)

## 2.1.0 [2023/01/10] "Happy Year of the Rabbit Release"

**Enhancements:**

- Speed improvements. (#847) (@hitenkoku)
- Improved speed by up to 20% by improving I/O processesing. (#858) (@fukusuket)
- The timeline order of detections are now sorted to a fixed order even when the timestamp is identical. (#827) (@hitenkoku)

**Bug Fixes:**

- Successful login CSV results were not correctly being outputted when using the logon timeline function. (#849) (@hitenkoku)
- Removed unnecessary line breaks that would occur when using the `-J, --jsonl` option. (#852) (@hitenkoku)

## 2.0.0 [2022/12/24] "Merry Christmas Release"

**New Features:**

- Command usage and help menu are now done by subcommands. (#656) (@hitenkoku)

## 1.9.0 [2022/12/24] "Merry Christmas Release"

**New Features:**

- Added a new pipe keyword. (`|endswithfield`) (#740) (@hach1yon)
- Added `--debug` option to display memory utilization at runtime. (#788) (@fukusuket)

**Enhancements:**

- Updated clap crate package to version 4 and changed the `--visualize-timeline` short option `-V` to `-T`. (#725) (@hitenkoku)
- Added output of logon types, source computer and source IP address in Logon Summary as well as failed logons. (#835) (@garigariganzy @hitenkoku)
- Optimized speed and memory usage. (#787) (@fukusuket)
- Changed output color in eggs ascii art.(#839) (@hitenkoku)
- Made the `--debug` option hidden by default. (#841) (@hitenkoku)
- Added color to the ascii art eggs. (#839) (@hitenkoku)

**Bug Fixes:**

- Fixed a bug where evtx files would not be loaded if run from a command prompt and the directory path was enclosed in double quotes. (#828) (@hitenkoku)
- Fixed unneeded spaces outputted when there were rule parsing errors. (#829) (@hitenkoku)

## 1.8.1 [2022/11/21]

**Enhancements:**

- Specified the minimum Rust version `rust-version` field in `Cargo.toml` to avoid build dependency errors. (#802) (@hitenkoku)
- Reduced memory usage. (#806) (@fukusuket)
- Added the support for the `%RenderedMessage%` field in output profiles which is the rendered message in logs forwarded by WEC. (#760) (@hitenkoku)

**Bug Fixes:**

- Fixed a problem where rules using the `Data` field were not being detected. (#775) (@hitenkoku)
- Fixed a problem where the `%MitreTags%` and `%MitreTactics%` fields would randomly miss values. (#807) (@fukusuket)

## 1.8.0 [2022/11/07]

**New Features:**

- Added the `--ISO-8601` output time format option. This good to use when importing to Elastic Stack. It is exactly the same as what is in the original log.  (#767) (@hitenkoku)

**Enhancements:**

- Event ID filtering is now turned off by default. Use the `-e, --eid-filter` option to filter by Event ID. (Will usually be 10%+ faster but with a small chance of false negatives.) (#759) (@hitenkoku)
- Print an easy to understand error message when a user tries to download new rules with a different user account. (#758) (@fukusuket)
- Added total and unique detecion count information in the HTML Report. (#762) (@hitenkoku)
- Removed unnecessary array structure in the JSON output. (#766)(@hitenkoku)
- Added rule authors (`%RuleAuthor%`), rule creation date (`%RuleCreationDate%`), rule modified date (`%RuleModifiedDate%`), and rule status (`%Status%`) fields to output profiles. (#761) (@hitenkoku)
- Changed Details field in JSON output to an object. (#773) (@hitenkoku)
- Removed `build.rs` and changed the memory allocator to mimalloc for a speed increase of 20-30% on Intel-based OSes. (#657) (@fukusuket)
- Replaced `%RecordInformation%` alias in output profiles to `%AllFieldInfo%`, and changed the `AllFieldInfo` field in JSON output to an object. (#750) (@hitenkoku)
- Removed `HBFI-` prefix in `AllFieldInfo` field of json output. (#791) (@hitenkoku)
- Don't display result summary, etc... when `--no-summary` option is used. (This is good to use when using as a Velociraptor agent, etc... It will usually be 10% faster.) (#780) (@hitenkoku)
- Reduced memory usage and improved speed performance. (#778 #790) (@hitenkoku)
- Don't display Rule Authors list when authors list is empty. (#795) (@hitenkoku)
- Added rule ID (`%RuleID%`) and Provider Name (`%Provider%`) fields to output profiles. (#794) (@hitenkoku)

**Bug Fixes:**

- Fixed rule author unique rule count. (It was displaying one extra.) (#783) (@hitenkoku)

## 1.7.2 [2022/10/17]

**New Features:**

- Added `--list-profiles` option to print a list of output profiles. (#746) (@hitenkoku)

**Enhancements:**

- Moved the saved file line and shortened the update option output. (#754) (@YamatoSecurity)
- Limited rule author names of detected alerts to 40 characters. (#751) (@hitenkoku)

**Bug Fixes:**

- Fixed a bug where field information would get moved over in JSON/JSONL output when a drive letter (ex: `c:`) was in the field. (#748) (@hitenkoku)

## 1.7.1 [2022/10/10]

**Enhancements:**

- Hayabusa now checks Channel and EID information based on `rules/config/channel_eid_info.txt` to provide more accurate results. (#463) (@garigariganzy)
- Do not display a message about loading detection rules when using the `-M` or `-L` options. (#730) (@hitenkoku)
- Added a table of rule authors to standard output. (#724) (@hitenkoku)
- Ignore event records when the channel name is `null` (ETW events) when scanning and showing EID metrics. (#727) (@hitenkoku)

**Bug Fixes:**

- Fixed a bug where the same Channel and EID would be counted separately with the `-M` option. (#729) (@hitenkoku)

## 1.7.0 [2022/09/29]

**New Features:**

- Added a HTML summary report output option (`-H, --html-report`). (#689) (@hitenkoku, @nishikawaakira)

**Enhancements:**

- Changed Event ID Statistics option to Event ID Metrics option. (`-s, --statistics`  -> `-M, --metrics`) (#706) (@hitenkoku)
  (Note: `statistics_event_info.txt` was changed to `event_id_info.txt`.)
- Display new version of Hayabusa link when updating rules if there is a newer version. (#710) (@hitenkoku)
- Added logo in HTML summary output. (#714) (@hitenkoku)
- Unified output to one table when using `-M` or `-L` with the `-d` option. (#707) (@hitenkoku)
- Added Channel column to metrics output. (#707) (@hitenkoku)
- Removed First Timestamp and Last Timestamp of `-M` and `-L` option with the `-d` option. (#707) (@hitenkoku)
- Added csv output option(`-o --output`) when `-M` or `-L` option is used. (#707) (@hitenkoku)
- Separated Count and Percent columns in metric output. (#707) (@hitenkoku)
- Changed output table format of the metric option and logon information crate from prettytable-rs to comfy_table. (#707) (@hitenkoku)
- Added favicon.png in HTML summary output. (#722) (@hitenkoku)

## v1.6.0 [2022/09/16]

**New Features:**

- You can now save the timeline to JSON files with the `-j, --json` option.  (#654) (@hitenkoku)
- You can now save the timeline to JSONL files with the `-J, --jsonl` option.  (#694) (@hitenkoku)

**Enhancements:**

- Added top alerts to results summary. (#667) (@hitenkoku)
- Added `--no-summary` option to not display the results summary. (#672) (@hitenkoku)
- Made the results summary more compact. (#675 #678) (@hitenkoku)
- Made Channel field in channel_abbreviations.txt case-insensitive. (#685) (@hitenkoku)
- Changed pipe separator character in output from `|` to `‖`. (#687) (@hitenkoku)
- Added color to Saved alerts and events / Total events analyzed. (#690) (@hitenkoku)
- Updated evtx crate to 0.8.0. (better handling when headers or date values are invalid.)
- Updated output profiles. (@YamatoSecurity)

**Bug Fixes:**

- Hayabusa would crash with `-L` option (logon summary option). (#674) (@hitenkoku)
- Hayabusa would continue to scan without the correct config files but now will print and error and gracefully terminate. (#681) (@hitenkoku)
- Fixed total events from the number of scanned events to actual events in evtx. (#683) (@hitenkoku)

## v1.5.1 [2022/08/20]

**Enhancements:**

- Re-released v1.5.1 with an updated output profile that is compatible with Timesketch. (#668) (@YamatoSecurity)

## v1.5.1 [2022/08/19]

**Bug Fixes:**

- Critical, medium and low level alerts were not being displayed in color. (#663) (@fukusuket)
- Hayabusa would crash when an evtx file specified with `-f` did not exist. (#664) (@fukusuket)

## v1.5.0 [2022/08/18]

**New Features:**

- Customizable output of fields defined at `config/profiles.yaml` and `config/default_profile.yaml`. (#165) (@hitenkoku)
- Implemented the `null` keyword for rule detection. It is used to check if a target field exists or not. (#643) (@hitenkoku)
- Added output to JSON option (`-j` and `--json-timeline` )  (#654) (@hitenkoku)

**Enhancements:**

- Trimmed `./` from the rule path when updating. (#642) (@hitenkoku)
- Added new output aliases for MITRE ATT&CK tags and other tags. (#637) (@hitenkoku)
- Organized the menu output when `-h` is used. (#651) (@YamatoSecurity and @hitenkoku)
- Added commas to summary numbers to make them easier to read. (#649) (@hitenkoku)
- Added output percentage of detections in Result Summary. (#658) (@hitenkoku)

**Bug Fixes:**

- Fixed miscalculation of Data Reduction due to aggregation condition rule detection. (#640) (@hitenkoku)
- Fixed a race condition bug where a few events (around 0.01%) would not be detected. (#639 #660) (@fukusuket)

## v1.4.3 [2022/08/03]

**Bug Fixes:**

- Hayabusa would not run on Windows 11 when the VC redistribute package was not installed but now everything is compiled statically. (#635) (@fukusuket)

## v1.4.2 [2022/07/24]

**Enhancements:**

- You can now update rules to a custom directory by combining the `--update-rules` and `--rules` options. (#615) (@hitenkoku)
- Improved speed with parallel processing by up to 20% with large files. (#479) (@kazuminn)
- When saving files with `-o`, the `.yml` detection rule path column changed from `RulePath` to `RuleFile` and only the rule file name will be saved in order to decrease file size. (#623) (@hitenkoku)

**Bug Fixes:**

- Fixed a runtime error when hayabusa is run from a different path than the current directory. (#618) (@hitenkoku)

## v1.4.1 [2022/06/30]

**Enhancements:**

- When no `details` field is defined in a rule nor in `./rules/config/default_details.txt`, all fields will be outputted to the `details` column. (#606) (@hitenkoku)
- Added the `-D, --deep-scan` option. Now by default, events are filtered by Event IDs that there are detection rules for defined in `./rules/config/target_event_IDs.txt`. This should improve performance by 25~55% while still detecting almost everything. If you want to do a thorough scan on all events, you can disable the event ID filter with `-D, --deep-scan`. (#608) (@hitenkoku)
- `channel_abbreviations.txt`, `statistics_event_info.txt` and `target_event_IDs.txt` have been moved from the `config` directory to the `rules/config` directory in order to provide updates with `-U, --update-rules`.

## v1.4.0 [2022/06/26]

**New Features:**

- Added `--target-file-ext` option. You can specify additional file extensions to scan in addtition to the default `.evtx` files. For example, `--target-file-ext evtx_data` or multiple extensions with `--target-file-ext evtx1 evtx2`. (#586) (@hitenkoku)
- Added `--exclude-status` option: You can ignore rules based on their `status`. (#596) (@hitenkoku)

**Enhancements:**

- Added default details output based on `rules/config/default_details.txt` when no `details` field in a rule is specified. (i.e. Sigma rules) (#359) (@hitenkoku)
- Updated clap crate package to version 3. (#413) (@hitnekoku)
- Updated the default usage and help menu. (#387) (@hitenkoku)
- Hayabusa can be run from any directory, not just from the current directory. (#592) (@hitenkoku)
- Added saved file size output when `output` is specified. (#595) (@hitenkoku)

**Bug Fixes:**

- Fixed output error and program termination when long output is displayed with color. (#603) (@hitenkoku)
- Ignore loading yml files in `rules/tools/sigmac/testfiles` to fix `Excluded rules` count. (#602) (@hitenkoku)

## v1.3.2 [2022/06/13]

**Enhancements:**

- Changed the evtx Rust crate from 0.7.2 to 0.7.3 with updated packages. (@YamatoSecurity)

## v1.3.1 [2022/06/13]

**New Features:**

- You can now specify specific fields when there are multiple fields with the same name (Ex: `Data`). In the `details` line in a rule, specify a placeholder like `%Data[1]%` to display the first `Data` field. (#487) (@hitenkoku)
- Added loaded rules status summary. (#583) (@hitenkoku)

**Enhancements:**

- Debug symbols are stripped by default for smaller Linux and macOS binaries. (#568) (@YamatoSecurity)
- Updated crate packages (@YamatoSecurity)
- Added new output time format options. (`--US-time`, `--US-military-time`, `--European-time`) (#574) (@hitenkoku)
- Changed the output time format when `--rfc-3339` option is enabled. (#574) (@hitenkoku)
- Changed the `-R / --display-record-id` option to `-R / --hide-record-id` and now by default the event record ID is displayed. You can hide the record ID with `-R / --hide-record-id`. (#579) (@hitenkoku)
- Added rule loading message. (#583) (@hitenkoku)

**Bug Fixes:**

- The RecordID and RecordInformation column headers would be shown even if those options were not enabled. (#577) (@hitenkoku)

## v1.3.0 [2022/06/06]

**New Features:**

- Added `-V / --visualize-timeline` option: Event Frequency Timeline feature to visualize the number of events. (Note: There needs to be more than 5 events and you need to use a terminal like Windows Terminal, iTerm2, etc... for it to properly render.) (#533, #566) (@hitenkoku)
- Display all the `tags` defined in a rule to the `MitreAttack` column when saving to CSV file with the `--all-tags` option. (#525) (@hitenkoku)
- Added the `-R / --display-record-id` option: Display the event record ID (`<Event><System><EventRecordID>`). (#548) (@hitenkoku)
- Display dates with most detections. (#550) (@hitenkoku)
- Display the top 5 computers with the most unique detections. (#557) (@hitenkoku)

**Enhancements:**

- In the `details` line in a rule, when a placeholder points to a field that does not exist or there is an incorrect alias mapping, it will be outputted as `n/a` (not available). (#528) (@hitenkoku)
- Display total event and data reduction count. (How many and what percent of events were ignored.) (#538) (@hitenkoku)
- New logo. (#536) (@YamatoSecurity)
- Display total evtx file size. (#540) (@hitenkoku)
- Changed logo color. (#537) (@hitenkoku)
- Display the original `Channel` name when not specified in `channel_abbrevations.txt`. (#553) (@hitenkoku)
- Display separately `Ignored rules` to `Exclude rules`, `Noisy rules`, and `Deprecated rules`. (#556) (@hitenkoku)
- Display results messge when `output` option is set. (#561) (@hitenkoku)

**Bug Fixes:**

- Fixed the `--start-timeline` and `--end-timeline` options as they were not working. (#546) (@hitenkoku)
- Fixed crash bug when level in rule is not valid. (#560) (@hitenkoku)

## v1.2.2 [2022/05/20]

**New Features:**

- Added a logon summary feature. (`-L` / `--logon-summary`) (@garigariganzy)

**Enhancements:**

- Colored output is now on by default and supports Command and Powershell prompts. (@hitenkoku)

**Bug Fixes:**

- Fixed a bug in the update feature when the rules repository does not exist but the rules folder exists. (#516) (@hitenkoku)
- Fixed a rule parsing error bug when there were .yml files in a .git folder. (#524) (@hitenkoku)
- Fixed wrong version number in the 1.2.1 binary.

## v1.2.1 [2022/04/20] Black Hat Asia Arsenal 2022 RC2

**New Features:**

- Added a `Channel` column to the output based on the `./config/channel_abbreviations.txt` config file. (@hitenkoku)
- Rule and rule config files are now forcefully updated. (@hitenkoku)

**Bug Fixes:**

- Rules marked as noisy or excluded would not have their `level` changed with `--level-tuning` but now all rules will be checked. (@hitenkoku)

## v1.2.0 [2022/04/15] Black Hat Asia Arsenal 2022 RC1

**New Features:**

- Specify config directory (`-C / --config`): When specifying a different rules directory, the rules config directory will still be the default `rules/config`, so this option is useful when you want to test rules and their config files in a different directory. (@hitenkoku)
- `|equalsfield` aggregator: In order to write rules that compare if two fields are equal or not. (@hach1yon)
- Pivot keyword list generator feature (`-p / --pivot-keywords-list`): Will generate a list of keywords to grep for to quickly identify compromised machines, suspicious usernames, files, etc... (@kazuminn)
- `-F / --full-data` option: Will output all field information in addition to the fields defined in the rule’s `details`. (@hach1yon)
- `--level-tuning` option: You can tune the risk `level` in hayabusa and sigma rules to your environment. (@itib and @hitenkoku)

**Enhancements:**

- Updated detection rules and documentation. (@YamatoSecurity)
- Mac and Linux binaries now statically compile the OpenSSL libraries. (@YamatoSecurity)
- Performance and accuracy improvement for fields with tabs, etc... in them. (@hach1yon and @hitenkoku)
- Fields that are not defined in eventkey_alias.txt will automatically be searched in Event.EventData. (@kazuminn and @hitenkoku)
- When updating rules, the names of new rules as well as the count will be displayed. (@hitenkoku)
- Removed all Clippy warnings from the source code. (@hitenkoku and @hach1yon)
- Updated the event ID and title config file (`timeline_event_info.txt`) and changed the name to `statistics_event_info.txt`. (@YamatoSecurity and @garigariganzy)
- 32-bit Hayabusa Windows binaries are now prevented from running on 64-bit Windows as it would cause unexpected results. (@hitenkoku)
- MITRE ATT&CK tag output can be customized in `output_tag.txt`. (@hitenkoku)
- Added Channel column output. (@hitenkoku)

**Bug Fixes:**

- `.yml` files in the `.git` folder would cause parse errors so they are now ignored. (@hitenkoku)
- Removed unnecessary newline due to loading test file rules. (@hitenkoku)
- Fixed output stopping in Windows Terminal due a bug in Terminal itself. (@hitenkoku)

## v1.1.0 [2022/03/03]

**New Features:**

- Can specify a single rule with the `-r / --rules` option. (Great for testing rules!) (@kazuminn)
- Rule update option (`-u / --update-rules`): Update to the latest rules in the [hayabusa-rules](https://github.com/Yamato-Security/hayabusa-rules) repository. (@hitenkoku)
- Live analysis option (`-l / --live-analysis`): Can easily perform live analysis on Windows machines without specifying the Windows event log directory. (@hitenkoku)

**Enhancements:**

- Updated documentation. (@kazuminn , @hitenkoku , @YamatoSecurity)
- Updated rules. (20+ Hayabusa rules, 200+ Sigma rules) (@YamatoSecurity)
- Windows binaries are now statically compiled so installing Visual C++ Redistributable is not required. (@hitenkoku)
- Color output (`-c / --color`) for terminals that support True Color (Windows Terminal, iTerm2, etc...). (@hitenkoku)
- MITRE ATT&CK tactics are included in the saved CSV output. (@hitenkoku)
- Performance improvement. (@hitenkoku)
- Comments added to exclusion and noisy config files. (@kazuminn)
- Using faster memory allocators (rpmalloc for Windows, jemalloc for macOS and Linux.) (@kazuminn)
- Updated cargo crates. (@YamatoSecurity)

**Bug Fixes:**

- Made the clap library version static to make `cargo update` more stable. (@hitenkoku)
- Some rules were not alerting if there were tabs or carriage returns in the fields. (@hitenkoku)

## v1.0.0-Release 2 [2022/01/27]

- Removed Excel result sample files as they were being flagged by anti-virus. (@YamatoSecurity)
- Updated the Rust evtx library to 0.7.2 (@YamatoSecurity)

## v1.0.0 [2021/12/25]

- Initial release.<|MERGE_RESOLUTION|>--- conflicted
+++ resolved
@@ -30,12 +30,9 @@
 
 - The total number of records being displayed in the `metrics` and `logon-summary` commands differed from the `csv-timeline` command. (#1105) (@hitenkoku)
 - Changed rule count by rule ID instead of path. (#1113) (@hitenkoku)
-<<<<<<< HEAD
 - Fixed a problem with incorrect field splitting in the `CommandLine` field in JSON output. (#1145) (@hitenkoku)
-=======
 - `--timeline-start` and `--timeline-end` were not working correctly with the `json-timeline` command. (#1148) (@hitenkoku)
 - `--timeline-start` and `--timeline-end` were not working correctly with the `pivot-keywords-list` command. (#1150) (@hitenkoku)
->>>>>>> d95c01fb
 
 **Other:**
 
