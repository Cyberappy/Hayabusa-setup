[package]
name = "hayabusa"
version = "2.2.0-dev"
authors = ["Yamato Security @SecurityYamato"]
edition = "2021"
rust-version = "1.66.0"
include = ["src/**/*", "LICENSE.txt", "README.md", "CHANGELOG.md"]

[dependencies]
itertools = "*"
dashmap = "*"
clap = { version = "4.*", features = ["derive", "cargo", "color"]}
<<<<<<< HEAD
evtx = { git = "https://github.com/Yamato-Security/hayabusa-evtx.git" , features = ["fast-alloc"] , rev = "9c1576b" } # 0.8.3 2022/12/20 update
=======
evtx = { git = "https://github.com/Yamato-Security/hayabusa-evtx.git" , features = ["fast-alloc"] , rev = "6ba5440" } # 0.8.3 2023/01/09 update
>>>>>>> a89f30e3
quick-xml = {version = "0.27.*", features = ["serialize"] }
serde = { version = "1.*", features = ["derive"] }
serde_json = { version = "1.0"}
serde_derive = "1.*"
regex = "1"
csv = "1.1.*"
base64 = "*"
flate2 = "1.*"
lazy_static = "1.4.*"
chrono = "0.4.*"
yaml-rust = "0.4.*"
tokio = { version = "1", features = ["full"] }
num_cpus = "1.*"
downcast-rs = "1.*"
hhmmss = "*"
pbr = "*"
hashbrown = "0.13.*"
hex = "0.4.*"
git2 = "0.*"
termcolor = "*"
krapslog = "*"
terminal_size = "*"
bytesize = "1.*"
lock_api = "0.4.*"
crossbeam-utils = "0.8.*"
num-format = "*"
comfy-table = "6.*"
pulldown-cmark = { version = "0.9.*", default-features = false, features = ["simd"] }
horrorshow = "0.8.*"
mimalloc = { version = "*", default-features = false }
libmimalloc-sys = { version = "*",  features = ["extended"] }
nested="*"
compact_str = "0.6.*"
ureq = "*"

[profile.dev]
debug = 0

[dev-dependencies]
rand = "0.8.*"

[target.'cfg(windows)'.dependencies]
is_elevated = "0.1.*"

[target.'cfg(unix)'.dependencies] #Mac and Linux
openssl = { version = "*", features = ["vendored"] }  #vendored is needed to compile statically.

[profile.release]
lto = true
strip = "symbols"<|MERGE_RESOLUTION|>--- conflicted
+++ resolved
@@ -10,11 +10,7 @@
 itertools = "*"
 dashmap = "*"
 clap = { version = "4.*", features = ["derive", "cargo", "color"]}
-<<<<<<< HEAD
-evtx = { git = "https://github.com/Yamato-Security/hayabusa-evtx.git" , features = ["fast-alloc"] , rev = "9c1576b" } # 0.8.3 2022/12/20 update
-=======
 evtx = { git = "https://github.com/Yamato-Security/hayabusa-evtx.git" , features = ["fast-alloc"] , rev = "6ba5440" } # 0.8.3 2023/01/09 update
->>>>>>> a89f30e3
 quick-xml = {version = "0.27.*", features = ["serialize"] }
 serde = { version = "1.*", features = ["derive"] }
 serde_json = { version = "1.0"}
