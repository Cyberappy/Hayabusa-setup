--- conflicted
+++ resolved
@@ -1,10 +1,6 @@
 [package]
 name = "hayabusa"
-<<<<<<< HEAD
 version = "2.13.0-dev"
-=======
-version = "2.12.0"
->>>>>>> 172703cd
 repository = "https://github.com/Yamato-Security/hayabusa"
 authors = ["Yamato Security @SecurityYamato"]
 edition = "2021"
